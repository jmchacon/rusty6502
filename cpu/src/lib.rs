--- conflicted
+++ resolved
@@ -933,15 +933,9 @@
 
         // SAFETY: We know a u8 is in range due to how we built this
         //         so a direct index is fine vs having the range check
-<<<<<<< HEAD
         //         an index lookup. This is a 5-8% performance improvement
         //         depending on code paths.
-        unsafe { *nmos_opcodes_values().get_unchecked(usize::from(op)) }
-=======
-        //         an index lookup. This is measurably faster than a [x]
-        //         lookup which always error checks.
         unsafe { *NMOS_OPCODES_VALUES.get_unchecked(usize::from(op)) }
->>>>>>> 4edefaac
     }
 
     /// Use this to enable or disable state based debugging dynamically.
