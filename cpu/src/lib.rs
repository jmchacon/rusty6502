//! cpu defines a 6502 CPU which is clock accurate to the supporting environment.
use ahash::AHashMap;
use serde::Deserialize;
use std::cell::RefCell;
use std::fmt;
use std::fmt::Write;
use std::num::Wrapping;
use std::ops::{BitAnd, BitAndAssign, BitOr, BitOrAssign, Not};
use std::rc::Rc;

use chip::Chip;

mod cmos_opcodes;
mod nmos_opcodes;

use cmos_opcodes::{
    cmos_65SC02_opcodes, cmos_65SC02_opcodes_values, cmos_rockwell_opcodes,
    cmos_rockwell_opcodes_values, cmos_wdc_opcodes, cmos_wdc_opcodes_values,
};
use memory::{Memory, MAX_SIZE};
use nmos_opcodes::{nmos_opcodes, nmos_opcodes_values};
use thiserror::Error;

use color_eyre::eyre::{eyre, ErrReport, Result};
use rand::Rng;
use strum_macros::{Display, EnumIter, EnumString};

use cpu_proc_macros::cpu_base_struct;

#[cfg(test)]
mod tests;

/// `AddressMode` defines the 6502 addressing modes.
#[derive(Clone, Copy, Display, Debug, Default, PartialEq, Eq, Hash, EnumString)]
pub enum AddressMode {
    /// `Immediate` mode uses the constant following the opcode to perform the operation.
    /// Example: LDA #04 loads 0x04 into A.
    #[default]
    Immediate,

    /// `ZeroPage` references the first 256 bytes.
    /// Example: LDA 0F would load the value from 0x0F into A.
    ZeroPage,

    /// `ZeroPageX` references the first 256 bytes (zero page) with addition from the X register.
    /// Overflow simply wraps.
    /// Example: LDA 0F,X with X=4 would load the value from 0x13 into A.
    ZeroPageX,

    /// `ZeroPageY` references the first 256 bytes (zero page) with addition from the Y register.
    /// Overflow simply wraps.
    /// Example: LDA 0F,Y with Y=4 would load the value from 0x13 into A.
    ZeroPageY,

    /// `Indirect` uses the given address from the first 256 bytes (zero page).
    /// It then uses this and the following location as a pointer to use as the final address.
    /// Example LDA (04) and location 04,05 have 02 and 01. This would load the value from 0x0102 into A.
    /// NOTE: CMOS only
    Indirect,

    /// `IndirectX` uses the given address from the first 256 bytes (zero page) with addition from the X register.
    /// It then uses this and the following location as a pointer to use as the final address.
    /// Example LDA (04,X) with X = 8 and location 0C,0D have 02 and 01. This would load the value at 0x0102 into A
    /// after adding 8 to 2 and referencing 0x0C.
    IndirectX,

    /// `IndirectY` uses the given address from the first 256 bytes (zero page).
    /// It then uses this and the following address as a pointer. Then Y is added to that to get the final pointer
    /// address to use.
    /// Example LDA (04),Y with Y = 4 and location 04,05 have 02 and 01. This would load the value at 0x0106 into A
    /// after adding 4 to 0x0102.
    IndirectY,

    /// `Absolute` references a direct 16 bit constant as an address.
    /// Example: LDA D000 loads A from 0xD000
    Absolute,

    /// `AbsoluteX` references a direct 16 bit constant as an address and adds X to get the final address.
    /// Example: LDA D000,X with X = 4 loads A from 0xD004
    AbsoluteX,

    /// `AbsoluteY` references a direct 16 bit constant as an address and adds Y to get the final address.
    /// Example: LDA D000,X with Y = 5 loads A from 0xD005
    AbsoluteY,

    /// `AbsoluteIndirect` loads a pointer from the given address and de-references it to get the final address.
    /// Example: JMP (D000) with 0xD000,0xD001 equal to 0x01,0xC0 will jump to 0xC001
    AbsoluteIndirect,

    /// `AbsoluteIndirectX` loads a pointer from the given address after adding X and de-references it to get the final address.
    /// This is useful for assembling jump tables.
    /// Example: JMP (D000,X) with 0xD002,0xD003 equal to 0x01,0xC0 and X=2 will jump to 0xC001.
    /// NOTE: CMOS only
    AbsoluteIndirectX,

    /// `AbsoluteNOP` is a special mode for CMOS NOP 0x5C which takes 8 cycles
    /// and then reads from somewhere in memory.
    /// Node: CMOS only.
    AbsoluteNOP,

    /// `Implied` takes no arguments and instead operates directly based on the opcode only.
    /// Example: INX increments the X register.
    Implied,

    /// `Relative` takes the argument and adds it as a signed value to the PC to determine the next PC location.
    /// This is used for branching.
    /// Example: D004 D0 FE is a BNE which computes to D004 if true and would infinite loop.
    Relative,

    /// `ZeroPageRelative` is a combination addressing mode used in 2 CMOS instructions (BBR,BBS)
    /// It takes both a ZP address and a relative offset destination to test and then branch.
    /// Example BBR 0,$12,FE would test bit 0 on location 12 and if clear branches to FE which is an infinite loop.
    ZeroPageRelative,

    /// `NOPCmos` is a CMOS only mode indicating a 1 byte NOP that also executes
    /// in one cycle.
    /// Note: CMOS only.
    NOPCmos,
}

// Opcode matric taken from:
// http://wiki.nesdev.com/w/index.php/CPU_unofficial_opcodes#Games_using_unofficial_opcodes
//
// NOTE: The above lists 0xAB as LAX #i but we call it OAL since it has odd behavior and needs
//       its own code compared to other LAX. See 6502-NMOS.extra.opcodes below.
//
// Description of undocumented opcodes:
//
// http://www.ffd2.com/fridge/docs/6502-NMOS.extra.opcodes
// http://nesdev.com/6502_cpu.txt
// http://visual6502.org/wiki/index.php?title=6502_Opcode_8B_(XAA,_ANE)
//
// Opcode descriptions/timing/etc:
// http://obelisk.me.uk/6502/reference.html

/// `Opcode` defines all the unique 65XX and 65C02 opcodes including undocumented ones.
/// A given implementation may include only some of these (such as the CMOS versions).
#[derive(Clone, Copy, Debug, Display, Default, PartialEq, Eq, Hash, EnumIter, EnumString)]
#[strum(ascii_case_insensitive)]
pub enum Opcode {
    /// Add with Carry A with the value at the operand address.
    ADC,

    /// Undocumented opcode AHX. This stores a value as (A & X & (ADDR_HI + 1)).
    AHX,

    /// Undocumented opcode ALR. This does AND #i and then LSR setting all associated flags
    ALR,

    /// Undocumented opcode ANC. This does AND #i and then sets carry based on bit 7 (sign extend).
    ANC,

    /// Bitwise and operation.
    AND,

    /// Undocumented opcode ARR. This does AND #i and then ROR except some flags are set differently.
    ARR,

    /// Arithmetic shift left with possibly carry bit set as a result.
    ASL,

    /// Undocumented opcode AXS. This does (A AND X) - operand (no borrow) setting all associated flags post SBC.
    AXS,

    /// Branch on bit reset
    /// Note: CMOS only with Rockwell/WDC extensions.
    BBR,

    /// Branch on bit set
    /// Note: CMOS only with Rockwell/WDC extensions.
    BBS,

    /// Branch if carry is clear.
    BCC,

    /// Branch if carry is set.
    BCS,

    /// Branch if equal (Z is set).
    BEQ,

    /// Bit test by AND'ing against A and setting N/V based on the value.
    BIT,

    /// Branch on minus (N is set)
    BMI,

    /// Branch if not equal (Z is clear)
    BNE,

    /// Branch on plus (N is clear)
    BPL,

    /// Branch always
    /// Note: CMOS only
    BRA,

    /// Break execution. Same as an IRQ but software defined. B bit is set in P on stack to indicate source.
    #[default]
    BRK,

    /// Branch if overflow (V) is clear.
    BVC,

    /// Branch if overflow (V) is set.
    BVS,

    /// Clear the C flag.
    CLC,

    /// Clear the D flag.
    CLD,

    /// Clear the I flag.
    CLI,

    /// Clear the V flag.
    CLV,

    /// Compare values with A setting Z based on whether they are equal or not.
    CMP,

    /// Compare values with X setting Z based on whether they are equal or not.
    CPX,

    /// Compare values with Y setting Z based on whether they are equal or not.
    CPY,

    /// Undocumented opcode DCP. This decrements the value at the operand address and then does a CMP with A setting associated flags.
    DCP,

    /// Decrements the value at the operand address.
    DEC,

    /// Decrements the X register.
    DEX,

    /// Decrements the Y register.
    DEY,

    /// Exclusive OR (XOR) A with the value at the operand address.
    EOR,

    /// Undocumented opcode HLT. This will halt the CPU (effectively internally locked up).
    HLT,

    /// Increments the value at the operation address.
    INC,

    /// Increments the X register.
    INX,

    /// Increments the Y register.
    INY,

    /// Undocumented opcode ISC. This increments the value at the operand address and then does an SBC with setting associated flags
    ISC,

    /// Jumps to the value given by the operand address (16 bits).
    JMP,

    /// Jumps to a subroutine given by the operand address (16 bits). Before jumping pushes PC onto the stack so RTS can return to the PC after the JSR instruction.
    JSR,

    /// Undocumented opcode LAS. This take the value at the operand address and ANDs it with S and then stores that in A,X,S setting flags accordingly.
    LAS,

    /// Undocumented opcode LAX.  This loads A and X with the same value from the operand address.
    LAX,

    /// Loads the A register from the value at the operand address.
    LDA,

    /// Loads the X register from the value at the operand address.
    LDX,

    /// Loads the Y register from the value at the operand address.
    LDY,

    /// Logical shift right of the value at the operand address or the A register. Bit 0 is shifted into the C flag.
    LSR,

    /// No operation. Simply burns clock cycles depending on addressing mode.
    NOP,

    /// Undocumented opcode OAL. This one acts a bit randomly. It somtimes does XAA and sometimes does A=X=A&val.
    OAL,

    /// ORs the value in A with the value at the operand address.
    ORA,

    /// Pushes A onto the stack.
    PHA,

    /// Pushes P onto the stack.
    PHP,

    /// Pushes X onto the stack.
    /// Note: CMOS only
    PHX,

    /// Pushes Y onto the stack.
    /// Note: CMOS only
    PHY,

    /// Pulls A from the stack.
    PLA,

    /// Pulls X from the stack.
    /// Note: CMOS only
    PLX,

    /// Pulls Y from the stack.
    /// Note: CMOS only
    PLY,

    /// Pulls P from the stack.
    PLP,

    /// Undocumented opcode RLA. This does a ROL on the value at the operand address and then AND's it against A. Sets flags and carry.
    RLA,

    /// Reset memory bit.
    /// Note: CMOS only with Rockwell/WDC extensions.
    RMB,

    /// Rotates left the value at the operand address or the A register. Bit 7 is shifted into the C flag and the C flag is shifted into bit 0.
    ROL,

    /// Rotates right the value at the operand address or the A register. Bit 0 is shifted into the C register the C flag is shifted into bit 7.
    ROR,

    /// Undocumented opcode RRA. This does a ROR on the value at the operand address and then ADC's it against A. Sets flags and carry.
    RRA,

    /// Return from interuppt. Should be called when a handler for IRQ/NMI or BRK has been called through their respective vector.
    /// Pops P and PC off the stack and returns execution to the point pre interrupt. The main difference between this and RTS is P
    /// is also popped (and bits set) where-as RTS only deals with PC.
    RTI,

    /// Return from subroutine. Pops the PC from the stack and sets execution to continue at that value.
    RTS,

    /// Undocumented instruction SAX. Store A and X to the location specified in the operand address.
    SAX,

    /// Subtract with carry the value in A with the value at the operand address.
    SBC,

    /// Set the C flag.
    SEC,

    /// Set the D flag.
    SED,

    /// Set the I flag.
    SEI,

    /// Undocumented instruction SHX. Similar to AHX but the value stored is (X & (ADDR_HI + 1))
    SHX,

    /// Undocumented instruction SHX. Similar to AHX but the value stored is (Y & (ADDR_HI + 1))
    SHY,

    /// Undocumented instruction SLO. This does an ASL on the value at the operand address and then OR's it against A. Sets flags and carry
    SLO,

    /// Set memory bit.
    /// Note: CMOS only with Rockwell/WDC extensions.
    SMB,

    /// Undocumented instruction SRE. This does a LSR on the value at the operand address and then EOR's it against A. Sets flags and carry.
    SRE,

    /// Stores the A register at the operand address.
    STA,

    /// Stops the CPU until a reset occurs
    /// Note: CMOS only on WDC implementations.
    STP,

    /// Stores the X register at the operand address.
    STX,

    /// Stores the Y register at the operand address.
    STY,

    /// Stores a 0 at the given location.
    /// Note: CMOS only.
    STZ,

    /// Undocumented instruction TAS. This does the same operations as AHX but then also sets S = A&X.
    TAS,

    /// Loads the X register with the value of the A register.
    TAX,

    /// Loads the Y register with the value of the A register.
    TAY,

    /// Test and reset bits.
    /// Note: CMOS only
    TRB,

    /// Test and set bits.
    /// Note: CMOS only
    TSB,

    /// Loads the X register with the value of the S register.
    TSX,

    /// Loads the A register with the value of the X register.
    TXA,

    /// Loads the S register with the value of the X register. No flags are set from S loads.
    TXS,

    /// Loads the A register with the value of the Y register.
    TYA,

    /// Wait for interrupt. Pauses the CPU until either an interrupt or reset occurs.
    /// Note: CMOS only on WDC implementations.
    WAI,

    /// Undocumented instruction XAA. We'll go with http://visual6502.org/wiki/index.php?title=6502_Opcode_8B_(XAA,_ANE)
    /// for implementation and pick 0xEE as the constant.
    /// https://sourceforge.net/tracker/?func=detail&aid=2110948&group_id=223021&atid=1057617
    XAA,
}

#[derive(Debug, Default, Copy, Clone)]
/// Operation defines an opcode plus its addressing mode together. This will be combined in hashes
/// with the actual u8 value as the key.
pub struct Operation {
    /// op is the Opcode such as ADC, LDA, etc.
    pub op: Opcode,
    /// AddressMode is a valid addressing mode for this opcode such as Absolute.
    pub mode: AddressMode,
}

/// `STACK_START` is the location in memory where the stack page starts.
pub const STACK_START: u16 = 0x0100;

/// `NMI_VECTOR` is the location in memory the 6502 uses for NMI interrupts.
/// It is a pointer to the location to start execution.
pub const NMI_VECTOR: u16 = 0xFFFA;

/// `RESET_VECTOR` is the location in memory the 6502 uses on startup to begin execution.
/// It is a pointer to the location to start execution.
pub const RESET_VECTOR: u16 = 0xFFFC;

/// `IRQ_VECTOR` is the location in memory the 6502 uses when executing an IRQ (BRK).
/// It is a pointer to the location to start execution.
pub const IRQ_VECTOR: u16 = 0xFFFE;

#[derive(Debug, Default, Display, Copy, Clone, PartialEq, EnumString)]
/// `State` defines the current CPU state. i.e. on/off/resetting, etc
pub enum State {
    /// The default when initialized.
    /// Will throw errors in any functions if this state because `power_on`
    /// hasn't been called.
    #[default]
    Off,

    /// The state `power_on` leaves the chip which generally moves
    /// immediate into Reset.
    On,

    /// If we're in a reset sequence and not done yet.
    Reset,

    /// Set in `reset` or `tick_done`
    Running,

    /// The mode we are in after a `tick` has run
    Tick,

    /// If we ran an HLT/STP instruction we end up here.
    Halted,

    /// WAI will cause this state where processing is paused
    /// until an interrupt happens.
    WaitingForInterrupt,

<<<<<<< HEAD
    /// RDY is the state we remain in while RDY is asserted.
    /// Clock will tick but the CPU just keeps reading the same
    /// (last) addr over and over.
=======
    /// RDY indicates RDY is held high and we're only advancing time.
>>>>>>> c59a407b
    RDY,
}

#[derive(Copy, Clone, Default, Debug, Display, PartialEq)]
#[allow(clippy::upper_case_acronyms)]
enum InterruptStyle {
    #[default]
    None,
    IRQ,
    NMI,
}

#[derive(Default, Debug, Display, PartialEq)]
enum InterruptState {
    #[default]
    None,
    Running,
}

#[derive(Copy, Clone, Default, Debug, Display, PartialEq)]
enum SkipInterrupt {
    #[default]
    None,
    Skip,
    PrevSkip,
}

/// `OpState` is used to indicate whether an opcode/addressing mode is done or not.
#[derive(Debug, Copy, Clone, Display, PartialEq)]
pub enum OpState {
    /// Everything is done.
    Done,
    /// There is more work to be done.
    Processing,
}

// The various types of instruction modes internally used.
#[derive(PartialEq)]
enum InstructionMode {
    Load,
    Rmw,
    Store,
}

/// Clock tick state during a given instruction sequence.
#[derive(Debug, Default, Display, Copy, Clone, PartialEq, EnumString)]
pub enum Tick {
    /// The reset state. Used to start a new instruction assuming all
    /// processing immediately calls `next` before evaluatin.
    #[default]
    Reset,

    /// This is the normal start case for a new instruction.
    Tick1,
    /// All instructions take this long so this always reads the 2nd byte
    /// which is a throw away for single byte instructions.
    Tick2,
    /// Optional 3rd tick.
    Tick3,
    /// Optional 4th tick.
    Tick4,
    /// Optional 5th tick.
    Tick5,
    /// Optional 6th tick.
    Tick6,
    /// Optional 7th tick.
    Tick7,

    /// Technically documented 6502 instructions take no more than 7 cycles.
    /// But a RMW indirect X/Y will take 8.
    Tick8,
}

impl Tick {
    fn next(self) -> Self {
        match self {
            Tick::Reset => Tick::Tick1,
            Tick::Tick1 => Tick::Tick2,
            Tick::Tick2 => Tick::Tick3,
            Tick::Tick3 => Tick::Tick4,
            Tick::Tick4 => Tick::Tick5,
            Tick::Tick5 => Tick::Tick6,
            Tick::Tick6 => Tick::Tick7,
            Tick::Tick7 | Tick::Tick8 => Tick::Tick8,
        }
    }
}

// Reset tick states
#[derive(Copy, Clone, Debug, PartialEq)]
enum ResetTick {
    /// Tick1 and 2 are burn off cycles.
    Tick1,
    /// 2nd burn off cycle
    Tick2,
    /// 3rd tick (when normal processing takes over)
    Tick3,
}

impl ResetTick {
    fn next(self) -> Self {
        match self {
            ResetTick::Tick1 => ResetTick::Tick2,
            ResetTick::Tick2 | ResetTick::Tick3 => ResetTick::Tick3,
        }
    }
}

/// Flags defines a type to represent the processor flags.
/// It will print out with all of the flag values but otherwise
/// can be treated as a u8 when needed.
/// NOTE: S1 is always on so a default will create as such.
#[derive(Copy, Clone, Debug, PartialEq)]
pub struct Flags(u8);

impl Default for Flags {
    fn default() -> Self {
        // S1 is always set.
        P_S1
    }
}

impl BitOr for Flags {
    type Output = Self;

    fn bitor(self, rhs: Self) -> Self::Output {
        Self(self.0 | rhs.0)
    }
}

impl BitOr<&u8> for Flags {
    type Output = Self;

    fn bitor(self, rhs: &u8) -> Self::Output {
        Self(self.0 | rhs)
    }
}

impl BitOr<u8> for Flags {
    type Output = Self;

    fn bitor(self, rhs: u8) -> Self::Output {
        Self(self.0 | rhs)
    }
}

impl BitOr<Flags> for u8 {
    type Output = Flags;

    fn bitor(self, rhs: Flags) -> Self::Output {
        Flags(self | rhs.0)
    }
}

impl BitOrAssign for Flags {
    fn bitor_assign(&mut self, rhs: Self) {
        self.0 |= rhs.0;
    }
}

impl BitOrAssign<&u8> for Flags {
    fn bitor_assign(&mut self, rhs: &u8) {
        self.0 |= rhs;
    }
}

impl BitOrAssign<u8> for Flags {
    fn bitor_assign(&mut self, rhs: u8) {
        self.0 |= rhs;
    }
}

impl BitAnd for Flags {
    type Output = Self;

    fn bitand(self, rhs: Self) -> Self::Output {
        Self(self.0 & rhs.0)
    }
}

impl BitAnd<&u8> for Flags {
    type Output = Self;

    fn bitand(self, rhs: &u8) -> Self::Output {
        Self(self.0 & rhs)
    }
}

impl BitAnd<u8> for Flags {
    type Output = Self;

    fn bitand(self, rhs: u8) -> Self::Output {
        Self(self.0 & rhs)
    }
}

impl BitAnd<Flags> for u8 {
    type Output = Flags;

    fn bitand(self, rhs: Flags) -> Self::Output {
        // P_S1 always stays on
        Flags(self & rhs.0)
    }
}

impl BitAndAssign for Flags {
    fn bitand_assign(&mut self, rhs: Self) {
        self.0 &= rhs.0;
    }
}

impl BitAndAssign<&u8> for Flags {
    fn bitand_assign(&mut self, rhs: &u8) {
        self.0 &= rhs;
    }
}

impl BitAndAssign<u8> for Flags {
    fn bitand_assign(&mut self, rhs: u8) {
        self.0 &= rhs;
    }
}

impl Not for Flags {
    type Output = Self;
    fn not(self) -> Self::Output {
        Self(!self.0)
    }
}

// The bitmasks for all of the Flags bits.
const P_NEGATIVE: Flags = Flags(0x80);
const P_OVERFLOW: Flags = Flags(0x40);
const P_S1: Flags = Flags(0x20); // Always on
const P_B: Flags = Flags(0x10); // Only set when pushing onto the stack during BRK.
const P_DECIMAL: Flags = Flags(0x08);
const P_INTERRUPT: Flags = Flags(0x04);
const P_ZERO: Flags = Flags(0x02);
const P_CARRY: Flags = Flags(0x01);

const P_NONE: Flags = Flags(0x00);

impl fmt::Display for Flags {
    fn fmt(&self, f: &mut fmt::Formatter<'_>) -> fmt::Result {
        let mut out = String::new();
        if self.0 & P_NEGATIVE == P_NEGATIVE {
            out += "N";
        } else {
            out += "n";
        }
        if self.0 & P_OVERFLOW == P_OVERFLOW {
            out += "V";
        } else {
            out += "v";
        }
        if self.0 & P_S1 == P_S1 {
            out += "S";
        } else {
            out += "s";
        }
        if self.0 & P_B == P_B {
            out += "B";
        } else {
            out += "b";
        }
        if self.0 & P_DECIMAL == P_DECIMAL {
            out += "D";
        } else {
            out += "d";
        }
        if self.0 & P_INTERRUPT == P_INTERRUPT {
            out += "I";
        } else {
            out += "i";
        }
        if self.0 & P_ZERO == P_ZERO {
            out += "Z";
        } else {
            out += "z";
        }
        if self.0 & P_CARRY == P_CARRY {
            out += "C";
        } else {
            out += "c";
        }
        write!(f, "{out}")
    }
}

#[derive(Clone, Copy, Display, EnumString)]
enum Register {
    A,
    P,
    X,
    Y,
}

/// `CPUState` is the public information about the CPU and RAM
/// at a point in time. This is generally used through the debug Option
/// in the Cpu below.
#[derive(Clone)]
pub struct CPUState {
    /// CPU state
    pub state: State,

    /// Accumulator register
    pub a: u8,

    /// X register
    pub x: u8,

    /// Y register
    pub y: u8,

    /// Stack pointer
    pub s: u8,

    /// Status register
    pub p: Flags,

    /// Program counter
    pub pc: u16,

    /// RAM contents
    pub ram: [u8; MAX_SIZE],

    /// How many clocks have run since power on
    pub clocks: usize,

    /// The current op_val
    pub op_val: u8,

    /// The current op_addr
    pub op_addr: u16,

    /// The dissasembly of the current instruction at PC
    pub dis: String,

    /// The current op_tick
    pub op_tick: Tick,
}

impl CPUState {
    /// Perform a shallow copy (exclude the expensive ram)
    pub fn shallow_copy(&self, dest: &mut Self) {
        dest.state = self.state;
        dest.a = self.a;
        dest.x = self.x;
        dest.y = self.y;
        dest.s = self.s;
        dest.p = self.p;
        dest.pc = self.pc;
        dest.clocks = self.clocks;
        dest.op_val = self.op_val;
        dest.op_addr = self.op_addr;
        dest.dis = self.dis.clone();
        dest.op_tick = self.op_tick;
    }
}

impl Default for CPUState {
    fn default() -> Self {
        Self {
            state: State::Off,
            a: 0x00,
            x: 0x00,
            y: 0x00,
            s: 0x00,
            p: P_NONE,
            pc: 0x0000,
            clocks: 0,
            op_val: 0x00,
            op_addr: 0x0000,
            ram: [0; MAX_SIZE],
            dis: String::with_capacity(32),
            op_tick: Tick::default(),
        }
    }
}

impl fmt::Debug for CPUState {
    fn fmt(&self, f: &mut fmt::Formatter<'_>) -> fmt::Result {
        let r = &(&(self.ram) as &dyn Memory) as &dyn std::fmt::Debug;
        f.debug_struct("CPU State")
            .field("state", &self.state)
            .field("clocks", &self.clocks)
            .field("dis", &self.dis)
            .field("a", &self.a)
            .field("x", &self.x)
            .field("y", &self.y)
            .field("s", &self.s)
            .field("p", &self.p)
            .field("pc", &self.pc)
            .field("op_val", &self.op_val)
            .field("op_addr", &self.op_addr)
            .field("op_tick", &self.op_tick)
            .finish()?;
        // Pull RAM out so it formats a bit more nicely and lines up.
        writeln!(f, "\nram:\n{r:?}")
    }
}

impl fmt::Display for CPUState {
    fn fmt(&self, f: &mut fmt::Formatter<'_>) -> fmt::Result {
        writeln!(
            f,
            "{:>6} {:<24}: A: {:02X} X: {:02X} Y: {:02X} S: {:02X} P: {} PC: {:04X} op_val: {:02X} op_addr: {:04X} op_tick: {}",
            self.clocks, self.dis, self.a, self.x, self.y, self.s, self.p, self.pc, self.op_val, self.op_addr, self.op_tick,
        )?;
        writeln!(f, "Memory:")?;
        writeln!(f)?;
        writeln!(f, "{}", &self.ram as &dyn Memory)
    }
}

/// The interface any 6502 implementation must conform to. This provides
/// opcode functions as well as enough internal state to implement debugging
/// (i.e. get/setting the PC, getting RAM, disassemble, etc)
pub trait CPU<'a>: Chip {
    /// Given an `Opcode` and `AddressMode` return the valid u8 values that
    /// can represent it.
    ///
    /// # Errors
    /// If the `AddressMode` is not valid for this opcode an error will result.
    fn resolve_opcode(&self, op: &Opcode, mode: &AddressMode) -> Result<&'static Vec<u8>> {
        // Default impl is NMOS
        let hm: &AHashMap<AddressMode, Vec<u8>>;
        // SAFETY: When we built NMOS_OPCODES we validated all Opcodes were present
        unsafe {
            hm = nmos_opcodes().get(op).unwrap_unchecked();
        }
        let Some(v) = hm.get(mode) else {
            return Err(eyre!("address mode {mode} isn't valid for opcode {op}"));
        };
        Ok(v)
    }

    /// Given an opcode u8 value this will return the Operation struct
    /// defining it. i.e. `Opcode` and `AddressMode`.
    #[must_use]
    fn opcode_op(&self, op: u8) -> Operation {
        // Default impl is NMOS

        // SAFETY: We know a u8 is in range due to how we built this
        //         so a direct index is fine vs having the range check
        //         an index lookup. This is a 5-8% performance improvement
        //         depending on code paths.
        unsafe { *nmos_opcodes_values().get_unchecked(usize::from(op)) }
    }

    /// Use this to enable or disable state based debugging dynamically.
    fn set_debug(&mut self, d: Option<&'a dyn Fn() -> (Rc<RefCell<CPUState>>, bool)>);

    /// If the debug hook is set with `set_debug` then when this is called it
    /// will call that hook to get and then fill in a `CPUState`
    fn debug(&self);

    /// `power_on` will reset the CPU to power on state. This state is dependent
    /// on implementation as the various flavors (NMOS, CMOS, etc) have
    /// differences. When done it will then run the reset sequence for the chip
    /// simulating a normal RST line held for Xms at startup to trigger this
    /// sequence.
    ///
    /// # Errors
    /// If reset has any issues an error will be returned.
    fn power_on(&mut self) -> Result<()>;

    /// reset is similar to `power_on` except the main registers are not touched. The stack reset to 0x00
    /// and then moved 3 bytes as if PC/P have been pushed though R/W is only set to read so nothing
    /// changes. Flags are not disturbed except for interrupts being disabled
    /// and the PC is loaded from the reset vector.
    /// There are 2 cycles of "setup" before the same sequence as BRK happens (internally it forces BRK
    /// into the IR). It holds the R/W line high so no writes happen but otherwise the sequence is the same.
    /// Visual 6502 simulation shows this all in detail.
    /// This takes 7 cycles once triggered (same as interrupts).
    /// Will return true when reset is complete and errors if any occur.
    ///
    /// # Errors
    /// Internal problems (getting into the wrong state) can result in errors.
    fn reset(&mut self) -> Result<OpState>;

    /// ram returns a reference to the Memory implementation.
    fn ram(&self) -> Rc<RefCell<dyn Memory>>;

    /// pc returns the current PC value.
    fn pc(&self) -> u16;

    /// `pc_mut` sets PC to the given address.
    fn pc_mut(&mut self, new: u16);

    /// `op_tick` returns the current Tick value for the operation in progress.
    fn op_tick(&self) -> Tick;

    /// disassemble will take the given pc and Memory implementation and disassemble the segment
    /// at that location. It will write to the string passed of the dissembly and return the next pc
    /// to continue disassembling.
    /// NOTE: Passing a string of at least 32 chars is best to avoid any allocations.
    ///
    /// As a real 6502 will wrap around if it's asked to step off the end
    /// this will do the same. i.e. disassembling 0xFFFF with a multi-byte opcode will result
    /// in reading 0x0000 and 0x0001 and returning a pc from that area as well.
    fn disassemble(&self, out: &mut String, pc: u16, r: &dyn Memory) -> u16 {
        out.clear();
        let pc1 = r.read((Wrapping(pc) + Wrapping(1)).0);
        let pc2 = r.read((Wrapping(pc) + Wrapping(2)).0);

        // Sign extend a 16 bit value so it can be added to PC for branch offsets
        #[allow(clippy::cast_sign_loss, clippy::cast_possible_wrap)]
        let pc116 = Wrapping(i16::from(pc1 as i8) as u16);
        #[allow(clippy::cast_sign_loss, clippy::cast_possible_wrap)]
        let pc216 = Wrapping(i16::from(pc2 as i8) as u16);

        let op = r.read(pc);

        let (opcode, mode) = {
            let operation = self.opcode_op(op);
            (operation.op.to_string(), operation.mode)
        };

        write!(out, "{pc:04X} {op:02X} ").unwrap();
        let mut count = Wrapping(pc) + Wrapping(2);

        match mode {
            AddressMode::Immediate => {
                write!(out, "{pc1:02X}      {opcode} #${pc1:02X}").unwrap();
            }
            AddressMode::ZeroPage => {
                write!(out, "{pc1:02X}      {opcode} ${pc1:02X}").unwrap();
            }
            AddressMode::ZeroPageX => {
                write!(out, "{pc1:02X}      {opcode} ${pc1:02X},X").unwrap();
            }
            AddressMode::ZeroPageY => {
                write!(out, "{pc1:02X}      {opcode} ${pc1:02X},Y").unwrap();
            }
            AddressMode::Indirect => {
                write!(out, "{pc1:02X}      {opcode} (${pc1:02X})").unwrap();
            }
            AddressMode::IndirectX => {
                write!(out, "{pc1:02X}      {opcode} (${pc1:02X},X)").unwrap();
            }
            AddressMode::IndirectY => {
                write!(out, "{pc1:02X}      {opcode} (${pc1:02X}),Y").unwrap();
            }
            AddressMode::Absolute | AddressMode::AbsoluteNOP => {
                write!(out, "{pc1:02X} {pc2:02X}   {opcode} ${pc2:02X}{pc1:02X}").unwrap();
                count += 1;
            }
            AddressMode::AbsoluteX => {
                write!(out, "{pc1:02X} {pc2:02X}   {opcode} ${pc2:02X}{pc1:02X},X").unwrap();
                count += 1;
            }
            AddressMode::AbsoluteY => {
                write!(out, "{pc1:02X} {pc2:02X}   {opcode} ${pc2:02X}{pc1:02X},Y").unwrap();
                count += 1;
            }
            AddressMode::AbsoluteIndirect => {
                write!(out, "{pc1:02X} {pc2:02X}   {opcode} (${pc2:02X}{pc1:02X})").unwrap();
                count += 1;
            }
            AddressMode::AbsoluteIndirectX => {
                write!(
                    out,
                    "{pc1:02X} {pc2:02X}   {opcode} (${pc2:02X}{pc1:02X},X)",
                )
                .unwrap();
                count += 1;
            }
            AddressMode::Implied | AddressMode::NOPCmos => {
                write!(out, "        {opcode}").unwrap();
                count -= 1;
            }
            AddressMode::Relative => {
                write!(
                    out,
                    "{pc1:02X}      {opcode} ${pc1:02X} (${:04X})",
                    Wrapping(pc) + pc116 + Wrapping(2u16)
                )
                .unwrap();
            }
            AddressMode::ZeroPageRelative => {
                write!(
                    out,
                    "{pc1:02X} {pc2:02X}   {opcode} {},${pc1:02X},${pc2:02X} (${:04X})",
                    (op & 0xF0) >> 4,
                    Wrapping(pc) + pc216 + Wrapping(2u16)
                )
                .unwrap();
            }
        }

        count.0
    }
}

#[derive(Clone, Debug, Deserialize, Display, PartialEq)]
enum LastBusAction {
    #[serde(alias = "read")]
    Read,
    #[serde(alias = "write")]
    Write,
}

// Each 6502 implementation is built up from a few key items since 80% of the
// basic implementation is the same (even for CMOS) and on NMOS sans BCD the
// implementation is 100% the same. This leverages some internal traits with
// default implementations in order to avoid excess macros which can be harder
// to follow. Originally this was one set of code with an internal type enum
// and checked in the locations that needed it. Splitting into 4 distinct impls
// shaved 5-10% of runtime for heavy use of those functions (such as ADC/SBC).
// This of course at the expense of a large number of traits/macros which are
// explained below.
//
// NOTE: It is ok for a trait to reference a member function that isn't part
//       of that trait so long as it exists once monomorphification happens.
//       i.e. code in the Chip trait (tick) needs to call process_opcode which
//       for NMOS is implemented in CPUNmosInternal but the CMOS chip just
//       implements in it's direct impl block.
//
// A CPU6502 implements:
//
// CPU - The public API exposed for debugging/basic functions. As a lot of these
//       functions are implemented similarly there are macros for those later on.
//       These can't have default impls because that would require exposing all
//       the get/set methods in CPUInternal (traits don't have member variables).
//       This is most implemented then as macros (cpu_nmos_power_reset, cpu_impl)
//       for most NMOS with specific implementations for Ricoh/CMOS power (cpu_cmos_ricoh_power_reset)
//       and CMOS implementing other parts directly (non macro).
// Chip - The public trait for all chips which implement tick and tick_done. This
//        is implemented as a macro for NMOS (cpu_impl_nmos) and directly
//        for CMOS.
// CPUInternal - Private crate trait which implements all the common instructions/modes
//               as default functions allowing easy reuse across impls. Then the
//               areas which need changing (ADC/SBC for Ricoh for instance) can
//               be overriden very compactly. This also implements a set of
//               internal get/set methods for A/X/Y/PC/S/P, state, ram, etc
//               since otherwise default impls would be trying to access self.X
//               and that can't be done as traits don't have member vars.
//               These accessors (pc() for instance) are generated via a macro (cpu_internal)
//               while all the other implementation for this trait is done as default
//               member functions.
// CPUNMOSInternal - Private trait for the undocumented NMOS opcodes. Again done
//                   as default functions so all 3 NMOS chips can just use as-is.
// CPUCMOSInternal - Private trait for the common impl for CMOS which has CMOS specific opcodes.
//                   Done as default functions so all 3 CMOS chips can just use as-is.
//
// Finally its own impl block provides a new() function which is done as a macro
// on all but the 6510 (cpu_new) since it needs to implement the I/O ports.
// The CMOS version implements process_opcode here as well as any of the CMOS specific
// implementations. In the CMOS case we can use one process_opcode as the actual
// mappings from byte -> opcode/mode comes from the cmos_opcodes module which
// means that wai() for instance only would trigger on the WDC version. For the
// other 2 CMOS chips these functions exist but panic!() if somehow called (which
// did come up during testing).

// NOTE: All of the 65xx implementations below generate their base struct from
// the attribute attached to them. Use cargo-expand or read the proc macro for
// the description of all the members.

/// The NMOS 6502 implementation for the 6502 architecture
#[cpu_base_struct]
pub struct CPU6502<'a> {}

/// The NMOS 6510 implementation for the 6502 architecture.
/// Includes the 6 I/O pins and support for their memory mapped behavior
/// at locations 0x0000 and 0x0001
#[cpu_base_struct]
pub struct CPU6510<'a> {
    io: Rc<RefCell<[io::Style; 6]>>,
}

/// The Richo implementation for the 6502 architecture.
/// The same as an NMOS 6502 except it doesn't have BCD support for ADC/SBC."
#[cpu_base_struct]
pub struct CPURicoh<'a> {}

/// The CMOS implementation for the 65C02 architecture.
/// Fixes many bugs from the 6502 (no more undocumented opcodes) and adds
/// additional instructions.
/// This implementation is the full WDC additions (all Rockwell plus WAI and STP).
#[cpu_base_struct]
pub struct CPU65C02<'a> {}

/// The CMOS implementation for the 65C02 architecture.
/// Fixes many bugs from the 6502 (no more undocumented opcodes) and adds
/// additional instructions.
/// This implementation is the Rockwell variant which has everything except WAI/STP
#[cpu_base_struct]
pub struct CPU65C02Rockwell<'a> {}

/// The CMOS implementation for the 65SC02 architecture.
/// Fixes many bugs from the 6502 (no more undocumented opcodes) and adds
/// additional instructions. This has no rockwell or WDC extensions. Those are all
/// 1 cycle NOP in this case.
#[cpu_base_struct]
pub struct CPU65SC02<'a> {}

macro_rules! common_cpu_funcs {
  ($cpu:ident, $t:expr) => {
      impl fmt::Debug for $cpu<'_> {
          fn fmt(&self, f: &mut fmt::Formatter<'_>) -> fmt::Result {
              f.debug_struct(format!("CPU {}", $t).as_str())
                  .field("a", &self.a.0)
                  .field("x", &self.x.0)
                  .field("y", &self.y.0)
                  .field("s", &self.s.0)
                  .field("p", &self.p)
                  .field("pc", &self.pc.0)
                  .field("state", &self.state)
                  .field("irq", &self.irq_raised)
                  .finish()
          }
      }

      impl fmt::Display for $cpu<'_> {
          fn fmt(&self, f: &mut fmt::Formatter<'_>) -> fmt::Result {
              let _ = self.disassemble(&mut self.disassemble.borrow_mut(), self.pc.0, &*self.ram.borrow());

              write!(
                  f,
                  "{:>6} {:>24}: A: {:02X} X: {:02X} Y: {:02X} S: {:02X} P: {} op_val: {:02X} op_addr: {:04X}",
                  self.clocks, self.disassemble.borrow(), self.a, self.x, self.y, self.s, self.p, self.op_val, self.op_addr
              )
          }
      }

      impl PartialEq for $cpu<'_> {
          fn eq(&self, other: &Self) -> bool {
              self.a == other.a
                  && self.x == other.x
                  && self.y == other.y
                  && self.s == other.s
                  && self.p == other.p
                  && self.pc == other.pc
          }
      }
  };
}

common_cpu_funcs!(CPU6502, "NMOS");
common_cpu_funcs!(CPU6510, "6510");
common_cpu_funcs!(CPURicoh, "Ricoh");
common_cpu_funcs!(CPU65C02, "CMOS");
common_cpu_funcs!(CPU65C02Rockwell, "CMOSRockwell");
common_cpu_funcs!(CPU65SC02, "CMOS65SC02");

// The common implementation definitions for all 6502 chips but done as a private
// crate only trait so the default implementations can get at all the internal
// cpu entries without having to expose those publicly.
trait CPUInternal<'a>: Chip + CPU<'a> {
    // The following methods are all ones which cannot be defaulted
    // and must be implmented by the relevant struct in order to provide
    // access and mutability for the default trait methods below.

    // state returns the current CPU state.
    fn state(&self) -> State;
    // state_mut sets the current CPU state.
    fn state_mut(&mut self, new: State);

    // a returns the contents of the A register.
    fn a(&self) -> Wrapping<u8>;
    // a_mut sets the contents of the A register.
    fn a_mut(&mut self, new: Wrapping<u8>);

    // x returns the contents of the X register.
    fn x(&self) -> Wrapping<u8>;
    // x_mut sets the contents of the X register.
    fn x_mut(&mut self, new: Wrapping<u8>);

    // y returns the contents of the Y register.
    fn y(&self) -> Wrapping<u8>;
    // y_mut sets the contents of the Y register.
    fn y_mut(&mut self, new: Wrapping<u8>);

    // s returns the contents of the S register.
    fn s(&self) -> Wrapping<u8>;
    // s_mut sets the contents of the S register.
    fn s_mut(&mut self, new: Wrapping<u8>);

    // p returns the current Flags from the P register.
    fn p(&self) -> Flags;
    // p_mut sets the P register to the given Flags.
    fn p_mut(&mut self, new: Flags);

    // op_val returns the internal op_val register.
    fn op_val(&self) -> u8;
    // op_val_mut sets the internal op_val register.
    fn op_val_mut(&mut self, new: u8);

    // op_addr returns the internal op_addr register.

    fn op_addr(&self) -> u16;
    // op_addr_mut sets the internal op_addr register.
    fn op_addr_mut(&mut self, new: u16);

    // op_raw returns the current opcode byte.
    fn op_raw(&self) -> u8;

    // op returns the current decoded Operation.
    fn op(&self) -> Operation;

    // addr_done returns the internal addr_done state.
    fn addr_done(&self) -> OpState;
    // addr_done_mut sets the internal addr_done state.
    fn addr_done_mut(&mut self, new: OpState);

    // skip_interrupt returns the current SkipInterrupt state.
    fn skip_interrupt(&self) -> SkipInterrupt;
    // skip_interrupt_mut sets the SkipInterrupt state.
    fn skip_interrupt_mut(&mut self, new: SkipInterrupt);

    // irq_raised returns the current InterruptStyle state.
    fn irq_raised(&self) -> InterruptStyle;
    // irq_raised_mut sets the InterruptStyle state.
    fn irq_raised_mut(&mut self, new: InterruptStyle);

    // The real underlying RAM
    fn cpu_ram(&self) -> Rc<RefCell<RecordRAM>>;

    // op_addr_fixup returns whether this address mode had to fixup op_addr.
    fn op_addr_fixup(&self) -> bool;
    // op_addr_fixup_mut sets op_addr_fixup.
    fn op_addr_fixup_mut(&mut self, new: bool);

    // run_interrupt does all the heavy lifting for any interrupt processing.
    // i.e. pushing values onto the stack and loading PC with the right address.
    // Pass in the vector to be used for loading the PC (which means for BRK
    // it can change if an NMI happens before we get to the load ticks).
    // Returns OpState::Done when complete (and PC is correct). Can return an error on an
    // invalid tick count.
    fn run_interrupt(&mut self, vec: u16, irq: bool) -> Result<OpState> {
        match self.op_tick() {
            Tick::Reset | Tick::Tick1 | Tick::Tick8 => Err(eyre!(
                "run_interrupt: invalid op_tick: {:?}",
                self.op_tick()
            )),
            Tick::Tick2 => {
                // Increment the PC on a non IRQ (i.e. BRK) since that changes where returns happen.
                if !irq {
                    self.pc_mut((Wrapping(self.pc()) + Wrapping(1)).0);
                }
                Ok(OpState::Processing)
            }
            Tick::Tick3 => {
                // There is no truncation as we mask and shift into 8 bits.
                #[allow(clippy::cast_possible_truncation)]
                self.push_stack(((self.pc() & 0xFF00) >> 8) as u8);
                Ok(OpState::Processing)
            }
            Tick::Tick4 => {
                // There is no truncation as we mask into 8 bits.
                #[allow(clippy::cast_possible_truncation)]
                self.push_stack((self.pc() & 0x00FF) as u8);
                Ok(OpState::Processing)
            }
            Tick::Tick5 => {
                let mut push = self.p();
                // S1 is always set
                push |= P_S1;
                // B always set unless this triggered due to IRQ
                push |= P_B;
                if irq {
                    push &= !P_B;
                }
                self.push_stack(push.0);
                // Now set P after we've pushed.

                // For BRK/IRQ we set I. NMI does not.
                if self.irq_raised() != InterruptStyle::NMI {
                    self.p_mut(self.p() | P_INTERRUPT);
                }
                Ok(OpState::Processing)
            }
            Tick::Tick6 => {
                self.op_val_mut(self.ram().borrow().read(vec));
                Ok(OpState::Processing)
            }
            Tick::Tick7 => {
                // Compute the new PC from the 2nd vector component and the previous val read.
                self.pc_mut(
                    (u16::from(self.ram().borrow().read(vec + 1)) << 8) | u16::from(self.op_val()),
                );

                // If we didn't previously skip an interrupt from processing make sure we execute the first instruction of
                // a handler before firing again.
                if irq && self.skip_interrupt() != SkipInterrupt::PrevSkip {
                    self.skip_interrupt_mut(SkipInterrupt::Skip);
                }
                Ok(OpState::Done)
            }
        }
    }

    // load_register takes the val and inserts it into the given register.
    // It then does Z and N checks against the new value if and sets flags (only
    // for A/X/Y).
    // Always returns OpState::Done as this happens on a single tick.
    #[allow(clippy::unnecessary_wraps)]
    fn load_register(&mut self, reg: Register, val: Wrapping<u8>) -> Result<OpState> {
        match reg {
            Register::A => self.a_mut(val),
            Register::X => self.x_mut(val),
            Register::Y => self.y_mut(val),
            Register::P => {
                self.p_mut(Flags(val.0));
                return Ok(OpState::Done);
            }
        };
        self.zero_check(val.0);
        self.negative_check(val.0);
        Ok(OpState::Done)
    }

    // load_register_a is the curried version of load_register that uses op_val and A implicitly.
    // This way it can be used as the op_func argument during load/rmw instructions.
    // Always returns Done since this is a single tick operation.
    fn load_register_a(&mut self) -> Result<OpState> {
        self.load_register(Register::A, Wrapping(self.op_val()))
    }

    // load_register_x is the curried version of load_register that uses op_val and X implicitly.
    // This way it can be used as the op_func argument during load/rmw instructions.
    // Always returns Done since this is a single tick operation.
    fn load_register_x(&mut self) -> Result<OpState> {
        self.load_register(Register::X, Wrapping(self.op_val()))
    }

    // load_register_y is the curried version of load_register that uses op_val and Y implicitly.
    // This way it can be used as the op_func argument during load/rmw instructions.
    // Always returns Done since this is a single tick operation.
    fn load_register_y(&mut self) -> Result<OpState> {
        self.load_register(Register::Y, Wrapping(self.op_val()))
    }

    // store_with_flags writes the value to the address given but also updates
    // N/Z flags at the same time.
    #[allow(clippy::unnecessary_wraps)]
    fn store_with_flags(&mut self, addr: u16, val: u8) -> Result<OpState> {
        self.zero_check(val);
        self.negative_check(val);
        self.ram().borrow_mut().write(addr, val);
        Ok(OpState::Done)
    }

    // compare implements the logic for all CMP/CPX/CPY instructions and
    // sets flags accordingly from the results.
    // Always returns Done since this takes one tick and never returns an error.
    #[allow(clippy::unnecessary_wraps)]
    fn compare(&mut self, reg: u8, val: u8) -> Result<OpState> {
        let check = (Wrapping(reg) - Wrapping(val)).0;
        self.zero_check(check);
        self.negative_check(check);
        // A-M done as 2's complement addition by ones complement and add 1
        // This way we get valid sign extension and a carry bit test.
        self.carry_check(u16::from(reg) + u16::from(!val) + 1);
        Ok(OpState::Done)
    }

    // compare_a is a curried version of compare that references A and uses op_val for the value.
    // This way it can be used as the op_func in load_instruction.
    // Always returns Done since this takes one tick and never returns an error.
    fn compare_a(&mut self) -> Result<OpState> {
        self.compare(self.a().0, self.op_val())
    }

    // compare_x is a curried version of compare that references X and uses op_val for the value.
    // This way it can be used as the op_func in load_instruction.
    // Always returns Done since this takes one tick and never returns an error.
    fn compare_x(&mut self) -> Result<OpState> {
        self.compare(self.x().0, self.op_val())
    }

    // compare_y is a curried version of compare that references Y and uses op_val for the value.
    // This way it can be used as the op_func in load_instruction.
    // Always returns Done since this takes one tick and never returns an error.
    fn compare_y(&mut self) -> Result<OpState> {
        self.compare(self.y().0, self.op_val())
    }

    // zero_check sets the Z flag based on the value.
    fn zero_check(&mut self, val: u8) {
        let mut new = self.p();
        new &= !P_ZERO;
        if val == 0 {
            new |= P_ZERO;
        }
        self.p_mut(new);
    }

    // negative_check sets the N flag based on the value.
    fn negative_check(&mut self, val: u8) {
        let mut new = self.p();
        new &= !P_NEGATIVE;
        if (val & P_NEGATIVE) == P_NEGATIVE {
            new |= P_NEGATIVE;
        }
        self.p_mut(new);
    }

    // carry_check sets the C flag based on the value.
    // NOTE: While being passed a 16 bit value this is really checking bit 9
    //       only as extended 8 bit math would set that on a carry and nothing
    //       else. This also means callers don't have to mask it off.
    fn carry_check(&mut self, val: u16) {
        // If we added 2 8 bit numbers and carried this is where
        // it would get set.
        const CARRY_BIT: u16 = 0x0100;
        let mut new = self.p();
        new &= !P_CARRY;
        if (val & CARRY_BIT) == CARRY_BIT {
            new |= P_CARRY;
        }
        self.p_mut(new);
    }

    // overflow_check sets the V flag is the result of the ALU operation
    // caused a two's complement sign change.
    // Taken from http://www.righto.com/2012/12/the-6502-overflow-flag-explained.html
    fn overflow_check(&mut self, reg: u8, arg: u8, result: u8) {
        let mut new = self.p();
        new &= !P_OVERFLOW;
        // If the original sign differs from the end sign bit.
        if (reg ^ result) & (arg ^ result) & 0x80 != 0x00 {
            new |= P_OVERFLOW;
        }
        self.p_mut(new);
    }

    // load_instruction abstracts all load instruction opcodes. The address mode function is
    // used to get the proper values loaded into op_addr and op_val.
    // Then on the same tick this is done op_func is called to load the appropriate register.
    // Returns OpState::Done when complete and/or any error.
    fn load_instruction(
        &mut self,
        address_mode: fn(&mut Self, &InstructionMode) -> Result<OpState>,
        op_func: fn(&mut Self) -> Result<OpState>,
    ) -> Result<OpState> {
        let ret = address_mode(self, &InstructionMode::Load)?;
        self.addr_done_mut(ret);
        match self.addr_done() {
            OpState::Processing => Ok(OpState::Processing),
            OpState::Done => op_func(self),
        }
    }

    // rmw_instruction abstracts all RMW instruction opcodes. The address mode function is
    // used to get the proper values loaded into op_addr and op_val.
    // This assumes the address mode function also handle the extra write RMW instructions perform.
    // Then on the next tick the op_func is called to perform the final write operation.
    // Returns OpState::Done when complete and/or any error.
    fn rmw_instruction(
        &mut self,
        address_mode: fn(&mut Self, &InstructionMode) -> Result<OpState>,
        op_func: fn(&mut Self) -> Result<OpState>,
    ) -> Result<OpState> {
        match self.addr_done() {
            OpState::Processing => {
                let ret = address_mode(self, &InstructionMode::Rmw)?;
                self.addr_done_mut(ret);
                Ok(OpState::Processing)
            }
            OpState::Done => op_func(self),
        }
    }

    // store_instruction abstracts all store instruction opcodes.  The address mode function is
    // used to get the proper values loaded into op_addr and op_val.
    // Then on the next tick the val passed is stored to op_addr.
    // Returns OpState::Done when complete and/or any error.
    fn store_instruction(
        &mut self,
        address_mode: fn(&mut Self, &InstructionMode) -> Result<OpState>,
        val: u8,
    ) -> Result<OpState> {
        match self.addr_done() {
            OpState::Processing => {
                let ret = address_mode(self, &InstructionMode::Store)?;
                self.addr_done_mut(ret);
                Ok(OpState::Processing)
            }
            OpState::Done => {
                self.ram().borrow_mut().write(self.op_addr(), val);
                Ok(OpState::Done)
            }
        }
    }

    // addr_absolute implements Absolute mode - a
    // returning the value in op_val and the address read in op_addr (so RW operations can do things without having to
    // reread memory incorrectly to compute a storage address).
    // If mode is RMW then another tick will occur that writes the read value back to the same address due to how
    // the 6502 operates.
    // Returns OpState::Done if this tick ends address processing and/or any errors.
    fn addr_absolute(&mut self, mode: &InstructionMode) -> Result<OpState> {
        match self.op_tick() {
            Tick::Reset | Tick::Tick1 | Tick::Tick6 | Tick::Tick7 | Tick::Tick8 => {
                Err(eyre!("addr_absolute invalid op_tick: {:?}", self.op_tick()))
            }
            Tick::Tick2 => {
                // op_val has the first start of the address so start computing it.
                self.op_addr_mut(u16::from(self.op_val()) & 0x00FF);
                self.pc_mut((Wrapping(self.pc()) + Wrapping(1)).0);
                Ok(OpState::Processing)
            }
            Tick::Tick3 => {
                self.op_val_mut(self.ram().borrow().read(self.pc()));
                self.pc_mut((Wrapping(self.pc()) + Wrapping(1)).0);
                self.op_addr_mut(self.op_addr() | u16::from(self.op_val()) << 8);
                match mode {
                    // For a store we're done since the opcode can decide what to store.
                    InstructionMode::Store => Ok(OpState::Done),
                    _ => Ok(OpState::Processing),
                }
            }
            Tick::Tick4 => {
                // For load and RMW we read the value
                self.op_val_mut(self.ram().borrow().read(self.op_addr()));
                match mode {
                    // For a load we're now done.
                    &InstructionMode::Load => Ok(OpState::Done),
                    _ => Ok(OpState::Processing),
                }
            }
            Tick::Tick5 => {
                // On NMOS there's a spurious write here where we replay back.
                self.ram().borrow_mut().write(self.op_addr(), self.op_val());
                Ok(OpState::Done)
            }
        }
    }

    // addr_absolute_x implements Absolute X mode - a,x
    // returning the value in op_val and the address read in op_addr (so RW operations can do things without having to
    // reread memory incorrectly to compute a storage address).
    // If mode is RMW then another tick will occur that writes the read value back to the same address due to how
    // the 6502 operates.
    // Returns OpState::Done if this tick ends address processing and/or any errors.
    fn addr_absolute_x(&mut self, mode: &InstructionMode) -> Result<OpState> {
        self.addr_absolute_xy(mode, self.x().0)
    }

    // addr_absolute_y implements Absolute Y mode - a,y
    // returning the value in op_val and the address read in op_addr (so RW operations can do things without having to
    // reread memory incorrectly to compute a storage address).
    // If mode is RMW then another tick will occur that writes the read value back to the same address due to how
    // the 6502 operates.
    // Returns OpState::Done if this tick ends address processing and/or any errors.
    fn addr_absolute_y(&mut self, mode: &InstructionMode) -> Result<OpState> {
        self.addr_absolute_xy(mode, self.y().0)
    }

    // addr_absolute_xy implements the details for addr_absolute_x and addr_absolute_y since
    // they only differ based on the register used.
    // See those functions for arg/return specifics.
    fn addr_absolute_xy(&mut self, mode: &InstructionMode, reg: u8) -> Result<OpState> {
        match self.op_tick() {
            Tick::Reset | Tick::Tick1 | Tick::Tick7 | Tick::Tick8 => {
                Err(eyre!("addr_absolute invalid op_tick: {:?}", self.op_tick()))
            }
            Tick::Tick2 => {
                // op_val has the first start of the address so start computing it.
                self.op_addr_mut(u16::from(self.op_val()) & 0x00FF);
                self.pc_mut((Wrapping(self.pc()) + Wrapping(1)).0);
                Ok(OpState::Processing)
            }
            Tick::Tick3 => {
                self.op_val_mut(self.ram().borrow().read(self.pc()));
                self.op_addr_mut(self.op_addr() | u16::from(self.op_val()) << 8);
                // Add reg but do it in a way which won't page wrap (if needed).
                let a = (self.op_addr() & 0xFF00)
                    | u16::from((Wrapping((self.op_addr() & 0x00FF) as u8) + Wrapping(reg)).0);
                self.op_val_mut(0);
                if a != (Wrapping(self.op_addr()) + Wrapping(u16::from(reg))).0 {
                    // Signal for next phase fixup is needed
                    self.op_val_mut(1);
                }
                self.op_addr_mut(a);
                Ok(OpState::Processing)
            }
            Tick::Tick4 => {
                // Check old opVal to see if it's non-zero. If so it means the reg addition
                // crosses a page boundary and we'll have to fixup otherwise this is fine.
                // For a load operation that means another tick to read the correct address.
                // For RMW it doesn't matter (we always do the extra tick).
                // For Store we're done. Just fixup p.opAddr so the return value is correct.

                // If we didn't make the wrong address and load/storing we're good.
                // For RMW we still read here but do continue to the next tick.
                if self.op_val() == 0 {
                    // Advance the PC since we didn't earlier as down below CMOS
                    // can reread this value.
                    self.pc_mut((Wrapping(self.pc()) + Wrapping(1)).0);
                    self.op_val_mut(self.ram().borrow().read(self.op_addr()));
                    if mode == &InstructionMode::Rmw {
                        return Ok(OpState::Processing);
                    }
                    return Ok(OpState::Done);
                }

                self.op_addr_fixup_mut(true);
                // Every tick requires a bus cycle so while we're fixing up
                // we have to read something. In this case we read the wrong op_addr.
                // Leave op_val as it was so the next tick can tell we had to
                // do a fixup (for RMW since it always gets there).
                _ = self.ram().borrow().read(self.op_addr());
                self.pc_mut((Wrapping(self.pc()) + Wrapping(1)).0);

                // We computed the wrong addr before so fix it now by page wrapping.
                self.op_addr_mut((Wrapping(self.op_addr()) + Wrapping(0x0100)).0);

                // Stores are done and ready to write on their next cycle since
                // the addr is correct now.
                if mode == &InstructionMode::Store {
                    return Ok(OpState::Done);
                }

                // Everything else runs another tick at this point
                Ok(OpState::Processing)
            }
            Tick::Tick5 => {
                // So get the correct value in now for both loads (extra cycle for fixup)
                // and RMW (which always gets here minimum).
                self.op_val_mut(self.ram().borrow().read(self.op_addr()));

                // For a load we're done.
                // Otherwise RMW overflow always advances.
                if mode == &InstructionMode::Load {
                    return Ok(OpState::Done);
                }
                Ok(OpState::Processing)
            }
            Tick::Tick6 => {
                // On NMOS there's a spurious write here where we replay back
                // what we just read.
                self.ram().borrow_mut().write(self.op_addr(), self.op_val());
                Ok(OpState::Done)
            }
        }
    }

    // addr_immediate implements Immediate mode - #i
    // returning the value in op_val.
    // NOTE: This has no mode other than load so the argument is ignored.
    // Returns OpState::Done if this tick ends address processing and/or any errors.
    fn addr_immediate(&mut self, _mode: &InstructionMode) -> Result<OpState> {
        match self.op_tick() {
            Tick::Reset
            | Tick::Tick1
            | Tick::Tick3
            | Tick::Tick4
            | Tick::Tick5
            | Tick::Tick6
            | Tick::Tick7
            | Tick::Tick8 => Err(eyre!(
                "addr_immediate invalid op_tick: {:?}",
                self.op_tick()
            )),
            Tick::Tick2 => {
                // Already read the value but need to bump the PC
                // since this mode consumes op_val.
                // Set op_addr in case ADC/SBC need an extra bus cycle and a place
                // to read.
                self.op_addr_mut(self.pc());
                self.pc_mut((Wrapping(self.pc()) + Wrapping(1)).0);
                Ok(OpState::Done)
            }
        }
    }

    // addr_indirect_x implements Zero page indirect plus X mode - (d,x)
    // returning the value in op_val and the address read in op_addr (so RW operations can do things without having to
    // reread memory incorrectly to compute a storage address).
    // If mode is RMW then another tick will occur that writes the read value back to the same address due to how
    // the 6502 operates.
    // Returns OpState::Done if this tick ends address processing and/or any errors.
    fn addr_indirect_x(&mut self, mode: &InstructionMode) -> Result<OpState> {
        match self.op_tick() {
            Tick::Reset | Tick::Tick1 | Tick::Tick8 => Err(eyre!(
                "addr_indirect_x invalid op_tick: {:?}",
                self.op_tick()
            )),
            Tick::Tick2 => {
                // We've already read the value but need to bump the PC
                // and assign it into op_addr so the throw away read in
                // tick3 reads the right place.
                self.op_addr_mut(u16::from(self.op_val()) & 0x00FF);
                self.pc_mut((Wrapping(self.pc()) + Wrapping(1)).0);
                Ok(OpState::Processing)
            }
            Tick::Tick3 => {
                // A throwaway read from the ZP addr. We'll add the X register as well for the real read next.
                _ = self.ram().borrow().read(self.op_addr());
                // Does this as a Wrapping so it wraps as needed since it stays in ZP.
                self.op_addr_mut(u16::from((Wrapping(self.op_val()) + self.x()).0));
                Ok(OpState::Processing)
            }
            Tick::Tick4 => {
                // Read effective addr low byte
                self.op_val_mut(self.ram().borrow().read(self.op_addr()));
                // Now increment (with ZP rollover) for next read.
                // There is no truncation since we know this is always
                // a u8 so within ZP.
                #[allow(clippy::cast_possible_truncation)]
                let a = Wrapping(self.op_addr() as u8);
                self.op_addr_mut(u16::from((a + Wrapping(1)).0));
                Ok(OpState::Processing)
            }
            Tick::Tick5 => {
                // Read high byte, shift over and add op_val which has the low byte.
                self.op_addr_mut(
                    (u16::from(self.ram().borrow().read(self.op_addr())) << 8)
                        | u16::from(self.op_val()),
                );
                match mode {
                    // For a store we're done as op_addr now contains the destination address.
                    InstructionMode::Store => Ok(OpState::Done),
                    _ => Ok(OpState::Processing),
                }
            }
            Tick::Tick6 => {
                self.op_val_mut(self.ram().borrow().read(self.op_addr()));
                match mode {
                    // For a load we're done as we've loaded the value.
                    InstructionMode::Load => Ok(OpState::Done),
                    _ => Ok(OpState::Processing),
                }
            }
            Tick::Tick7 => {
                // On NMOS there's a spurious write here where we replay back
                // what we just read.
                self.ram().borrow_mut().write(self.op_addr(), self.op_val());
                Ok(OpState::Done)
            }
        }
    }

    // addr_indirect_y implements Zero page indirect plus Y mode - (d),y
    // returning the value in op_val and the address read in op_addr (so RW operations can do things without having to
    // reread memory incorrectly to compute a storage address).
    // If mode is RMW then another tick will occur that writes the read value back to the same address due to how
    // the 6502 operates.
    // Returns OpState::Done if this tick ends address processing and/or any errors.
    fn addr_indirect_y(&mut self, mode: &InstructionMode) -> Result<OpState> {
        match self.op_tick() {
            Tick::Reset | Tick::Tick1 | Tick::Tick8 => Err(eyre!(
                "addr_indirect_y invalid op_tick: {:?}",
                self.op_tick()
            )),
            Tick::Tick2 => {
                // We've already read the value but need to bump the PC
                // and assign it into op_addr so the throw away read in
                // tick3 reads the right place.
                self.op_addr_mut(u16::from(self.op_val()) & 0x00FF);
                self.pc_mut((Wrapping(self.pc()) + Wrapping(1)).0);
                Ok(OpState::Processing)
            }
            Tick::Tick3 => {
                // Read from the ZP addr to start building our pointer.
                self.op_val_mut(self.ram().borrow().read(self.op_addr()));
                // Setup op_addr for next read and handle ZP wrapping.
                #[allow(clippy::cast_possible_truncation)]
                let a = u16::from((Wrapping(self.op_addr() as u8) + Wrapping(1)).0);
                self.op_addr_mut(a);
                Ok(OpState::Processing)
            }
            Tick::Tick4 => {
                // Compute effective address and then add Y to it (possibly wrongly).
                self.op_addr_mut(
                    (u16::from(self.ram().borrow().read(self.op_addr())) << 8)
                        | u16::from(self.op_val()),
                );
                // Add Y but do it in a way which won't page wrap (if needed).
                #[allow(clippy::cast_possible_truncation)]
                let a = (self.op_addr() & 0xFF00)
                    | u16::from((Wrapping(self.op_addr() as u8) + self.y()).0);
                self.op_val_mut(0);
                if a != (Wrapping(self.op_addr()) + Wrapping(u16::from(self.y().0))).0 {
                    // Signal for next phase we got it wrong.
                    self.op_val_mut(1);
                }
                self.op_addr_mut(a);
                Ok(OpState::Processing)
            }
            Tick::Tick5 => {
                // Save op_val so we know if this needed fixing.
                let t = self.op_val();
                // Even with an incorrect op_addr we still read from it.
                self.op_val_mut(self.ram().borrow().read(self.op_addr()));

                // Check old opVal to see if it's non-zero. If so it means the Y addition
                // crosses a page boundary and we'll have to fixup.
                // For a load operation that means another tick to read the correct
                // address.
                // For RMW it doesn't matter (we always do the extra tick).
                // For Store we're done. Just fixup p.opAddr so the return value is correct.
                let mut done = Ok(OpState::Done);
                if t != 0 {
                    self.op_addr_fixup_mut(true);
                    self.op_addr_mut((Wrapping(self.op_addr()) + Wrapping(0x0100)).0);
                    if mode == &InstructionMode::Load {
                        done = Ok(OpState::Processing);
                    }
                }
                // For RMW it doesn't matter, we tick again.
                if mode == &InstructionMode::Rmw {
                    done = Ok(OpState::Processing);
                }
                done
            }
            Tick::Tick6 => {
                // Optional (on load) in case adding Y went past a page boundary.
                self.op_val_mut(self.ram().borrow().read(self.op_addr()));
                match mode {
                    InstructionMode::Rmw => Ok(OpState::Processing),
                    _ => Ok(OpState::Done),
                }
            }
            Tick::Tick7 => {
                // On NMOS there's a spurious write here where we replay back
                // what we just read.
                self.ram().borrow_mut().write(self.op_addr(), self.op_val());
                Ok(OpState::Done)
            }
        }
    }

    // addr_zp implements Zero page mode - d
    // returning the value in op_val and the address read in op_addr (so RW operations can do things without having to
    // reread memory incorrectly to compute a storage address).
    // If mode is RMW then another tick will occur that writes the read value back to the same address due to how
    // the 6502 operates. In the CMOS case this is a 2nd read.
    // Returns OpState::Done if this tick ends address processing and/or any errors.
    fn addr_zp(&mut self, mode: &InstructionMode) -> Result<OpState> {
        match self.op_tick() {
            Tick::Reset | Tick::Tick1 | Tick::Tick5 | Tick::Tick6 | Tick::Tick7 | Tick::Tick8 => {
                Err(eyre!("addr_zp invalid op_tick: {:?}", self.op_tick()))
            }
            Tick::Tick2 => {
                // Already read the value but need to bump the PC
                self.op_addr_mut(u16::from(self.op_val()));
                self.pc_mut((Wrapping(self.pc()) + Wrapping(1)).0);
                match mode {
                    // For a store we're done since we have the address needed.
                    &InstructionMode::Store => Ok(OpState::Done),
                    _ => Ok(OpState::Processing),
                }
            }
            Tick::Tick3 => {
                self.op_val_mut(self.ram().borrow().read(self.op_addr()));
                match mode {
                    // For a load we're now done since the value is loaded.
                    &InstructionMode::Load => Ok(OpState::Done),
                    _ => Ok(OpState::Processing),
                }
            }
            Tick::Tick4 => {
                // On NMOS there's a spurious write here where we replay back
                // what we just read.
                self.ram().borrow_mut().write(self.op_addr(), self.op_val());
                Ok(OpState::Done)
            }
        }
    }

    // addr_zp_x implements Zero page X mode - d,x
    // returning the value in op_val and the address read in op_addr (so RW operations can do things without having to
    // reread memory incorrectly to compute a storage address).
    // If mode is RMW then another tick will occur that writes the read value back to the same address due to how
    // the 6502 operates.
    // Returns OpState::Done if this tick ends address processing and/or any errors.
    fn addr_zp_x(&mut self, mode: &InstructionMode) -> Result<OpState> {
        self.addr_zp_xy(mode, self.x().0)
    }

    // addr_zp_y implements Zero page Y mode - d,y
    // returning the value in op_val and the address read in op_addr (so RW operations can do things without having to
    // reread memory incorrectly to compute a storage address).
    // If mode is RMW then another tick will occur that writes the read value back to the same address due to how
    // the 6502 operates.
    // Returns OpState::Done if this tick ends address processing and/or any errors.
    fn addr_zp_y(&mut self, mode: &InstructionMode) -> Result<OpState> {
        self.addr_zp_xy(mode, self.y().0)
    }

    // addr_zp_xy implements the details for addr_zp_x and addr_zp_y since they only differ based on the register used.
    // See those functions for arg/return specifics.
    fn addr_zp_xy(&mut self, mode: &InstructionMode, reg: u8) -> Result<OpState> {
        match self.op_tick() {
            Tick::Reset | Tick::Tick1 | Tick::Tick6 | Tick::Tick7 | Tick::Tick8 => {
                Err(eyre!("addr_zp_x invalid op_tick: {:?}", self.op_tick()))
            }
            Tick::Tick2 => {
                // Already read the value but need to bump the PC.
                self.op_addr_mut(u16::from(self.op_val()));
                self.pc_mut((Wrapping(self.pc()) + Wrapping(1)).0);
                Ok(OpState::Processing)
            }
            Tick::Tick3 => {
                // Read from the ZP addr and then add the register for the real read later.
                _ = self.ram().borrow().read(self.op_addr());
                // Do this as a u8 so it wraps as needed.
                self.op_addr_mut(u16::from((Wrapping(self.op_val()) + Wrapping(reg)).0));
                // For a store we're done since we have the address needed.
                if mode == &InstructionMode::Store {
                    Ok(OpState::Done)
                } else {
                    Ok(OpState::Processing)
                }
            }
            Tick::Tick4 => {
                // Now read from the final address.
                self.op_val_mut(self.ram().borrow().read(self.op_addr()));
                // If we're load we're now done.
                if mode == &InstructionMode::Load {
                    Ok(OpState::Done)
                } else {
                    Ok(OpState::Processing)
                }
            }
            Tick::Tick5 => {
                // On NMOS there's a spurious write here where we replay back
                // what we just read.
                self.ram().borrow_mut().write(self.op_addr(), self.op_val());
                Ok(OpState::Done)
            }
        }
    }

    // perform_branch does all of the main logic for processing a branch which is taken.
    fn perform_branch(&mut self) -> Result<OpState> {
        match self.op_tick() {
            Tick::Reset | Tick::Tick1 | Tick::Tick5 | Tick::Tick6 | Tick::Tick7 | Tick::Tick8 => {
                Err(eyre!(
                    "perform_branch invalid op_tick: {:?}",
                    self.op_tick()
                ))
            }
            Tick::Tick2 => {
                self.pc_mut((Wrapping(self.pc()) + Wrapping(1)).0);
                Ok(OpState::Processing)
            }
            Tick::Tick3 => {
                // We only skip if the last instruction didn't. This way a branch always doesn't prevent interrupt processing
                // since on real silicon this is what happens (just a delay in the pipelining).
                if self.skip_interrupt() != SkipInterrupt::PrevSkip {
                    self.skip_interrupt_mut(SkipInterrupt::Skip);
                }
                self.branch_taken()
            }
            Tick::Tick4 => self.branch_taken2(),
        }
    }

    // branch_taken computes the first attempt to take a branch. This may be wrong
    // due to page crossing so it will return Processing or Done to indicate
    // whether to call branch_taken2 or not (call if Processing returns)
    #[allow(clippy::unnecessary_wraps)]
    fn branch_taken(&mut self) -> Result<OpState> {
        // This always reads the next instruction even if we're branching now.
        _ = self.ram().borrow().read(self.pc());

        // Per http://www.6502.org/tutorials/6502opcodes.html
        // the wrong page is defined as the a different page than
        // the next byte after the jump. i.e. current PC at the moment.

        // Now compute the new PC but possibly wrong page.
        // Stash the old one in p.opAddr so we can use in tick 4 if needed.
        self.op_addr_mut(self.pc());
        self.pc_mut(
            Wrapping(
                (self.pc() & 0xFF00)
                    | u16::from((Wrapping((self.pc() & 0x00FF) as u8) + Wrapping(self.op_val())).0),
            )
            .0,
        );

        // Now check the pc against one which didn't truncate for page by sign extending
        // op_val and adding it to op_addr.
        // NOTE: We don't lose the sign here since Wrapping will do the right thing.
        #[allow(
            clippy::cast_sign_loss,
            clippy::cast_lossless,
            clippy::cast_possible_wrap
        )]
        if self.pc() == (Wrapping(self.op_addr()) + Wrapping(self.op_val() as i8 as i16 as u16)).0 {
            return Ok(OpState::Done);
        }
        Ok(OpState::Processing)
    }

    // branch_taken2 is used when fixing up a page boundary issue from a previous
    // branch_taken call.
    #[allow(clippy::unnecessary_wraps)]
    fn branch_taken2(&mut self) -> Result<OpState> {
        // It always triggers a bus read of the newly computed PC (which is wrong if we got here).
        _ = self.ram().borrow().read(self.pc());

        // Set the correct PC value if we got here.
        // NOTE: We don't lose the sign here since Wrapping will do the right thing.
        #[allow(
            clippy::cast_sign_loss,
            clippy::cast_lossless,
            clippy::cast_possible_wrap
        )]
        let val = Wrapping(self.op_addr()) + Wrapping(self.op_val() as i8 as i16 as u16);
        self.pc_mut(val.0);

        Ok(OpState::Done)
    }

    // branch_nop reads the next byte as the branch offset and increments the PC.
    // Used for the 2nd tick when branches aren't taken.
    fn branch_nop(&mut self) -> Result<OpState> {
        match self.op_tick() {
            Tick::Reset
            | Tick::Tick1
            | Tick::Tick3
            | Tick::Tick4
            | Tick::Tick5
            | Tick::Tick6
            | Tick::Tick7
            | Tick::Tick8 => Err(eyre!("branch_nop invalid op_tick: {:?}", self.op_tick())),
            Tick::Tick2 => {
                self.pc_mut((Wrapping(self.pc()) + Wrapping(1)).0);
                Ok(OpState::Done)
            }
        }
    }

    // pop_stack pops the top value from the stack and adjusts
    // the stack pointer.
    fn pop_stack(&mut self) -> u8 {
        self.s_mut(self.s() + Wrapping(1));
        self.ram()
            .borrow()
            .read(u16::from(self.s().0) + STACK_START)
    }

    // push_stack takes the given 8 bit value and pushes it into the stack and adjusts
    // the stack pointer.
    fn push_stack(&mut self, val: u8) {
        self.ram()
            .borrow_mut()
            .write(u16::from(self.s().0) + STACK_START, val);
        self.s_mut(self.s() - Wrapping(1));
    }

    // adc implements the ADC/SBC opcodes which does add/subtract with carry on A.
    // This sets all associated flags in P. For SBC simply ones-complement op_val
    // before calling.
    // NOTE: For SBC this only works in non BCD mode. sbc() handles BCD directly but
    // otherwise calls adc for binary mode.
    // Always returns Done since this takes one tick and never returns an error.
    fn adc(&mut self) -> Result<OpState> {
        // Pull the carry bit out which thankfully is the low bit so can be
        // used directly.
        let carry = (self.p() & P_CARRY).0;

        // Do BCD mode.
        if (self.p() & P_DECIMAL) != P_NONE {
            // BCD details - http://6502.org/tutorials/decimal_mode.html
            // Also http://nesdev.com/6502_cpu.txt but it has errors
            let mut al =
                Wrapping(self.a().0 & 0x0F) + Wrapping(self.op_val() & 0x0F) + Wrapping(carry);
            // Low nibble fixup
            if al >= Wrapping(0x0A) {
                al = ((al + Wrapping(0x06)) & Wrapping(0x0F)) + Wrapping(0x10);
            }
            let mut sum = Wrapping(u16::from(self.a().0 & 0xF0))
                + Wrapping(u16::from(self.op_val() & 0xF0))
                + Wrapping(u16::from(al.0));
            // High nibble fixup
            if sum >= Wrapping(0xA0) {
                sum += 0x60;
            }
            let res = (sum.0 & 0xFF) as u8;
            let seq = Wrapping(self.a().0 & 0xF0) + Wrapping(self.op_val() & 0xF0) + al;
            let bin = self.a() + Wrapping(self.op_val()) + Wrapping(carry);
            self.overflow_check(self.a().0, self.op_val(), seq.0);
            // Carry for BCD is special. Just any value >= 0x0100 == carry which is
            // different than normal carry which is just looking at that bit.
            let c = if sum.0 >= 0x0100 { 0x0100 } else { 0x0000 };
            self.carry_check(c);
            self.negative_check(seq.0);
            self.zero_check(bin.0);
            self.a_mut(Wrapping(res));
            return Ok(OpState::Done);
        }

        // Otherwise do normal binary math.
        let sum = (self.a() + Wrapping(self.op_val()) + Wrapping(carry)).0;
        self.overflow_check(self.a().0, self.op_val(), sum);

        // Yes, could do bit checks here like the hardware but
        // just treating as uint16 math is simpler to code.
        self.carry_check(u16::from(self.a().0) + u16::from(self.op_val()) + u16::from(carry));
        // Now set the accumulator so the other flag checks are against the result.
        self.load_register(Register::A, Wrapping(sum))
    }

    // and implements the AND instruction on the given memory location in op_addr.
    // It then sets all associated flags and adjust cycles as needed.
    // Always returns Done since this takes one tick and never returns an error.
    fn and(&mut self) -> Result<OpState> {
        self.load_register(Register::A, self.a() & Wrapping(self.op_val()))
    }

    // asl implements the ASL instruction on the given memory location in op_addr.
    // It then sets all associated flags and adjust cycles as needed.
    // Always returns Done since this takes one tick and never returns an error.
    #[allow(clippy::unnecessary_wraps)]
    fn asl(&mut self) -> Result<OpState> {
        let new = self.op_val() << 1;
        self.ram().borrow_mut().write(self.op_addr(), new);
        self.carry_check(u16::from(self.op_val()) << 1);
        self.zero_check(new);
        self.negative_check(new);
        Ok(OpState::Done)
    }

    // asl_acc implements the ASL instruction directly on the accumulator.
    // It then sets all associated flags and adjust cycles as needed.
    // Always returns Done since accumulator mode is done on tick 2 and never returns an error.
    fn asl_acc(&mut self) -> Result<OpState> {
        self.carry_check(u16::from(self.a().0) << 1);
        self.load_register(Register::A, self.a() << 1)
    }

    // bcc implements the BCC instruction and branches if C is clear.
    // Returns Done when the branch has set the correct PC and/or an error.
    fn bcc(&mut self) -> Result<OpState> {
        if self.p() & P_CARRY == P_NONE {
            self.perform_branch()
        } else {
            self.branch_nop()
        }
    }

    // bcs implements the BCS instruction and branches if C is set.
    // Returns Done when the branch has set the correct PC and/or an error.
    fn bcs(&mut self) -> Result<OpState> {
        if self.p() & P_CARRY == P_NONE {
            self.branch_nop()
        } else {
            self.perform_branch()
        }
    }

    // beq implements the BEQ instruction and branches is Z is set.
    // Returns Done when the branch has set the correct PC and/or an error.
    fn beq(&mut self) -> Result<OpState> {
        if self.p() & P_ZERO == P_NONE {
            self.branch_nop()
        } else {
            self.perform_branch()
        }
    }

    // bit implements the BIT instruction for AND'ing against A
    // and setting N/V/Z based on the value.
    // Always returns Done since this takes one tick and never returns an error.
    #[allow(clippy::unnecessary_wraps)]
    fn bit(&mut self) -> Result<OpState> {
        self.zero_check(self.a().0 & self.op_val());
        self.negative_check(self.op_val());
        // Copy V from bit 6
        self.p_mut(self.p() & !P_OVERFLOW);
        if self.op_val() & P_OVERFLOW != P_NONE {
            self.p_mut(self.p() | P_OVERFLOW);
        }

        Ok(OpState::Done)
    }

    // bmi implements the BMI instruction and branches if N is set.
    // Returns Done when the branch has set the correct PC and/or an error.
    fn bmi(&mut self) -> Result<OpState> {
        if self.p() & P_NEGATIVE == P_NONE {
            self.branch_nop()
        } else {
            self.perform_branch()
        }
    }

    // bne implements the BNE instruction and branches is Z is clear.
    // Returns Done when the branch has set the correct PC and/or an error.
    fn bne(&mut self) -> Result<OpState> {
        if self.p() & P_ZERO == P_NONE {
            self.perform_branch()
        } else {
            self.branch_nop()
        }
    }

    // bpl implements the BPL instruction and branches if N is clear.
    // Returns Done when the branch has set the correct PC and/or an error.
    fn bpl(&mut self) -> Result<OpState> {
        if self.p() & P_NEGATIVE == P_NONE {
            self.perform_branch()
        } else {
            self.branch_nop()
        }
    }

    // bvc implements the BVC instruction and branches if V is clear.
    // Returns Done when the branch has set the correct PC and/or an error.
    fn bvc(&mut self) -> Result<OpState> {
        if self.p() & P_OVERFLOW == P_NONE {
            self.perform_branch()
        } else {
            self.branch_nop()
        }
    }

    // bvs implements the BVS instruction and branches if V is set.
    // Returns Done when the branch has set the correct PC and/or an error.
    fn bvs(&mut self) -> Result<OpState> {
        if self.p() & P_OVERFLOW == P_NONE {
            self.branch_nop()
        } else {
            self.perform_branch()
        }
    }

    // brk implements the BRK instruction. This does setup and then calls the
    // interrupt processing handler refenced at IRQ_VECTOR (normally).
    // Returns Done when done and/or errors.
    fn brk(&mut self) -> Result<OpState> {
        // This is the same as an interrupt handler so the vector we call
        // can change on a per tick basis on NMOS. i.e. we might push P with P_B set
        // but go to the NMI vector depending on timing.

        // New PC comes from IRQ_VECTOR unless we've raised an NMI.
        let ret = match self.irq_raised() {
            InterruptStyle::IRQ => self.run_interrupt(IRQ_VECTOR, true)?,
            InterruptStyle::NMI => self.run_interrupt(NMI_VECTOR, true)?,
            InterruptStyle::None => self.run_interrupt(IRQ_VECTOR, false)?,
        };
        // If we're done on this tick eat any pending interrupt since BRK is special.
        if ret == OpState::Done {
            self.irq_raised_mut(InterruptStyle::None);
        }
        Ok(ret)
    }

    // clc implements the CLC instruction clearing the C status bit.
    // Always returns Done since this takes one tick and never returns an error.
    #[allow(clippy::unnecessary_wraps)]
    fn clc(&mut self) -> Result<OpState> {
        self.p_mut(self.p() & !P_CARRY);
        Ok(OpState::Done)
    }

    // cld implements the CLD instruction clearing the D status bit.
    // Always returns Done since this takes one tick and never returns an error.
    #[allow(clippy::unnecessary_wraps)]
    fn cld(&mut self) -> Result<OpState> {
        self.p_mut(self.p() & !P_DECIMAL);
        Ok(OpState::Done)
    }

    // cli implements the CLI instruction for clearing the I status bit.
    // Always returns Done since this takes one tick and never returns an error.
    #[allow(clippy::unnecessary_wraps)]
    fn cli(&mut self) -> Result<OpState> {
        self.p_mut(self.p() & !P_INTERRUPT);
        Ok(OpState::Done)
    }

    // clv implements the CLV instruction clearing the V status bit.
    // Always returns Done since this takes one tick and never returns an error.
    #[allow(clippy::unnecessary_wraps)]
    fn clv(&mut self) -> Result<OpState> {
        self.p_mut(self.p() & !P_OVERFLOW);
        Ok(OpState::Done)
    }

    // dec implements the DEC instruction by decrementing the value (op_val) at op_addr.
    // Always returns Done since this takes one tick and never returns an error.
    fn dec(&mut self) -> Result<OpState> {
        self.store_with_flags(self.op_addr(), (Wrapping(self.op_val()) - Wrapping(1)).0)
    }

    // eor implements the EOR instruction which XORs op_val with A.
    // Always returns true since this takes one tick and never returns an error.
    fn eor(&mut self) -> Result<OpState> {
        self.load_register(Register::A, self.a() ^ Wrapping(self.op_val()))
    }

    // inc implements the INC instruction by incrementing the value (op_val) at op_addr.
    // Always returns Done since this takes one tick and never returns an error.
    fn inc(&mut self) -> Result<OpState> {
        self.store_with_flags(self.op_addr(), (Wrapping(self.op_val()) + Wrapping(1)).0)
    }

    // jmp implements the JMP instruction for jumping to a new address.
    // Doesn't use addressing mode functions since it's technically not
    // a load/rmw/store instruction so doesn't fit exactly.
    // Returns Done when done and/or errors.
    fn jmp(&mut self) -> Result<OpState> {
        match self.op_tick() {
            Tick::Reset
            | Tick::Tick1
            | Tick::Tick4
            | Tick::Tick5
            | Tick::Tick6
            | Tick::Tick7
            | Tick::Tick8 => Err(eyre!("jmp: invalid op_tick: {:?}", self.op_tick())),
            Tick::Tick2 => {
                // We've already read op_val which is the new PCL so increment PC only.
                self.pc_mut((Wrapping(self.pc()) + Wrapping(1)).0);
                Ok(OpState::Processing)
            }
            Tick::Tick3 => {
                // Read PCH and assemble the PC
                self.op_addr_mut(
                    (u16::from(self.ram().borrow().read(self.pc())) << 8)
                        | u16::from(self.op_val()),
                );
                self.pc_mut(self.op_addr());
                Ok(OpState::Done)
            }
        }
    }

    // jmp_indirect implements the indirect JMP instruction for jumping through a pointer to a new address.
    // Returns Done when the PC is correct. Returns an error on an invalid tick.
    fn jmp_indirect(&mut self) -> Result<OpState> {
        match self.op_tick() {
            Tick::Reset | Tick::Tick1 | Tick::Tick6 | Tick::Tick7 | Tick::Tick8 => {
                Err(eyre!("jmp indirect: invalid op_tick: {:?}", self.op_tick()))
            }
            Tick::Tick2 | Tick::Tick3 => {
                // Same as loading an absolute address
                self.addr_absolute(&InstructionMode::Load)
            }
            Tick::Tick4 => {
                // Read the low byte of the pointer and stash it in op_val if NMOS
                self.op_val_mut(self.ram().borrow().read(self.op_addr()));
                Ok(OpState::Processing)
            }
            Tick::Tick5 => {
                // Read the high byte. On NMOS this tick reads the wrong address if there was a page wrap.
                let addr = (self.op_addr() & 0xFF00)
                    | u16::from((Wrapping((self.op_addr() & 0x00FF) as u8) + Wrapping(1)).0);
                let val = self.ram().borrow().read(addr);
                self.op_addr_mut((u16::from(val) << 8) | u16::from(self.op_val()));
                self.pc_mut(self.op_addr());
                Ok(OpState::Done)
            }
        }
    }

    // jsr implements the JSR instruction for jumping to a subroutine.
    // Returns Done when done and/or errors.
    fn jsr(&mut self) -> Result<OpState> {
        match self.op_tick() {
            Tick::Reset | Tick::Tick1 | Tick::Tick7 | Tick::Tick8 => {
                Err(eyre!("jsr: invalid op_tick: {:?}", self.op_tick()))
            }
            Tick::Tick2 => {
                // Nothing happens here except to make the PC correct.
                // NOTE: This means the PC pushed below is actually off by one.
                //       RTS handles this by adding one to the popped PC.
                self.pc_mut((Wrapping(self.pc()) + Wrapping(1)).0);
                Ok(OpState::Processing)
            }
            Tick::Tick3 => {
                // Not 100% sure what happens on this cycle.
                // Per http://nesdev.com/6502_cpu.txt we read the current stack
                // value because there needs to be a tick to make S correct.
                self.s_mut(self.s() - Wrapping(1));
                _ = self.pop_stack();
                Ok(OpState::Processing)
            }
            Tick::Tick4 => {
                self.push_stack(((self.pc() & 0xFF00) >> 8) as u8);
                Ok(OpState::Processing)
            }
            Tick::Tick5 => {
                self.push_stack((self.pc() & 0x00FF) as u8);
                Ok(OpState::Processing)
            }
            Tick::Tick6 => {
                self.pc_mut(
                    (u16::from(self.ram().borrow().read(self.pc())) << 8)
                        | u16::from(self.op_val()),
                );
                Ok(OpState::Done)
            }
        }
    }

    // lsr implements the LSR instruction as a logical shift right on op_addr.
    // Always returns Done since this takes one tick and never returns an error.
    #[allow(clippy::unnecessary_wraps)]
    fn lsr(&mut self) -> Result<OpState> {
        let val = self.op_val() >> 1;
        self.ram().borrow_mut().write(self.op_addr(), val);
        // Shift bit 0 up into a possible carry position.
        self.carry_check(u16::from(self.op_val()) << 8);
        self.zero_check(val);
        self.negative_check(val);
        Ok(OpState::Done)
    }

    // lsr_acc implements the LSR instruction as a logical shift right on A.
    // Always returns Done since this takes one tick and never returns an error.
    fn lsr_acc(&mut self) -> Result<OpState> {
        // Shift bit 0 up into a possible carry position.
        self.carry_check(u16::from(self.a().0) << 8);
        self.load_register(Register::A, self.a() >> 1)
    }

    // ora implements the ORA instruction which ORs op_val with A.
    // Always returns Done since this takes one tick and never returns an error.
    fn ora(&mut self) -> Result<OpState> {
        self.load_register(Register::A, self.a() | Wrapping(self.op_val()))
    }

    // push_register is the common logic for pushing A,X,Y onto the stack.
    fn push_register(&mut self, val: u8) -> Result<OpState> {
        match self.op_tick() {
            Tick::Reset
            | Tick::Tick1
            | Tick::Tick4
            | Tick::Tick5
            | Tick::Tick6
            | Tick::Tick7
            | Tick::Tick8 => Err(eyre!("pha: invalid op_tick: {:?}", self.op_tick())),
            Tick::Tick2 => Ok(OpState::Processing),
            Tick::Tick3 => {
                self.push_stack(val);
                Ok(OpState::Done)
            }
        }
    }

    // pha implements the PHA instruction for pushing A onto the stack.
    // Returns Done when done and/or errors.
    fn pha(&mut self) -> Result<OpState> {
        self.push_register(self.a().0)
    }

    // php implements the PHP instruction for pushing P onto the stack.
    // Returns Done when done and/or errors.
    fn php(&mut self) -> Result<OpState> {
        let mut push = self.p();

        // This is always set
        push |= P_S1;

        // PHP always sets B where-as IRQ/NMI don't.
        push |= P_B;
        self.push_register(push.0)
    }

    // pull_register is the common logic for pulling A,X,Y off the stack.
    fn pull_register(&mut self, reg: Register) -> Result<OpState> {
        match self.op_tick() {
            Tick::Reset | Tick::Tick1 | Tick::Tick5 | Tick::Tick6 | Tick::Tick7 | Tick::Tick8 => {
                Err(eyre!("pla: invalid op_tick: {:?}", self.op_tick()))
            }
            Tick::Tick2 => Ok(OpState::Processing),
            Tick::Tick3 => {
                // A read of the current stack happens while the CPU is incrementing S.
                // Since our popStack does both of these together on this cycle it's just
                // a throw away read.
                self.s_mut(self.s() - Wrapping(1));
                _ = self.pop_stack();
                Ok(OpState::Processing)
            }
            Tick::Tick4 => {
                // The real read
                let val = Wrapping(self.pop_stack());
                self.load_register(reg, val)
            }
        }
    }

    // pla implements the PLA instruction for pulling A from the stack.
    // Returns Done when done and/or errors.
    fn pla(&mut self) -> Result<OpState> {
        self.pull_register(Register::A)
    }

    // plp implements the PLP instructions for pulling P from the stack.
    // Returns Done when done and/or errors.
    fn plp(&mut self) -> Result<OpState> {
        let ret = self.pull_register(Register::P)?;
        if ret == OpState::Done {
            // The actual flags register always has S1 set to one.
            self.p_mut(self.p() | P_S1);
            // And the B bit is never set in the register.
            self.p_mut(self.p() & !P_B);
        }
        Ok(ret)
    }

    // rol implements the ROL instruction which does a rotate left on op_addr.
    // It then sets all associated flags and adjust cycles as needed.
    // Always returns Done since this takes one tick and never returns an error.
    #[allow(clippy::unnecessary_wraps)]
    fn rol(&mut self) -> Result<OpState> {
        let carry = (self.p() & P_CARRY).0;
        let new = (self.op_val() << 1) | carry;
        self.ram().borrow_mut().write(self.op_addr(), new);
        self.carry_check(u16::from(self.op_val()) << 1);
        self.zero_check(new);
        self.negative_check(new);
        Ok(OpState::Done)
    }

    // rol_acc implements the ROL instruction directly on the accumulator.
    // It then sets all associated flags and adjust cycles as needed.
    // Always returns Done since accumulator mode is done on tick 2 and never returns an error.
    fn rol_acc(&mut self) -> Result<OpState> {
        let carry = Wrapping((self.p() & P_CARRY).0);
        self.carry_check(u16::from(self.a().0) << 1);
        self.load_register(Register::A, (self.a() << 1) | carry)
    }

    // ror implements the ROR instruction for doing a rotate right on the contents
    // of op_addr. Sets flags.
    // Always returns Done since this is one tick and never returns an error.
    #[allow(clippy::unnecessary_wraps)]
    fn ror(&mut self) -> Result<OpState> {
        let carry = (self.p() & P_CARRY).0 << 7;
        let new = (self.op_val() >> 1) | carry;
        self.ram().borrow_mut().write(self.op_addr(), new);
        // Just see if carry is set or not.
        self.carry_check(u16::from(self.op_val()) << 8);
        self.zero_check(new);
        self.negative_check(new);
        Ok(OpState::Done)
    }

    // ror_acc implements the ROR instruction directly on the accumulator.
    // It then sets all associated flags and adjust cycles as needed.
    // Always returns Done since accumulator mode is done on tick 2 and never returns an error.
    fn ror_acc(&mut self) -> Result<OpState> {
        let carry = Wrapping((self.p() & P_CARRY).0 << 7);
        // Just see if carry is set or not.
        self.carry_check(u16::from(self.a().0) << 8);
        self.load_register(Register::A, (self.a() >> 1) | carry)
    }

    // rti implements the RTI instruction for returning out of an interrupt handler.
    // Returns Done when done and/or errors.
    fn rti(&mut self) -> Result<OpState> {
        match self.op_tick() {
            Tick::Reset | Tick::Tick1 | Tick::Tick7 | Tick::Tick8 => {
                Err(eyre!("rti: invalid op_tick: {:?}", self.op_tick()))
            }
            Tick::Tick2 => Ok(OpState::Processing),
            Tick::Tick3 => {
                // A read of the current stack happens while the CPU is incrementing S.
                // Since our popStack does both of these together on this cycle it's just
                // a throw away read.
                self.s_mut(self.s() - Wrapping(1));
                _ = self.pop_stack();
                Ok(OpState::Processing)
<<<<<<< HEAD
            }
            Tick::Tick4 => {
                // The real read for P
                let p = self.pop_stack();
                self.p_mut(Flags(p));
                // The actual flags registers always has S1 set to one
                self.p_mut(self.p() | P_S1);
                // And B is never set.
                self.p_mut(self.p() & !P_B);
                Ok(OpState::Processing)
            }
            Tick::Tick5 => {
                // PCL
                let o = self.pop_stack();
                self.op_val_mut(o);
                Ok(OpState::Processing)
            }
            Tick::Tick6 => {
                // Pop PCH and set PC
                let o = self.pop_stack();
                self.pc_mut((u16::from(o) << 8) | u16::from(self.op_val()));
                Ok(OpState::Done)
            }
        }
    }

    // RTS implements the RTS instruction and pops the PC off the stack
    // for returning from an subroutine.
    // Returns Done when done and/or errors.
    fn rts(&mut self) -> Result<OpState> {
        match self.op_tick() {
            Tick::Reset | Tick::Tick1 | Tick::Tick7 | Tick::Tick8 => {
                Err(eyre!("rts: invalid op_tick: {:?}", self.op_tick()))
            }
            Tick::Tick2 => Ok(OpState::Processing),
            Tick::Tick3 => {
                // A read of the current stack happens while the CPU is incrementing S.
                // Since our popStack does both of these together on this cycle it's just
                // a throw away read.
                self.s_mut(self.s() - Wrapping(1));
                _ = self.pop_stack();
                Ok(OpState::Processing)
            }
            Tick::Tick4 => {
                // PCL
                let o = self.pop_stack();
                self.op_val_mut(o);
                Ok(OpState::Processing)
            }
            Tick::Tick5 => {
                // PCH
                let o = self.pop_stack();
                self.pc_mut((u16::from(o) << 8) | u16::from(self.op_val()));
                Ok(OpState::Processing)
            }
            Tick::Tick6 => {
                // Read the current PC value then increment PC so we're pointing at the right addr.
                _ = self.ram().borrow().read(self.pc());
                self.pc_mut((Wrapping(self.pc()) + Wrapping(1)).0);
                Ok(OpState::Done)
            }
        }
    }

    // sbc implements the SBC instruction for both binary and BCD modes (if implemented)
    // and sets all associated flags.
    // Always returns Done since this takes one tick and never returns an error.
    fn sbc(&mut self) -> Result<OpState> {
        // Do BCD mode.
        if (self.p() & P_DECIMAL) != P_NONE {
            // Pull the carry bit out which thankfully is the low bit so can be
            // used directly.
            let carry = (self.p() & P_CARRY).0;

            // BCD details - http://6502.org/tutorials/decimal_mode.html
            // Also http://nesdev.com/6502_cpu.txt but it has errors
            // Note: Wraps are ok here and intended as we're doing bit extensions on purpose.
            #[allow(clippy::cast_possible_wrap)]
            let mut al = Wrapping((self.a().0 & 0x0F) as i8)
                - Wrapping((self.op_val() & 0x0F) as i8)
                + Wrapping(carry as i8)
                - Wrapping(1);

            // Low nibble fixup.
            if al < Wrapping(0) {
                al = ((al - Wrapping(0x06)) & Wrapping(0x0F)) - Wrapping(0x10);
            }

            let mut sum;
            sum = Wrapping(i16::from(self.a().0 & 0xF0))
                - Wrapping(i16::from(self.op_val() & 0xF0))
                + Wrapping(i16::from(al.0));
            // High nibble fixup (for all)
            if sum < Wrapping(0x0000) {
                sum -= 0x60;
            }

=======
            }
            Tick::Tick4 => {
                // The real read for P
                let p = self.pop_stack();
                self.p_mut(Flags(p));
                // The actual flags registers always has S1 set to one
                self.p_mut(self.p() | P_S1);
                // And B is never set.
                self.p_mut(self.p() & !P_B);
                Ok(OpState::Processing)
            }
            Tick::Tick5 => {
                // PCL
                let o = self.pop_stack();
                self.op_val_mut(o);
                Ok(OpState::Processing)
            }
            Tick::Tick6 => {
                // Pop PCH and set PC
                let o = self.pop_stack();
                self.pc_mut((u16::from(o) << 8) | u16::from(self.op_val()));
                Ok(OpState::Done)
            }
        }
    }

    // RTS implements the RTS instruction and pops the PC off the stack
    // for returning from an subroutine.
    // Returns Done when done and/or errors.
    fn rts(&mut self) -> Result<OpState> {
        match self.op_tick() {
            Tick::Reset | Tick::Tick1 | Tick::Tick7 | Tick::Tick8 => {
                Err(eyre!("rts: invalid op_tick: {:?}", self.op_tick()))
            }
            Tick::Tick2 => Ok(OpState::Processing),
            Tick::Tick3 => {
                // A read of the current stack happens while the CPU is incrementing S.
                // Since our popStack does both of these together on this cycle it's just
                // a throw away read.
                self.s_mut(self.s() - Wrapping(1));
                _ = self.pop_stack();
                Ok(OpState::Processing)
            }
            Tick::Tick4 => {
                // PCL
                let o = self.pop_stack();
                self.op_val_mut(o);
                Ok(OpState::Processing)
            }
            Tick::Tick5 => {
                // PCH
                let o = self.pop_stack();
                self.pc_mut((u16::from(o) << 8) | u16::from(self.op_val()));
                Ok(OpState::Processing)
            }
            Tick::Tick6 => {
                // Read the current PC value then increment PC so we're pointing at the right addr.
                _ = self.ram().borrow().read(self.pc());
                self.pc_mut((Wrapping(self.pc()) + Wrapping(1)).0);
                Ok(OpState::Done)
            }
        }
    }

    // sbc implements the SBC instruction for both binary and BCD modes (if implemented)
    // and sets all associated flags.
    // Always returns Done since this takes one tick and never returns an error.
    fn sbc(&mut self) -> Result<OpState> {
        // Do BCD mode.
        if (self.p() & P_DECIMAL) != P_NONE {
            // Pull the carry bit out which thankfully is the low bit so can be
            // used directly.
            let carry = (self.p() & P_CARRY).0;

            // BCD details - http://6502.org/tutorials/decimal_mode.html
            // Also http://nesdev.com/6502_cpu.txt but it has errors
            // Note: Wraps are ok here and intended as we're doing bit extensions on purpose.
            #[allow(clippy::cast_possible_wrap)]
            let mut al = Wrapping((self.a().0 & 0x0F) as i8)
                - Wrapping((self.op_val() & 0x0F) as i8)
                + Wrapping(carry as i8)
                - Wrapping(1);

            // Low nibble fixup.
            if al < Wrapping(0) {
                al = ((al - Wrapping(0x06)) & Wrapping(0x0F)) - Wrapping(0x10);
            }

            let mut sum;
            sum = Wrapping(i16::from(self.a().0 & 0xF0))
                - Wrapping(i16::from(self.op_val() & 0xF0))
                + Wrapping(i16::from(al.0));
            // High nibble fixup (for all)
            if sum < Wrapping(0x0000) {
                sum -= 0x60;
            }

>>>>>>> c59a407b
            // NOTE: We don't lose the sign here BCD doesn't care.
            #[allow(clippy::cast_sign_loss)]
            let res = (sum.0 & 0xFF) as u8;

            // Do normal binary math to set C,N,Z
            let b = self.a() + Wrapping(!self.op_val()) + Wrapping(carry);
            self.overflow_check(self.a().0, !self.op_val(), b.0);

            self.negative_check(b.0);
            self.zero_check(b.0);

            // Yes, could do bit checks here like the hardware but
            // just treating as uint16 math is simpler to code.
            self.carry_check(u16::from(self.a().0) + u16::from(!self.op_val()) + u16::from(carry));
            self.a_mut(Wrapping(res));
            return Ok(OpState::Done);
        }

        // Otherwise binary mode is just ones complement p.opVal and ADC.
        self.op_val_mut(!self.op_val());
        self.adc()
    }

    // sec implements the SEC instruction for setting the carry bit.
    // Always returns Done since this takes one tick and never returns an error.
    #[allow(clippy::unnecessary_wraps)]
    fn sec(&mut self) -> Result<OpState> {
        self.p_mut(self.p() | P_CARRY);
        Ok(OpState::Done)
    }

    // sed implements the SED instruction for setting the D status bit.
<<<<<<< HEAD
    // Always returns Done since this takes one tick and never returns an error.
    #[allow(clippy::unnecessary_wraps)]
    fn sed(&mut self) -> Result<OpState> {
        self.p_mut(self.p() | P_DECIMAL);
        Ok(OpState::Done)
    }

    // sei implements the SEI instruction for setting the I status bit.
    // Always returns Done since this takes one tick and never returns an error.
    #[allow(clippy::unnecessary_wraps)]
    fn sei(&mut self) -> Result<OpState> {
        self.p_mut(self.p() | P_INTERRUPT);
=======
    // Always returns Done since this takes one tick and never returns an error.
    #[allow(clippy::unnecessary_wraps)]
    fn sed(&mut self) -> Result<OpState> {
        self.p_mut(self.p() | P_DECIMAL);
>>>>>>> c59a407b
        Ok(OpState::Done)
    }
}

<<<<<<< HEAD
macro_rules! cpu_internal {
    () => {
        // state returns the current CPU state.
        fn state(&self) -> State {
            self.state
        }
        // state_mut sets the current CPU state.
        fn state_mut(&mut self, new: State) {
            self.state = new;
        }

        // a returns the contents of the A register.
        fn a(&self) -> Wrapping<u8> {
            self.a
        }
        // a_mut sets the contents of the A register.
        fn a_mut(&mut self, new: Wrapping<u8>) {
            self.a = new;
        }

        // x returns the contents of the X register.
        fn x(&self) -> Wrapping<u8> {
            self.x
        }
        // x_mut sets the contents of the X register.
        fn x_mut(&mut self, new: Wrapping<u8>) {
            self.x = new;
        }

        // y returns the contents of the Y register.
        fn y(&self) -> Wrapping<u8> {
            self.y
        }
        // y_mut sets the contents of the Y register.
        fn y_mut(&mut self, new: Wrapping<u8>) {
            self.y = new;
        }

        // s returns the contents of the S register.
        fn s(&self) -> Wrapping<u8> {
            self.s
        }
        // s_mut sets the contents of the S register.
        fn s_mut(&mut self, new: Wrapping<u8>) {
            self.s = new;
        }

        // p returns the current Flags from the P register.
        fn p(&self) -> Flags {
            self.p
        }
        // p_mut sets the P register to the given Flags.
        fn p_mut(&mut self, new: Flags) {
            self.p = new;
        }

        // op_val returns the internal op_val register.
        fn op_val(&self) -> u8 {
            self.op_val
        }
        // op_val_mut sets the internal op_val register.
        fn op_val_mut(&mut self, new: u8) {
            self.op_val = new;
        }

        // op_addr returns the internal op_addr register.
        fn op_addr(&self) -> u16 {
            self.op_addr
        }
        // op_addr_mut sets the internal op_addr register.
        fn op_addr_mut(&mut self, new: u16) {
            self.op_addr = new;
        }

        // op_raw returns the current opcode byte.
        fn op_raw(&self) -> u8 {
            self.op_raw
        }

=======
    // sei implements the SEI instruction for setting the I status bit.
    // Always returns Done since this takes one tick and never returns an error.
    #[allow(clippy::unnecessary_wraps)]
    fn sei(&mut self) -> Result<OpState> {
        self.p_mut(self.p() | P_INTERRUPT);
        Ok(OpState::Done)
    }
}

macro_rules! cpu_internal {
    () => {
        // state returns the current CPU state.
        fn state(&self) -> State {
            self.state
        }
        // state_mut sets the current CPU state.
        fn state_mut(&mut self, new: State) {
            self.state = new;
        }

        // a returns the contents of the A register.
        fn a(&self) -> Wrapping<u8> {
            self.a
        }
        // a_mut sets the contents of the A register.
        fn a_mut(&mut self, new: Wrapping<u8>) {
            self.a = new;
        }

        // x returns the contents of the X register.
        fn x(&self) -> Wrapping<u8> {
            self.x
        }
        // x_mut sets the contents of the X register.
        fn x_mut(&mut self, new: Wrapping<u8>) {
            self.x = new;
        }

        // y returns the contents of the Y register.
        fn y(&self) -> Wrapping<u8> {
            self.y
        }
        // y_mut sets the contents of the Y register.
        fn y_mut(&mut self, new: Wrapping<u8>) {
            self.y = new;
        }

        // s returns the contents of the S register.
        fn s(&self) -> Wrapping<u8> {
            self.s
        }
        // s_mut sets the contents of the S register.
        fn s_mut(&mut self, new: Wrapping<u8>) {
            self.s = new;
        }

        // p returns the current Flags from the P register.
        fn p(&self) -> Flags {
            self.p
        }
        // p_mut sets the P register to the given Flags.
        fn p_mut(&mut self, new: Flags) {
            self.p = new;
        }

        // op_val returns the internal op_val register.
        fn op_val(&self) -> u8 {
            self.op_val
        }
        // op_val_mut sets the internal op_val register.
        fn op_val_mut(&mut self, new: u8) {
            self.op_val = new;
        }

        // op_addr returns the internal op_addr register.
        fn op_addr(&self) -> u16 {
            self.op_addr
        }
        // op_addr_mut sets the internal op_addr register.
        fn op_addr_mut(&mut self, new: u16) {
            self.op_addr = new;
        }

        // op_raw returns the current opcode byte.
        fn op_raw(&self) -> u8 {
            self.op_raw
        }

>>>>>>> c59a407b
        // op returns the current decoded Operation.
        fn op(&self) -> Operation {
            self.op
        }

        // addr_done returns the internal addr_done state.
        fn addr_done(&self) -> OpState {
            self.addr_done
        }
        // addr_done_mut sets the internal addr_done state.
        fn addr_done_mut(&mut self, new: OpState) {
            self.addr_done = new;
        }

        // skip_interrupt returns the current SkipInterrupt state.
        fn skip_interrupt(&self) -> SkipInterrupt {
            self.skip_interrupt
        }
        // skip_interrupt_mut sets the SkipInterrupt state.
        fn skip_interrupt_mut(&mut self, new: SkipInterrupt) {
            self.skip_interrupt = new;
        }

        // irq_raised returns the current InterruptStyle state.
        fn irq_raised(&self) -> InterruptStyle {
            self.irq_raised
        }
        // irq_raised_mut sets the InterruptStyle state.
        fn irq_raised_mut(&mut self, new: InterruptStyle) {
            self.irq_raised = new;
        }

        // The real underlying RAM
        fn cpu_ram(&self) -> Rc<RefCell<RecordRAM>> {
            self.ram.clone()
        }

        // op_addr_fixup returns whether this addressing mode fixed up
        // addresses and took extra cycles
        fn op_addr_fixup(&self) -> bool {
            self.op_addr_fixup
        }
        // op_addr_fixup_mut sets op_addr_fixup
        fn op_addr_fixup_mut(&mut self, new: bool) {
            self.op_addr_fixup = new
        }
    };
}

impl<'a> CPUInternal<'a> for CPU6502<'a> {
    cpu_internal!();
}
impl<'a> CPUInternal<'a> for CPU6510<'a> {
    cpu_internal!();
}
impl<'a> CPUInternal<'a> for CPURicoh<'a> {
    cpu_internal!();

    // adc implements the ADC/SBC opcodes which does add/subtract with carry on A.
    // This sets all associated flags in P. For SBC simply ones-complement op_val
    // before calling. For Richo this means no BCD.
    // Always returns Done since this takes one tick and never returns an error.
    fn adc(&mut self) -> Result<OpState> {
        // Pull the carry bit out which thankfully is the low bit so can be
        // used directly.
        let carry = (self.p & P_CARRY).0;

        // Do normal binary math.
        let sum = (self.a + Wrapping(self.op_val) + Wrapping(carry)).0;
        self.overflow_check(self.a.0, self.op_val, sum);

        // Yes, could do bit checks here like the hardware but
        // just treating as uint16 math is simpler to code.
        self.carry_check(u16::from(self.a.0) + u16::from(self.op_val) + u16::from(carry));
        // Now set the accumulator so the other flag checks are against the result.
        self.load_register(Register::A, Wrapping(sum))
    }

    // sbc implements the SBC instruction for binary math. This is just an
    // inversion and calls ADC. As this is Ricoh there is no BCD support.
    // Sets all associated flags.
    // Always returns Done since this takes one tick and never returns an error.
    fn sbc(&mut self) -> Result<OpState> {
        // Binary mode is just ones complement p.opVal and ADC.
        self.op_val = !self.op_val;
        self.adc()
    }
}

// Macro which overrides the common CPUInternal that all variants of CMOS need.
// The 2 params are the address read on the extra 3rd cycle in ADC/SBC immediate
// mode. This seems to differ (per the TomHarte tests) between Rockwell and WDC.
//
// A lot of this was checked with the datasheet:
//
// https://web.archive.org/web/20141129202001if_/http://archive.6502.org/datasheets/wdc_w65c02s_feb_2004.pdf
//
// and this writeup:
//
// http://6502.org/tutorials/65c02opcodes.html
//
// TODO: Get some actual chips and single step them to validate this.
macro_rules! cpu_internal_cmos {
    ($adc_imm_bus_addr:expr) => {
        // load_instruction abstracts all load instruction opcodes. The address mode function is
        // used to get the proper values loaded into op_addr and op_val.
        // Then on the same tick this is done op_func is called to load the appropriate register.
        // Returns OpState::Done when complete and/or any error.
        fn load_instruction(
            &mut self,
            address_mode: fn(&mut Self, &InstructionMode) -> Result<OpState>,
            op_func: fn(&mut Self) -> Result<OpState>,
        ) -> Result<OpState> {
            // Account for ADC/SBC in D mode on CMOS needing to do one more cycle.
            let mut skip_done = false;
            if self.addr_done != OpState::Done {
                self.addr_done = address_mode(self, &InstructionMode::Load)?;
                if self.addr_done == OpState::Done {
                    skip_done = true;
                }
            }
            match self.addr_done {
                OpState::Processing => Ok(OpState::Processing),
                OpState::Done => {
                    if skip_done
                        && self.p & P_DECIMAL != P_NONE
                        && (self.op.op == Opcode::ADC || self.op.op == Opcode::SBC)
                    {
                        Ok(OpState::Processing)
                    } else {
                        if self.p & P_DECIMAL != P_NONE
                            && (self.op.op == Opcode::ADC || self.op.op == Opcode::SBC)
                        {
                            // Do another read cycle to account for SBC/ADC needing this.
                            // This is a bit weird...Seems that immediate mode doesn't
                            // have an op_addr to read so ADC puts one address on the
                            // bus always and SBC does a different one.
                            if self.op.mode == AddressMode::Immediate {
                                // Don't overwrite op_val in immediate (we already read it)
                                // but this does need a bus cycle.
                                if self.op.op == Opcode::ADC {
                                    _ = self.ram.borrow().read($adc_imm_bus_addr);
                                } else {
                                    _ = self.ram.borrow().read(0x0000);
                                }
                            } else {
                                self.op_val = self.ram.borrow().read(self.op_addr());
                            };
                        }
                        // No bus cycle needed here as that happened above in addr_done
                        // for non-ADC/SBC cases.
                        op_func(self)
                    }
                }
            }
        }

        // addr_absolute implements Absolute mode - a
        // returning the value in op_val and the address read in op_addr (so RW operations can do things without having to
        // reread memory incorrectly to compute a storage address).
        // If mode is RMW then another tick will occur that writes the read value back to the same address due to how
        // the 6502 operates.
        // Returns OpState::Done if this tick ends address processing and/or any errors.
        fn addr_absolute(&mut self, mode: &InstructionMode) -> Result<OpState> {
            match self.op_tick {
                Tick::Reset | Tick::Tick1 | Tick::Tick6 | Tick::Tick7 | Tick::Tick8 => {
                    Err(eyre!("addr_absolute invalid op_tick: {:?}", self.op_tick))
                }
                Tick::Tick2 => {
                    // op_val has the first start of the address so start computing it.
                    self.op_addr = u16::from(self.op_val) & 0x00FF;
                    self.pc += 1;
                    Ok(OpState::Processing)
                }
                Tick::Tick3 => {
                    self.op_val = self.ram.borrow().read(self.pc.0);
                    self.pc += 1;
                    self.op_addr |= u16::from(self.op_val) << 8;
                    match mode {
                        // For a store we're done since the opcode can decide what to store.
                        InstructionMode::Store => Ok(OpState::Done),
                        _ => Ok(OpState::Processing),
                    }
                }
                Tick::Tick4 => {
                    // For load and RMW we read the value
                    self.op_val = self.ram.borrow().read(self.op_addr);
                    match mode {
                        // For a load we're now done.
                        &InstructionMode::Load => Ok(OpState::Done),
                        _ => Ok(OpState::Processing),
                    }
                }
                Tick::Tick5 => {
                    // On NMOS there's a spurious write here where we replay back
                    // what we just read. On CMOS instead it's a spurious read.
                    self.ram.borrow().read(self.op_addr);
                    Ok(OpState::Done)
                }
            }
        }

        // addr_absolute_xy implements the details for addr_absolute_x and addr_absolute_y since
        // they only differ based on the register used.
        // See those functions for arg/return specifics.
        fn addr_absolute_xy(&mut self, mode: &InstructionMode, reg: u8) -> Result<OpState> {
            match self.op_tick {
                Tick::Reset | Tick::Tick1 | Tick::Tick7 | Tick::Tick8 => {
                    Err(eyre!("addr_absolute invalid op_tick: {:?}", self.op_tick))
                }
                Tick::Tick2 => {
                    // op_val has the first start of the address so start computing it.
                    self.op_addr = u16::from(self.op_val) & 0x00FF;
                    self.pc += 1;
                    Ok(OpState::Processing)
                }
                Tick::Tick3 => {
                    self.op_val = self.ram.borrow().read(self.pc.0);
                    self.op_addr |= u16::from(self.op_val) << 8;
                    // Add reg but do it in a way which won't page wrap (if needed).
                    let a = (self.op_addr & 0xFF00)
                        | u16::from((Wrapping((self.op_addr & 0x00FF) as u8) + Wrapping(reg)).0);
                    self.op_val = 0;
                    if a != (Wrapping(self.op_addr) + Wrapping(u16::from(reg))).0 {
                        // Signal for next phase fixup is needed
                        self.op_val = 1;
                    }
                    self.op_addr = a;
                    Ok(OpState::Processing)
                }
                Tick::Tick4 => {
                    // Check old opVal to see if it's non-zero. If so it means the reg addition
                    // crosses a page boundary and we'll have to fixup otherwise this is fine.
                    // For a load operation that means another tick to read the correct address.
                    // For RMW it doesn't matter (we always do the extra tick).
                    // For Store we're done. Just fixup p.opAddr so the return value is correct.

                    // If we didn't make the wrong address and load/storing we're good.
                    // For RMW we still read here but do continue to the next tick.
                    if self.op_val == 0 {
                        if mode == &InstructionMode::Store
                            || self.op.op == Opcode::INC
                            || self.op.op == Opcode::DEC
                        {
                            // For stores and INC/DEC we have to do something on the bus so
                            // CMOS just rereads the last PC.
                            // INC/DEC are special in they always take 7 cycles which we
                            // also check later but in testing appears to always shove
                            // a PC cycle here rather than the addr (which happens next)
                            _ = self.ram.borrow().read(self.pc.0);
                        } else {
                            self.op_val = self.ram.borrow().read(self.op_addr);
                        }
                        // Advance the PC since we didn't earlier as down below CMOS
                        // can reread this value.
                        self.pc += 1;
                        if mode == &InstructionMode::Rmw {
                            self.op_val = 0;
                            return Ok(OpState::Processing);
                        }
                        return Ok(OpState::Done);
                    }

                    self.op_addr_fixup = true;
                    // Every tick requires a bus cycle so while we're fixing up
                    // we have to read something. CMOS rereads the last PC+2 value.
                    // Leave op_val as it was so the next tick can tell we had to
                    // do a fixup (for RMW since it always gets there).
                    _ = self.ram.borrow().read(self.pc.0);
                    self.pc += 1;

                    // We computed the wrong addr before so fix it now by page wrapping.
                    self.op_addr = (Wrapping(self.op_addr) + Wrapping(0x0100)).0;

                    // Stores are done and ready to write on their next cycle since
                    // the addr is correct now.
                    if mode == &InstructionMode::Store {
                        return Ok(OpState::Done);
                    }

                    // Everything else runs another tick at this point
                    Ok(OpState::Processing)
                }
                Tick::Tick5 => {
                    let t = self.op_val;
                    // So get the correct value in now for both loads (extra cycle for fixup)
                    // and RMW (which always gets here minimum).
                    self.op_val = self.ram.borrow().read(self.op_addr);

                    // For a load or a RMW that didn't overflow we're done. Unless...it's
                    // a INC/DEC in which case it always goes the extra cycle per
                    // http://www.6502.org/tutorials/65c02opcodes.html
                    // Otherwise RMW overflow always advances as does non CMOS RMW always.
                    if mode == &InstructionMode::Load
                        || (t == 0 && self.op.op != Opcode::INC && self.op.op != Opcode::DEC)
                    {
                        return Ok(OpState::Done);
                    }
                    Ok(OpState::Processing)
                }
                Tick::Tick6 => {
                    // On NMOS there's a spurious write here where we replay back
                    // what we just read. On CMOS instead it's a spurious read.
                    // The WDC datasheet says this is AA+X+1 which
                    // I doubt actually. Everything else just seems to think it
                    // rereads the same addr twice as already did.
                    // This cycle is an RMW/Store at this point so the bus cycle
                    // happens in the instruction.
                    Ok(OpState::Done)
                }
            }
        }

        // addr_indirect_x implements Zero page indirect plus X mode - (d,x)
        // returning the value in op_val and the address read in op_addr (so RW operations can do things without having to
        // reread memory incorrectly to compute a storage address).
        // Returns OpState::Done if this tick ends address processing and/or any errors.
        fn addr_indirect_x(&mut self, mode: &InstructionMode) -> Result<OpState> {
            match self.op_tick {
                Tick::Reset | Tick::Tick1 | Tick::Tick7 | Tick::Tick8 => {
                    Err(eyre!("addr_indirect_x invalid op_tick: {:?}", self.op_tick))
                }
                Tick::Tick2 => {
                    // We've already read the value but need to bump the PC
                    // and assign it into op_addr so the throw away read in
                    // tick3 reads the right place.
                    self.op_addr = u16::from(self.op_val) & 0x00FF;
                    self.pc += 1;
                    Ok(OpState::Processing)
                }
                Tick::Tick3 => {
                    // A throwaway read from the ZP addr. We'll add the X register as well for the real read next.
                    self.ram.borrow().read(self.op_addr);
                    // Does this as a Wrapping so it wraps as needed since it stays in ZP.
                    self.op_addr = u16::from((Wrapping(self.op_val) + self.x).0);
                    Ok(OpState::Processing)
                }
                Tick::Tick4 => {
                    // Read effective addr low byte
                    self.op_val = self.ram.borrow().read(self.op_addr);
                    // Now increment (with ZP rollover) for next read.
                    // There is no truncation since we know this is always
                    // 0-255.
                    #[allow(clippy::cast_possible_truncation)]
                    let a = Wrapping(self.op_addr as u8);
                    self.op_addr = u16::from((a + Wrapping(1)).0);
                    Ok(OpState::Processing)
                }
                Tick::Tick5 => {
                    // Read high byte, shift over and add op_val which has the low byte.
                    self.op_addr = (u16::from(self.ram.borrow().read(self.op_addr)) << 8)
                        | u16::from(self.op_val);
                    match mode {
                        // For a store we're done as op_addr now contains the destination address.
                        InstructionMode::Store => Ok(OpState::Done),
                        _ => Ok(OpState::Processing),
                    }
                }
                Tick::Tick6 => {
                    self.op_val = self.ram.borrow().read(self.op_addr);
                    // We're done as we've loaded the value and there are no
                    // RMW instructions for CMOS.
                    Ok(OpState::Done)
                }
            }
        }

        // addr_indirect_y implements Zero page indirect plus Y mode - (d),y
        // returning the value in op_val and the address read in op_addr (so RW operations can do things without having to
        // reread memory incorrectly to compute a storage address).
        // Returns OpState::Done if this tick ends address processing and/or any errors.
        fn addr_indirect_y(&mut self, mode: &InstructionMode) -> Result<OpState> {
            match self.op_tick {
                Tick::Reset | Tick::Tick1 | Tick::Tick7 | Tick::Tick8 => {
                    Err(eyre!("addr_indirect_y invalid op_tick: {:?}", self.op_tick))
                }
                Tick::Tick2 => {
                    // We've already read the value but need to bump the PC
                    // and assign it into op_addr so the throw away read in
                    // tick3 reads the right place.
                    self.op_addr = u16::from(self.op_val) & 0x00FF;
                    self.pc += 1;
                    Ok(OpState::Processing)
                }
                Tick::Tick3 => {
                    // Read from the ZP addr to start building our pointer.
                    self.op_val = self.ram.borrow().read(self.op_addr);
                    // Setup op_addr for next read and handle ZP wrapping.
                    #[allow(clippy::cast_possible_truncation)]
                    let a = u16::from((Wrapping(self.op_addr as u8) + Wrapping(1)).0);
                    self.op_addr = a;
                    Ok(OpState::Processing)
                }
                Tick::Tick4 => {
                    // Compute effective address and then add Y to it (possibly wrongly).
                    self.op_addr = (u16::from(self.ram.borrow().read(self.op_addr)) << 8)
                        | u16::from(self.op_val);
                    // Add Y but do it in a way which won't page wrap (if needed).
                    #[allow(clippy::cast_possible_truncation)]
                    let a = (self.op_addr & 0xFF00)
                        | u16::from((Wrapping(self.op_addr as u8) + self.y).0);
                    self.op_val = 0;
                    if a != (Wrapping(self.op_addr) + Wrapping(u16::from(self.y.0))).0 {
                        // Signal for next phase we got it wrong.
                        self.op_val = 1;
                    }
                    self.op_addr = a;
                    Ok(OpState::Processing)
                }
                Tick::Tick5 => {
                    // Save op_val so we know if this needed fixing.
                    let t = self.op_val;
                    if t == 0 && mode == &InstructionMode::Load {
                        // Read the right thing.
                        self.op_val = self.ram.borrow().read(self.op_addr);
                    } else {
                        self.op_addr_fixup = true;
                        // CMOS doesn't spurious read the wrong op_addr. It just rereads the last PC.
                        _ = self.ram.borrow().read((self.pc - Wrapping(1)).0);
                    }

                    // Check old opVal to see if it's non-zero. If so it means the Y addition
                    // crosses a page boundary and we'll have to fixup.
                    // For a load operation that means another tick to read the correct
                    // address.
                    // For Store we're done. Just fixup p.opAddr so the return value is correct.
                    let mut done = Ok(OpState::Done);
                    if t != 0 {
                        self.op_addr = (Wrapping(self.op_addr) + Wrapping(0x0100)).0;
                        if mode == &InstructionMode::Load {
                            done = Ok(OpState::Processing);
                        }
                    }
                    done
                }
                Tick::Tick6 => {
                    // Optional (on load) in case adding Y went past a page boundary.
                    self.op_val = self.ram.borrow().read(self.op_addr);
                    Ok(OpState::Done)
                }
            }
        }

        // addr_zp implements Zero page mode - d
        // returning the value in op_val and the address read in op_addr (so RW operations can do things without having to
        // reread memory incorrectly to compute a storage address).
        // If mode is RMW then another tick will occur that writes the read value back to the same address due to how
        // the 6502 operates. In the CMOS case this is a 2nd read.
        // Returns OpState::Done if this tick ends address processing and/or any errors.
        fn addr_zp(&mut self, mode: &InstructionMode) -> Result<OpState> {
            match self.op_tick {
                Tick::Reset
                | Tick::Tick1
                | Tick::Tick5
                | Tick::Tick6
                | Tick::Tick7
                | Tick::Tick8 => Err(eyre!("addr_zp invalid op_tick: {:?}", self.op_tick)),
                Tick::Tick2 => {
                    // Already read the value but need to bump the PC
                    self.op_addr = u16::from(self.op_val);
                    self.pc += 1;
                    match mode {
                        // For a store we're done since we have the address needed.
                        &InstructionMode::Store => Ok(OpState::Done),
                        _ => Ok(OpState::Processing),
                    }
                }
                Tick::Tick3 => {
                    self.op_val = self.ram.borrow().read(self.op_addr);
                    match mode {
                        // For a load we're now done since the value is loaded.
                        &InstructionMode::Load => Ok(OpState::Done),
                        _ => Ok(OpState::Processing),
                    }
                }
                Tick::Tick4 => {
                    // On NMOS there's a spurious write here where we replay back
                    // what we just read. On CMOS instead it's a spurious read.
                    self.ram.borrow().read(self.op_addr);
                    Ok(OpState::Done)
                }
            }
        }

        // addr_zp_xy implements the details for addr_zp_x and addr_zp_y since they only differ based on the register used.
        // See those functions for arg/return specifics.
        fn addr_zp_xy(&mut self, mode: &InstructionMode, reg: u8) -> Result<OpState> {
            match self.op_tick {
                Tick::Reset | Tick::Tick1 | Tick::Tick6 | Tick::Tick7 | Tick::Tick8 => {
                    Err(eyre!("addr_zp_x invalid op_tick: {:?}", self.op_tick))
                }
                Tick::Tick2 => {
                    // Already read the value but need to bump the PC.
                    self.op_addr = u16::from(self.op_val);
                    self.pc += 1;
                    Ok(OpState::Processing)
                }
                Tick::Tick3 => {
                    // Read from the ZP addr and then add the register for the real read later.
                    _ = self.ram.borrow().read(self.op_addr);
                    // Do this as a u8 so it wraps as needed.
                    self.op_addr = u16::from((Wrapping(self.op_val) + Wrapping(reg)).0);
                    // For a store we're done since we have the address needed.
                    if mode == &InstructionMode::Store {
                        Ok(OpState::Done)
                    } else {
                        Ok(OpState::Processing)
                    }
                }
                Tick::Tick4 => {
                    // Now read from the final address.
                    self.op_val = self.ram.borrow().read(self.op_addr);
                    // If we're load we're now done.
                    if mode == &InstructionMode::Load {
                        Ok(OpState::Done)
                    } else {
                        Ok(OpState::Processing)
                    }
                }
                Tick::Tick5 => {
                    // On NMOS there's a spurious write here where we replay back
                    // what we just read. On CMOS instead it's a spurious read.
                    self.ram.borrow().read(self.op_addr);
                    Ok(OpState::Done)
                }
            }
        }

        // run_interrupt does all the heavy lifting for any interrupt processing.
        // i.e. pushing values onto the stack and loading PC with the right address.
        // Pass in the vector to be used for loading the PC (which means for BRK
        // it can change if an NMI happens before we get to the load ticks).
        // Returns OpState::Done when complete (and PC is correct). Can return an error on an
        // invalid tick count.
        fn run_interrupt(&mut self, vec: u16, irq: bool) -> Result<OpState> {
            match self.op_tick {
                Tick::Reset | Tick::Tick1 | Tick::Tick8 => {
                    Err(eyre!("run_interrupt: invalid op_tick: {:?}", self.op_tick))
                }
                Tick::Tick2 => {
                    // Increment the PC on a non IRQ (i.e. BRK) since that changes where returns happen.
                    if !irq {
                        self.pc += 1;
                    }
                    Ok(OpState::Processing)
                }
                Tick::Tick3 => {
                    // There is no truncation as we mask and shift into 8 bits.
                    #[allow(clippy::cast_possible_truncation)]
                    self.push_stack(((self.pc.0 & 0xFF00) >> 8) as u8);
                    Ok(OpState::Processing)
                }
                Tick::Tick4 => {
                    // There is no truncation as we mask into 8 bits.
                    #[allow(clippy::cast_possible_truncation)]
                    self.push_stack((self.pc.0 & 0x00FF) as u8);
                    Ok(OpState::Processing)
                }
                Tick::Tick5 => {
                    let mut push = self.p;
                    // S1 is always set
                    push |= P_S1;
                    // B always set unless this triggered due to IRQ
                    push |= P_B;
                    if irq {
                        push &= !P_B;
                    }
                    self.push_stack(push.0);
                    // Now set P after we've pushed.

                    // CMOS turns off D always
                    self.p &= !P_DECIMAL;

                    // For BRK/IRQ we set I. NMI does not.
                    if self.irq_raised != InterruptStyle::NMI {
                        self.p |= P_INTERRUPT;
                    }
                    Ok(OpState::Processing)
                }
                Tick::Tick6 => {
                    self.op_val = self.ram.borrow().read(vec);
                    Ok(OpState::Processing)
                }
                Tick::Tick7 => {
                    // Compute the new PC from the 2nd vector component and the previous val read.
                    self.pc = Wrapping(
                        (u16::from(self.ram.borrow().read(vec + 1)) << 8) | u16::from(self.op_val),
                    );

                    // If we didn't previously skip an interrupt from processing make sure we execute the first instruction of
                    // a handler before firing again.
                    if irq && self.skip_interrupt != SkipInterrupt::PrevSkip {
                        self.skip_interrupt = SkipInterrupt::Skip;
                    }
                    Ok(OpState::Done)
                }
            }
        }

        // adc implements the ADC/SBC opcodes which does add/subtract with carry on A.
        // This sets all associated flags in P. For SBC simply ones-complement op_val
        // before calling.
        // NOTE: SBC this only works in non BCD mode. sbc() handles this directly.
        // Always returns Done since this takes one tick and never returns an error.
        fn adc(&mut self) -> Result<OpState> {
            // Pull the carry bit out which thankfully is the low bit so can be
            // used directly.
            let carry = (self.p & P_CARRY).0;

            // Do BCD.
            if (self.p & P_DECIMAL) != P_NONE {
                // BCD details - http://6502.org/tutorials/decimal_mode.html
                // Also http://nesdev.com/6502_cpu.txt but it has errors
                let mut al =
                    Wrapping(self.a.0 & 0x0F) + Wrapping(self.op_val & 0x0F) + Wrapping(carry);
                // Low nibble fixup
                if al >= Wrapping(0x0A) {
                    al = ((al + Wrapping(0x06)) & Wrapping(0x0F)) + Wrapping(0x10);
                }
                let mut sum = Wrapping(u16::from(self.a.0 & 0xF0))
                    + Wrapping(u16::from(self.op_val & 0xF0))
                    + Wrapping(u16::from(al.0));
                // High nibble fixup
                if sum >= Wrapping(0xA0) {
                    sum += 0x60;
                }
                let res = (sum.0 & 0xFF) as u8;
                let seq = Wrapping(self.a.0 & 0xF0) + Wrapping(self.op_val & 0xF0) + al;
                self.overflow_check(self.a.0, self.op_val, seq.0);
                // Carry for BCD is special. Just any value >= 0x0100 == carry which is
                // different than normal carry which is just looking at that bit.
                let c = if sum.0 >= 0x0100 { 0x0100 } else { 0x0000 };
                self.carry_check(c);
                // Do the correct checks for CMOS.
                self.negative_check(res);
                self.zero_check(res);
                self.a = Wrapping(res);
                return Ok(OpState::Done);
            }

            // Otherwise do normal binary math.
            let sum = (self.a + Wrapping(self.op_val) + Wrapping(carry)).0;
            self.overflow_check(self.a.0, self.op_val, sum);

            // Yes, could do bit checks here like the hardware but
            // just treating as uint16 math is simpler to code.
            self.carry_check(u16::from(self.a.0) + u16::from(self.op_val) + u16::from(carry));
            // Now set the accumulator so the other flag checks are against the result.
            self.load_register(Register::A, Wrapping(sum))
        }

        // bit implements the BIT instruction for AND'ing against A
        // and setting N/V/Z based on the value.
        // In immediate mode (CMOS only) only Z is set, not N/V.
        // Always returns Done since this takes one tick and never returns an error.
        #[allow(clippy::unnecessary_wraps)]
        fn bit(&mut self) -> Result<OpState> {
            self.zero_check(self.a.0 & self.op_val);
            if self.op.mode != AddressMode::Immediate {
                self.negative_check(self.op_val);
                // Copy V from bit 6
                self.p &= !P_OVERFLOW;
                if self.op_val & P_OVERFLOW != P_NONE {
                    self.p |= P_OVERFLOW;
                }
            }
            Ok(OpState::Done)
        }

        // brk implements the BRK instruction. This does setup and then calls the
        // interrupt processing handler refenced at IRQ_VECTOR (normally).
        // Returns Done when done and/or errors.
        fn brk(&mut self) -> Result<OpState> {
            // This is the same as an interrupt handler so the vector we call
            // can change on a per tick basis on NMOS. i.e. we might push P with P_B set
            // but go to the NMI vector depending on timing.
            // CMOS doesn't do this. It will always run BRK to completion first.
            self.run_interrupt(IRQ_VECTOR, false)
        }

        // jmp_indirect implements the indirect JMP instruction for jumping through a pointer to a new address.
        // Returns Done when the PC is correct. Returns an error on an invalid tick.
        fn jmp_indirect(&mut self) -> Result<OpState> {
            match self.op_tick {
                Tick::Reset | Tick::Tick1 | Tick::Tick7 | Tick::Tick8 => {
                    Err(eyre!("jmp indirect: invalid op_tick: {:?}", self.op_tick))
                }
                Tick::Tick2 | Tick::Tick3 => {
                    // Same as loading an absolute address
                    self.addr_absolute(&InstructionMode::Load)
                }
                Tick::Tick4 => {
                    // Read the low byte of the pointer and stash it in op_val if NMOS
                    // For CMOS we simply reread PC+2
                    // CMOS always reads the right low byte as compared to NMOS.
                    self.op_val = self.ram.borrow().read(self.op_addr);
                    Ok(OpState::Processing)
                }
                Tick::Tick5 => {
                    // CMOS may read the wrong high byte but it'll fix on the next instruction.
                    // So do a read from this where the +1 doesn't wrap the page but store the
                    // real addr in op_addr so the next step works.
                    let addr = self.op_addr & 0xFF00
                        | u16::from((Wrapping((self.op_addr & 0x00FF) as u8) + Wrapping(1)).0);
                    _ = self.ram.borrow().read(addr);
                    self.op_addr = (Wrapping(self.op_addr) + Wrapping(1)).0;
                    Ok(OpState::Processing)
                }
                Tick::Tick6 => {
                    // CMOS always takes this tick to correct the final addr.
                    let val = self.ram.borrow().read(self.op_addr);
                    self.op_addr = (u16::from(val) << 8) | u16::from(self.op_val);
                    self.pc = Wrapping(self.op_addr);
                    Ok(OpState::Done)
                }
            }
        }

        // sbc implements the SBC instruction for both binary and BCD modes.
        // and sets all associated flags.
        // Always returns Done since this takes one tick and never returns an error.
        fn sbc(&mut self) -> Result<OpState> {
            // Do BCD
            if (self.p & P_DECIMAL) != P_NONE {
                // Pull the carry bit out which thankfully is the low bit so can be
                // used directly.
                let carry = (self.p & P_CARRY).0;

                // BCD details - http://6502.org/tutorials/decimal_mode.html
                // Also http://nesdev.com/6502_cpu.txt but it has errors
                // Note: Wraps are ok here and intended as we're doing bit extensions on purpose.
                #[allow(clippy::cast_possible_wrap)]
                let al = Wrapping((self.a.0 & 0x0F) as i8) - Wrapping((self.op_val & 0x0F) as i8)
                    + Wrapping(carry as i8)
                    - Wrapping(1);

                let mut sum = Wrapping(i16::from(self.a.0)) - Wrapping(i16::from(self.op_val))
                    + Wrapping(i16::from(carry))
                    - Wrapping(1);
                // High nibble fixup
                if sum < Wrapping(0x0000) {
                    sum -= 0x60;
                }
                // Fixup low nibble
                if al < Wrapping(0x0000) {
                    sum -= 0x06;
                }

                // NOTE: We don't lose the sign here BCD doesn't care.
                #[allow(clippy::cast_sign_loss)]
                let res = (sum.0 & 0xFF) as u8;

                // Do normal binary math to set C,N,Z
                let b = self.a + Wrapping(!self.op_val) + Wrapping(carry);
                self.overflow_check(self.a.0, !self.op_val, b.0);

                // CMOS gets these right.
                self.negative_check(res);
                self.zero_check(res);

                // Yes, could do bit checks here like the hardware but
                // just treating as uint16 math is simpler to code.
                self.carry_check(u16::from(self.a.0) + u16::from(!self.op_val) + u16::from(carry));
                self.a = Wrapping(res);
                return Ok(OpState::Done);
            }

            // Otherwise binary mode is just ones complement p.opVal and ADC.
            self.op_val = !self.op_val;
            self.adc()
        }
    };
}

impl<'a> CPUInternal<'a> for CPU65C02<'a> {
    cpu_internal!();
    cpu_internal_cmos!(0x007F);
}

impl<'a> CPUInternal<'a> for CPU65C02Rockwell<'a> {
    cpu_internal!();
    cpu_internal_cmos!(0x0059);
}

impl<'a> CPUInternal<'a> for CPU65SC02<'a> {
    cpu_internal!();
    cpu_internal_cmos!(0x0056);
}

// Common implementations which are NMOS only specific (undocumented opcodes
// and opcode processing). CMOS can implement `process_opcode` directly and
// doesn't need the rest.
trait CPUNMOSInternal<'a>: CPUInternal<'a> + CPU<'a> {
    #[allow(clippy::too_many_lines)]
    fn process_opcode(&mut self) -> Result<OpState> {
        match (self.op().op, self.op().mode) {
            // 0x00 - BRK #i
            (Opcode::BRK, AddressMode::Immediate) => self.brk(),
            // 0x01 - ORA (d,x)
            (Opcode::ORA, AddressMode::IndirectX) => {
                self.load_instruction(Self::addr_indirect_x, Self::ora)
            }
            // 0x02 0x12 0x22 0x32 0x42 0x52 0x62 0x72 0x92 0xB2 0xD2 0xF2 - HLT
            (Opcode::HLT, AddressMode::Implied) => self.hlt(),
            // 0x03 - SLO (d,x)
            (Opcode::SLO, AddressMode::IndirectX) => {
                self.rmw_instruction(Self::addr_indirect_x, Self::slo)
            }
            // 0x04 0x44 0x64 - NOP d
            (Opcode::NOP, AddressMode::ZeroPage) => self.addr_zp(&InstructionMode::Load),
            // 0x05 - ORA d
            (Opcode::ORA, AddressMode::ZeroPage) => self.load_instruction(Self::addr_zp, Self::ora),
            // 0x06 - ASL d
            (Opcode::ASL, AddressMode::ZeroPage) => self.rmw_instruction(Self::addr_zp, Self::asl),
            // 0x07 - SLO d
            (Opcode::SLO, AddressMode::ZeroPage) => self.rmw_instruction(Self::addr_zp, Self::slo),
            // 0x08 - PHP
            (Opcode::PHP, AddressMode::Implied) => self.php(),
            // 0x09 - ORA #i
            (Opcode::ORA, AddressMode::Immediate) => {
                self.load_instruction(Self::addr_immediate, Self::ora)
            }
            // 0x0A - ASL
            (Opcode::ASL, AddressMode::Implied) => self.asl_acc(),
            // 0x0B 0x2B - ANC #i
            (Opcode::ANC, AddressMode::Immediate) => {
                self.load_instruction(Self::addr_immediate, Self::anc)
            }
            // 0x0C - NOP a
            (Opcode::NOP, AddressMode::Absolute) => self.addr_absolute(&InstructionMode::Load),
            // 0x0D - ORA a
            (Opcode::ORA, AddressMode::Absolute) => {
                self.load_instruction(Self::addr_absolute, Self::ora)
            }
            // 0x0E - ASL a
            (Opcode::ASL, AddressMode::Absolute) => {
                self.rmw_instruction(Self::addr_absolute, Self::asl)
            }
            // 0x0F - SLO a
            (Opcode::SLO, AddressMode::Absolute) => {
                self.rmw_instruction(Self::addr_absolute, Self::slo)
            }
            // 0x10 - BPL *+r
            (Opcode::BPL, AddressMode::Relative) => self.bpl(),
            // 0x11 - ORA (d),y
            (Opcode::ORA, AddressMode::IndirectY) => {
                self.load_instruction(Self::addr_indirect_y, Self::ora)
            }
            // 0x12 - HLT see 0x02
            // 0x13 - SLO (d),y
            (Opcode::SLO, AddressMode::IndirectY) => {
                self.rmw_instruction(Self::addr_indirect_y, Self::slo)
            }
            // 0x14 0x34 0x54 0x74 0xD4 0xF4 - NOP d,x
            (Opcode::NOP, AddressMode::ZeroPageX) => self.addr_zp_x(&InstructionMode::Load),
            // 0x15 - ORA d,x
            (Opcode::ORA, AddressMode::ZeroPageX) => {
                self.load_instruction(Self::addr_zp_x, Self::ora)
            }
            // 0x16 - ASL d,x
            (Opcode::ASL, AddressMode::ZeroPageX) => {
                self.rmw_instruction(Self::addr_zp_x, Self::asl)
            }
            // 0x17 - SLO d,x
            (Opcode::SLO, AddressMode::ZeroPageX) => {
                self.rmw_instruction(Self::addr_zp_x, Self::slo)
            }
            // 0x18 - CLC
            (Opcode::CLC, AddressMode::Implied) => self.clc(),
            // 0x19 - ORA a,y
            (Opcode::ORA, AddressMode::AbsoluteY) => {
                self.load_instruction(Self::addr_absolute_y, Self::ora)
            }
            // 0x1A 0x3A 0x5A 0x7A 0xDA 0xEA 0xFA - NOP
            (Opcode::NOP, AddressMode::Implied) => Ok(OpState::Done),
            // 0x1B - SLO a,y
            (Opcode::SLO, AddressMode::AbsoluteY) => {
                self.rmw_instruction(Self::addr_absolute_y, Self::slo)
            }
            // 0x1C 0x3C 0x5C 0x7C 0xDC 0xFC - NOP a,x
            (Opcode::NOP, AddressMode::AbsoluteX) => self.addr_absolute_x(&InstructionMode::Load),
            // 0x1D - ORA a,x
            (Opcode::ORA, AddressMode::AbsoluteX) => {
                self.load_instruction(Self::addr_absolute_x, Self::ora)
            }
            // 0x1E - ASL a,x
            (Opcode::ASL, AddressMode::AbsoluteX) => {
                self.rmw_instruction(Self::addr_absolute_x, Self::asl)
            }
            // 0x1F - SLO a,x
            (Opcode::SLO, AddressMode::AbsoluteX) => {
                self.rmw_instruction(Self::addr_absolute_x, Self::slo)
            }
            // 0x20 - JSR a
            (Opcode::JSR, AddressMode::Absolute) => self.jsr(),
            // 0x21 - AND (d,x)
            (Opcode::AND, AddressMode::IndirectX) => {
                self.load_instruction(Self::addr_indirect_x, Self::and)
            }
            // 0x22 - HLT see 0x02
            // 0x23 - RLA (d,x)
            (Opcode::RLA, AddressMode::IndirectX) => {
                self.rmw_instruction(Self::addr_indirect_x, Self::rla)
            }
            // 0x24 - BIT d
            (Opcode::BIT, AddressMode::ZeroPage) => self.load_instruction(Self::addr_zp, Self::bit),
            // 0x25 - AND d
            (Opcode::AND, AddressMode::ZeroPage) => self.load_instruction(Self::addr_zp, Self::and),
            // 0x26 - ROL d
            (Opcode::ROL, AddressMode::ZeroPage) => self.rmw_instruction(Self::addr_zp, Self::rol),
            // 0x27 - RLA d
            (Opcode::RLA, AddressMode::ZeroPage) => self.rmw_instruction(Self::addr_zp, Self::rla),
            // 0x28 - PLP
            (Opcode::PLP, AddressMode::Implied) => self.plp(),
            // 0x29 - AND #i
            (Opcode::AND, AddressMode::Immediate) => {
                self.load_instruction(Self::addr_immediate, Self::and)
            }
            // 0x2A - ROL
            (Opcode::ROL, AddressMode::Implied) => self.rol_acc(),
            // 0x2B - ANC #i see 0x0B
            // 0x2C - BIT a
            (Opcode::BIT, AddressMode::Absolute) => {
                self.load_instruction(Self::addr_absolute, Self::bit)
            }
            // 0x2D - AND a
            (Opcode::AND, AddressMode::Absolute) => {
                self.load_instruction(Self::addr_absolute, Self::and)
            }
            // 0x2E - ROL a
            (Opcode::ROL, AddressMode::Absolute) => {
                self.rmw_instruction(Self::addr_absolute, Self::rol)
            }
            // 0x2F - RLA a
            (Opcode::RLA, AddressMode::Absolute) => {
                self.rmw_instruction(Self::addr_absolute, Self::rla)
            }
            // 0x30 - BMI *+r
            (Opcode::BMI, AddressMode::Relative) => self.bmi(),
            // 0x31 - AND (d),y
            (Opcode::AND, AddressMode::IndirectY) => {
                self.load_instruction(Self::addr_indirect_y, Self::and)
            }
            // 0x32 - HLT see 0x02
            // 0x33 - RLA (d),y
            (Opcode::RLA, AddressMode::IndirectY) => {
                self.rmw_instruction(Self::addr_indirect_y, Self::rla)
            }
            // 0x34 - NOP d,x see 0x14
            // 0x35 - AND d,x
            (Opcode::AND, AddressMode::ZeroPageX) => {
                self.load_instruction(Self::addr_zp_x, Self::and)
            }
            // 0x36 - ROL d,x
            (Opcode::ROL, AddressMode::ZeroPageX) => {
                self.rmw_instruction(Self::addr_zp_x, Self::rol)
            }
            // 0x37 - RLA d,x
            (Opcode::RLA, AddressMode::ZeroPageX) => {
                self.rmw_instruction(Self::addr_zp_x, Self::rla)
            }
            // 0x38 - SEC
            (Opcode::SEC, AddressMode::Implied) => self.sec(),
            // 0x39 - AND a,y
            (Opcode::AND, AddressMode::AbsoluteY) => {
                self.load_instruction(Self::addr_absolute_y, Self::and)
            }
            // 0x3A - NOP see 0x1A
            // 0x3B - RLA a,y
            (Opcode::RLA, AddressMode::AbsoluteY) => {
                self.rmw_instruction(Self::addr_absolute_y, Self::rla)
            }
            // 0x3C - NOP see 0x1C
            // 0x3D - AND a,x
            (Opcode::AND, AddressMode::AbsoluteX) => {
                self.load_instruction(Self::addr_absolute_x, Self::and)
            }
            // 0x3E - ROL a,x
            (Opcode::ROL, AddressMode::AbsoluteX) => {
                self.rmw_instruction(Self::addr_absolute_x, Self::rol)
            }
            // 0x3F - RLA a,x
            (Opcode::RLA, AddressMode::AbsoluteX) => {
                self.rmw_instruction(Self::addr_absolute_x, Self::rla)
            }
            // 0x40 - RTI
            (Opcode::RTI, AddressMode::Implied) => self.rti(),
            // 0x41 - EOR (d,x)
            (Opcode::EOR, AddressMode::IndirectX) => {
                self.load_instruction(Self::addr_indirect_x, Self::eor)
            }
            // 0x42 - HLT see 0x02
            // 0x43 - SRE (d,x)
            (Opcode::SRE, AddressMode::IndirectX) => {
                self.rmw_instruction(Self::addr_indirect_x, Self::sre)
            }
            // 0x44 - NOP see 0x04
            // 0x45 - EOR d
            (Opcode::EOR, AddressMode::ZeroPage) => self.load_instruction(Self::addr_zp, Self::eor),
            // 0x46 - LSR d
            (Opcode::LSR, AddressMode::ZeroPage) => self.rmw_instruction(Self::addr_zp, Self::lsr),
            // 0x47 - SRE d
            (Opcode::SRE, AddressMode::ZeroPage) => self.rmw_instruction(Self::addr_zp, Self::sre),
            // 0x48 - PHA
            (Opcode::PHA, AddressMode::Implied) => self.pha(),
            // 0x49 - EOR #i
            (Opcode::EOR, AddressMode::Immediate) => {
                self.load_instruction(Self::addr_immediate, Self::eor)
            }
            // 0x4A - LSR
            (Opcode::LSR, AddressMode::Implied) => self.lsr_acc(),
            // 0x4B - ALR #i
            (Opcode::ALR, AddressMode::Immediate) => {
                self.load_instruction(Self::addr_immediate, Self::alr)
            }
            // 0x4C - JMP a
            (Opcode::JMP, AddressMode::Absolute) => self.jmp(),
            // 0x4D - EOR a
            (Opcode::EOR, AddressMode::Absolute) => {
                self.load_instruction(Self::addr_absolute, Self::eor)
            }
            // 0x4E - LSR a
            (Opcode::LSR, AddressMode::Absolute) => {
                self.rmw_instruction(Self::addr_absolute, Self::lsr)
            }
            // 0x4F - SRE a
            (Opcode::SRE, AddressMode::Absolute) => {
                self.rmw_instruction(Self::addr_absolute, Self::sre)
            }
            // 0x50 - BVC *+r
            (Opcode::BVC, AddressMode::Relative) => self.bvc(),
            // 0x51 - EOR (d),y
            (Opcode::EOR, AddressMode::IndirectY) => {
                self.load_instruction(Self::addr_indirect_y, Self::eor)
            }
            // 0x52 - HLT 0x02
            // 0x53 - SRE (d),y
            (Opcode::SRE, AddressMode::IndirectY) => {
                self.rmw_instruction(Self::addr_indirect_y, Self::sre)
            }
            // 0x54 - NOP 0x14
            // 0x55 - EOR d,x
            (Opcode::EOR, AddressMode::ZeroPageX) => {
                self.load_instruction(Self::addr_zp_x, Self::eor)
            }
            // 0x56 - LSR d,x
            (Opcode::LSR, AddressMode::ZeroPageX) => {
                self.rmw_instruction(Self::addr_zp_x, Self::lsr)
            }
            // 0x57 - SRE d,x
            (Opcode::SRE, AddressMode::ZeroPageX) => {
                self.rmw_instruction(Self::addr_zp_x, Self::sre)
            }
            // 0x58 - CLI
            (Opcode::CLI, AddressMode::Implied) => self.cli(),
            // 0x59 - EOR a,y
            (Opcode::EOR, AddressMode::AbsoluteY) => {
                self.load_instruction(Self::addr_absolute_y, Self::eor)
            }
            // 0x5A - NOP see 0x1A
            // 0x5B - SRE a,y
            (Opcode::SRE, AddressMode::AbsoluteY) => {
                self.rmw_instruction(Self::addr_absolute_y, Self::sre)
            }
            // 0x5C - NOP see 0x1C
            // 0x5D - EOR a,x
            (Opcode::EOR, AddressMode::AbsoluteX) => {
                self.load_instruction(Self::addr_absolute_x, Self::eor)
            }
            // 0x5E - LSR a,x
            (Opcode::LSR, AddressMode::AbsoluteX) => {
                self.rmw_instruction(Self::addr_absolute_x, Self::lsr)
            }
            // 0x5F - SRE a,x
            (Opcode::SRE, AddressMode::AbsoluteX) => {
                self.rmw_instruction(Self::addr_absolute_x, Self::sre)
            }
            // 0x60 - RTS
            (Opcode::RTS, AddressMode::Implied) => self.rts(),
            // 0x61 - ADC (d,x)
            (Opcode::ADC, AddressMode::IndirectX) => {
                self.load_instruction(Self::addr_indirect_x, Self::adc)
            }
            // 0x62 - HLT see 0x02
            // 0x63 - RRA (d,x)
            (Opcode::RRA, AddressMode::IndirectX) => {
                self.rmw_instruction(Self::addr_indirect_x, Self::rra)
            }
            // 0x64 - NOP - see 0x04
            // 0x65 - ADC d
            (Opcode::ADC, AddressMode::ZeroPage) => self.load_instruction(Self::addr_zp, Self::adc),
            // 0x66 - ROR d
            (Opcode::ROR, AddressMode::ZeroPage) => self.rmw_instruction(Self::addr_zp, Self::ror),
            // 0x67 - RRA d
            (Opcode::RRA, AddressMode::ZeroPage) => self.rmw_instruction(Self::addr_zp, Self::rra),
            // 0x68 - PLA
            (Opcode::PLA, AddressMode::Implied) => self.pla(),
            // 0x69 - ADC #i
            (Opcode::ADC, AddressMode::Immediate) => {
                self.load_instruction(Self::addr_immediate, Self::adc)
            }
            // 0x6A - ROR
            (Opcode::ROR, AddressMode::Implied) => self.ror_acc(),
            // 0x6B - ARR #i
            (Opcode::ARR, AddressMode::Immediate) => {
                self.load_instruction(Self::addr_immediate, Self::arr)
            }
            // 0x6C - JMP (a)
            (Opcode::JMP, AddressMode::AbsoluteIndirect) => self.jmp_indirect(),
            // 0x6D - ADC a
            (Opcode::ADC, AddressMode::Absolute) => {
                self.load_instruction(Self::addr_absolute, Self::adc)
            }
            // 0x6E - ROR a
            (Opcode::ROR, AddressMode::Absolute) => {
                self.rmw_instruction(Self::addr_absolute, Self::ror)
            }
            // 0x6F - RRA a
            (Opcode::RRA, AddressMode::Absolute) => {
                self.rmw_instruction(Self::addr_absolute, Self::rra)
            }
            // 0x70 - BVS *+r
            (Opcode::BVS, AddressMode::Relative) => self.bvs(),
            // 0x71 - ADC (d),y
            (Opcode::ADC, AddressMode::IndirectY) => {
                self.load_instruction(Self::addr_indirect_y, Self::adc)
            }
            // 0x72 - HLT - see 0x02
            // 0x73 - RRA (d),y
            (Opcode::RRA, AddressMode::IndirectY) => {
                self.rmw_instruction(Self::addr_indirect_y, Self::rra)
            }
            // 0x74 - NOP - see 0x14
            // 0x75 - ADC d,x
            (Opcode::ADC, AddressMode::ZeroPageX) => {
                self.load_instruction(Self::addr_zp_x, Self::adc)
            }
            // 0x76 - ROR d,x
            (Opcode::ROR, AddressMode::ZeroPageX) => {
                self.rmw_instruction(Self::addr_zp_x, Self::ror)
            }
            // 0x77 - RRA d,x
            (Opcode::RRA, AddressMode::ZeroPageX) => {
                self.rmw_instruction(Self::addr_zp_x, Self::rra)
            }
            // 0x78 - SEI
            (Opcode::SEI, AddressMode::Implied) => self.sei(),
            // 0x79 - ADC a,y
            (Opcode::ADC, AddressMode::AbsoluteY) => {
                self.load_instruction(Self::addr_absolute_y, Self::adc)
            }
            // 0x7A - NOP - see 0x1A
            // 0x7B - RRA a,y
            (Opcode::RRA, AddressMode::AbsoluteY) => {
                self.rmw_instruction(Self::addr_absolute_y, Self::rra)
            }
            // 0x7C - NOP - see 0x1C
            // 0x7D - ADC a,x
            (Opcode::ADC, AddressMode::AbsoluteX) => {
                self.load_instruction(Self::addr_absolute_x, Self::adc)
            }
            // 0x7E - ROR a,x
            (Opcode::ROR, AddressMode::AbsoluteX) => {
                self.rmw_instruction(Self::addr_absolute_x, Self::ror)
            }
            // 0x7F - RRA a,x
            (Opcode::RRA, AddressMode::AbsoluteX) => {
                self.rmw_instruction(Self::addr_absolute_x, Self::rra)
            }
            // 0x80 0x82 0x89 0xC2 0xE2 - NOP #i
            (Opcode::NOP, AddressMode::Immediate) => self.addr_immediate(&InstructionMode::Load),
            // 0x81 - STA (d,x)
            (Opcode::STA, AddressMode::IndirectX) => {
                self.store_instruction(Self::addr_indirect_x, self.a().0)
            }
            // 0x82 - NOP see 0x80
            // 0x83 - SAX (d,x)
            (Opcode::SAX, AddressMode::IndirectX) => {
                self.store_instruction(Self::addr_indirect_x, self.a().0 & self.x().0)
            }
            // 0x84 - STY d
            (Opcode::STY, AddressMode::ZeroPage) => {
                self.store_instruction(Self::addr_zp, self.y().0)
            }
            // 0x85 - STA d
            (Opcode::STA, AddressMode::ZeroPage) => {
                self.store_instruction(Self::addr_zp, self.a().0)
            }
            // 0x86 - STX d
            (Opcode::STX, AddressMode::ZeroPage) => {
                self.store_instruction(Self::addr_zp, self.x().0)
            }
            // 0x87 - SAX d
            (Opcode::SAX, AddressMode::ZeroPage) => {
                self.store_instruction(Self::addr_zp, self.a().0 & self.x().0)
            }
            // 0x88 - DEY
            (Opcode::DEY, AddressMode::Implied) => {
                self.load_register(Register::Y, self.y() - Wrapping(1))
            }
            // 0x89 - NOP see 0x80
            // 0x8A - TXA
            (Opcode::TXA, AddressMode::Implied) => self.load_register(Register::A, self.x()),
            // 0x8B - XAA #i
            (Opcode::XAA, AddressMode::Immediate) => {
                self.load_instruction(Self::addr_immediate, Self::xaa)
            }
            // 0x8C - STY a
            (Opcode::STY, AddressMode::Absolute) => {
                self.store_instruction(Self::addr_absolute, self.y().0)
            }
            // 0x8D - STA a
            (Opcode::STA, AddressMode::Absolute) => {
                self.store_instruction(Self::addr_absolute, self.a().0)
            }
            // 0x8E - STX a
            (Opcode::STX, AddressMode::Absolute) => {
                self.store_instruction(Self::addr_absolute, self.x().0)
            }
            // 0x8F - SAX a
            (Opcode::SAX, AddressMode::Absolute) => {
                self.store_instruction(Self::addr_absolute, self.a().0 & self.x().0)
            }
            // 0x90 - BCC *+r
            (Opcode::BCC, AddressMode::Relative) => self.bcc(),
            // 0x91 - STA (d),y
            (Opcode::STA, AddressMode::IndirectY) => {
                self.store_instruction(Self::addr_indirect_y, self.a().0)
            }
            // 0x92 - HLT see 0x02
            // 0x93 - AHX (d),y
            (Opcode::AHX, AddressMode::IndirectY) => self.ahx(Self::addr_indirect_y),
            // 0x94 - STY d,x
            (Opcode::STY, AddressMode::ZeroPageX) => {
                self.store_instruction(Self::addr_zp_x, self.y().0)
            }
            // 0x95 - STA d,x
            (Opcode::STA, AddressMode::ZeroPageX) => {
                self.store_instruction(Self::addr_zp_x, self.a().0)
            }
            // 0x96 - STX d,y
            (Opcode::STX, AddressMode::ZeroPageY) => {
                self.store_instruction(Self::addr_zp_y, self.x().0)
            }
            // 0x97 - SAX d,y
            (Opcode::SAX, AddressMode::ZeroPageY) => {
                self.store_instruction(Self::addr_zp_y, self.a().0 & self.x().0)
            }
            // 0x98 - TYA
            (Opcode::TYA, AddressMode::Implied) => self.load_register(Register::A, self.y()),
            // 0x99 - STA a,y
            (Opcode::STA, AddressMode::AbsoluteY) => {
                self.store_instruction(Self::addr_absolute_y, self.a().0)
            }
            // 0x9A - TXS
            (Opcode::TXS, AddressMode::Implied) => {
                self.s_mut(self.x());
                Ok(OpState::Done)
            }
            // 0x9B - TAS a,y
            (Opcode::TAS, AddressMode::AbsoluteY) => self.tas(),
            // 0x9C - SHY a,x
            (Opcode::SHY, AddressMode::AbsoluteX) => self.shy(Self::addr_absolute_x),
            // 0x9D - STA a,x
            (Opcode::STA, AddressMode::AbsoluteX) => {
                self.store_instruction(Self::addr_absolute_x, self.a().0)
            }
            // 0x9E - SHX a,y
            (Opcode::SHX, AddressMode::AbsoluteY) => self.shx(Self::addr_absolute_y),
            // 0x9F - AHX a,y
            (Opcode::AHX, AddressMode::AbsoluteY) => self.ahx(Self::addr_absolute_y),
            // 0xA0 - LDY #i
            (Opcode::LDY, AddressMode::Immediate) => {
                self.load_instruction(Self::addr_immediate, Self::load_register_y)
            }
            // 0xA1 - LDA (d,x)
            (Opcode::LDA, AddressMode::IndirectX) => {
                self.load_instruction(Self::addr_indirect_x, Self::load_register_a)
            }
            // 0xA2 - LDX #i
            (Opcode::LDX, AddressMode::Immediate) => {
                self.load_instruction(Self::addr_immediate, Self::load_register_x)
            }
            // 0xA3 - LAX (d,x)
            (Opcode::LAX, AddressMode::IndirectX) => {
                self.load_instruction(Self::addr_indirect_x, Self::lax)
            }
            // 0xA4 - LDY d
            (Opcode::LDY, AddressMode::ZeroPage) => {
                self.load_instruction(Self::addr_zp, Self::load_register_y)
            }
            // 0xA5 - LDA d
            (Opcode::LDA, AddressMode::ZeroPage) => {
                self.load_instruction(Self::addr_zp, Self::load_register_a)
            }
            // 0xA6 - LDX d
            (Opcode::LDX, AddressMode::ZeroPage) => {
                self.load_instruction(Self::addr_zp, Self::load_register_x)
            }
            // 0xA7 - LAX d
            (Opcode::LAX, AddressMode::ZeroPage) => self.load_instruction(Self::addr_zp, Self::lax),
            // 0xA8 - TAY
            (Opcode::TAY, AddressMode::Implied) => self.load_register(Register::Y, self.a()),
            // 0xA9 - LDA #i
            (Opcode::LDA, AddressMode::Immediate) => {
                self.load_instruction(Self::addr_immediate, Self::load_register_a)
            }
            // 0xAA - TAX
            (Opcode::TAX, AddressMode::Implied) => self.load_register(Register::X, self.a()),
            // 0xAB - OAL #i
            (Opcode::OAL, AddressMode::Immediate) => {
                self.load_instruction(Self::addr_immediate, Self::oal)
            }
            // 0xAC - LDY a
            (Opcode::LDY, AddressMode::Absolute) => {
                self.load_instruction(Self::addr_absolute, Self::load_register_y)
            }
            // 0xAD - LDA a
            (Opcode::LDA, AddressMode::Absolute) => {
                self.load_instruction(Self::addr_absolute, Self::load_register_a)
            }
            // 0xAE - LDX a
            (Opcode::LDX, AddressMode::Absolute) => {
                self.load_instruction(Self::addr_absolute, Self::load_register_x)
            }
            // 0xAF - LAX a
            (Opcode::LAX, AddressMode::Absolute) => {
                self.load_instruction(Self::addr_absolute, Self::lax)
            }
            // 0xB0 - BCS *+r
            (Opcode::BCS, AddressMode::Relative) => self.bcs(),
            // 0xB1 - LDA (d),y
            (Opcode::LDA, AddressMode::IndirectY) => {
                self.load_instruction(Self::addr_indirect_y, Self::load_register_a)
            }
            // 0xB2 - HLT see 0x02
            // 0xB3 - LAX (d),y
            (Opcode::LAX, AddressMode::IndirectY) => {
                self.load_instruction(Self::addr_indirect_y, Self::lax)
            }
            // 0xB4 - LDY d,x
            (Opcode::LDY, AddressMode::ZeroPageX) => {
                self.load_instruction(Self::addr_zp_x, Self::load_register_y)
            }
            // 0xB5 - LDA d,x
            (Opcode::LDA, AddressMode::ZeroPageX) => {
                self.load_instruction(Self::addr_zp_x, Self::load_register_a)
            }
            // 0xB6 - LDX d,y
            (Opcode::LDX, AddressMode::ZeroPageY) => {
                self.load_instruction(Self::addr_zp_y, Self::load_register_x)
            }
            // 0xB7 - LAX d,y
            (Opcode::LAX, AddressMode::ZeroPageY) => {
                self.load_instruction(Self::addr_zp_y, Self::lax)
            }
            // 0xB8 - CLV
            (Opcode::CLV, AddressMode::Implied) => self.clv(),
            // 0xB9 - LDA a,y
            (Opcode::LDA, AddressMode::AbsoluteY) => {
                self.load_instruction(Self::addr_absolute_y, Self::load_register_a)
            }
            // 0xBA - TSX
            (Opcode::TSX, AddressMode::Implied) => self.load_register(Register::X, self.s()),
            // 0xBB - LAS a,y
            (Opcode::LAS, AddressMode::AbsoluteY) => {
                self.load_instruction(Self::addr_absolute_y, Self::las)
            }
            // 0xBC - LDY a,x
            (Opcode::LDY, AddressMode::AbsoluteX) => {
                self.load_instruction(Self::addr_absolute_x, Self::load_register_y)
            }
            // 0xBD - LDA a,x
            (Opcode::LDA, AddressMode::AbsoluteX) => {
                self.load_instruction(Self::addr_absolute_x, Self::load_register_a)
            }
            // 0xBE - LDX a,y
            (Opcode::LDX, AddressMode::AbsoluteY) => {
                self.load_instruction(Self::addr_absolute_y, Self::load_register_x)
            }
            // 0xBF - LAX a,y
            (Opcode::LAX, AddressMode::AbsoluteY) => {
                self.load_instruction(Self::addr_absolute_y, Self::lax)
            }
            // 0xC0 - CPY #i
            (Opcode::CPY, AddressMode::Immediate) => {
                self.load_instruction(Self::addr_immediate, Self::compare_y)
            }
            // 0xC1 - CMP (d,x)
            (Opcode::CMP, AddressMode::IndirectX) => {
                self.load_instruction(Self::addr_indirect_x, Self::compare_a)
            }
            // 0xC2 - NOP see 0x80
            // 0xC3 - DCP (d,X)
            (Opcode::DCP, AddressMode::IndirectX) => {
                self.rmw_instruction(Self::addr_indirect_x, Self::dcp)
            }
            // 0xC4 - CPY d
            (Opcode::CPY, AddressMode::ZeroPage) => {
                self.load_instruction(Self::addr_zp, Self::compare_y)
            }
            // 0xC5 - CMP d
            (Opcode::CMP, AddressMode::ZeroPage) => {
                self.load_instruction(Self::addr_zp, Self::compare_a)
            }
            // 0xC6 - DEC d
            (Opcode::DEC, AddressMode::ZeroPage) => self.rmw_instruction(Self::addr_zp, Self::dec),
            // 0xC7 - DCP d
            (Opcode::DCP, AddressMode::ZeroPage) => self.rmw_instruction(Self::addr_zp, Self::dcp),
            // 0xC8 - INY
            (Opcode::INY, AddressMode::Implied) => {
                self.load_register(Register::Y, self.y() + Wrapping(1))
            }
            // 0xC9 - CMP #i
            (Opcode::CMP, AddressMode::Immediate) => {
                self.load_instruction(Self::addr_immediate, Self::compare_a)
            }
            // 0xCA - DEX
            (Opcode::DEX, AddressMode::Implied) => {
                self.load_register(Register::X, self.x() - Wrapping(1))
            }
            // 0xCB - AXS #i
            (Opcode::AXS, AddressMode::Immediate) => {
                self.load_instruction(Self::addr_immediate, Self::axs)
            }
            // 0xCC - CPY a
            (Opcode::CPY, AddressMode::Absolute) => {
                self.load_instruction(Self::addr_absolute, Self::compare_y)
            }
            // 0xCD - CMP a
            (Opcode::CMP, AddressMode::Absolute) => {
                self.load_instruction(Self::addr_absolute, Self::compare_a)
            }
            // 0xCE - DEC a
            (Opcode::DEC, AddressMode::Absolute) => {
                self.rmw_instruction(Self::addr_absolute, Self::dec)
            }
            // 0xCF - DCP a
            (Opcode::DCP, AddressMode::Absolute) => {
                self.rmw_instruction(Self::addr_absolute, Self::dcp)
            }
            // 0xD0 - BNE *+r
            (Opcode::BNE, AddressMode::Relative) => self.bne(),
            // 0xD1 - CMP (d),y
            (Opcode::CMP, AddressMode::IndirectY) => {
                self.load_instruction(Self::addr_indirect_y, Self::compare_a)
            }
            // 0xD2 - HLT see 0x02
            // 0xD3 - DCP (d),y
            (Opcode::DCP, AddressMode::IndirectY) => {
                self.rmw_instruction(Self::addr_indirect_y, Self::dcp)
            }
            // 0xD4 - NOP see 0x14
            // 0xD5 - CMP d,x
            (Opcode::CMP, AddressMode::ZeroPageX) => {
                self.load_instruction(Self::addr_zp_x, Self::compare_a)
            }
            // 0xD6 - DEC d,x
            (Opcode::DEC, AddressMode::ZeroPageX) => {
                self.rmw_instruction(Self::addr_zp_x, Self::dec)
            }
            // 0xD7 - DCP d,x
            (Opcode::DCP, AddressMode::ZeroPageX) => {
                self.rmw_instruction(Self::addr_zp_x, Self::dcp)
            }
            // 0xD8 - CLD
            (Opcode::CLD, AddressMode::Implied) => self.cld(),
            // 0xD9 - CMP a,y
            (Opcode::CMP, AddressMode::AbsoluteY) => {
                self.load_instruction(Self::addr_absolute_y, Self::compare_a)
            }
            // 0xDA - NOP see 0x1A
            // 0xDB - DCP a,y
            (Opcode::DCP, AddressMode::AbsoluteY) => {
                self.rmw_instruction(Self::addr_absolute_y, Self::dcp)
            }
            // 0xDC - NOP see 0x1C
            // 0xDD - CMP a,x
            (Opcode::CMP, AddressMode::AbsoluteX) => {
                self.load_instruction(Self::addr_absolute_x, Self::compare_a)
            }
            // 0xDE - DEC a,x
            (Opcode::DEC, AddressMode::AbsoluteX) => {
                self.rmw_instruction(Self::addr_absolute_x, Self::dec)
            }
            // 0xDF - DCP a,x
            (Opcode::DCP, AddressMode::AbsoluteX) => {
                self.rmw_instruction(Self::addr_absolute_x, Self::dcp)
            }
            // 0xE0 - CPX #i
            (Opcode::CPX, AddressMode::Immediate) => {
                self.load_instruction(Self::addr_immediate, Self::compare_x)
            }
            // 0xE1 - SBC (d,x)
            (Opcode::SBC, AddressMode::IndirectX) => {
                self.load_instruction(Self::addr_indirect_x, Self::sbc)
            }
            // 0xE2 - NOP see 0x80
            // 0xE3 - ISC (d,x)
            (Opcode::ISC, AddressMode::IndirectX) => {
                self.rmw_instruction(Self::addr_indirect_x, Self::isc)
            }
            // 0xE4 - CPX d
            (Opcode::CPX, AddressMode::ZeroPage) => {
                self.load_instruction(Self::addr_zp, Self::compare_x)
            }
            // 0xE5 - SBC d
            (Opcode::SBC, AddressMode::ZeroPage) => self.load_instruction(Self::addr_zp, Self::sbc),
            // 0xE6 - INC d
            (Opcode::INC, AddressMode::ZeroPage) => self.rmw_instruction(Self::addr_zp, Self::inc),
            // 0xE7 - ISC d
            (Opcode::ISC, AddressMode::ZeroPage) => self.rmw_instruction(Self::addr_zp, Self::isc),
            // 0xE8 - INX
            (Opcode::INX, AddressMode::Implied) => {
                self.load_register(Register::X, self.x() + Wrapping(1))
            }
            // 0xE9 0xEB - SBC #i
            (Opcode::SBC, AddressMode::Immediate) => {
                self.load_instruction(Self::addr_immediate, Self::sbc)
            }
            // 0xEA - NOP see 0x1A
            // 0xEB - SBC see 0xE9
            // 0xEC - CPX a
            (Opcode::CPX, AddressMode::Absolute) => {
                self.load_instruction(Self::addr_absolute, Self::compare_x)
            }
            // 0xED - SBC a
            (Opcode::SBC, AddressMode::Absolute) => {
                self.load_instruction(Self::addr_absolute, Self::sbc)
            }
            // 0xEE - INC a
            (Opcode::INC, AddressMode::Absolute) => {
                self.rmw_instruction(Self::addr_absolute, Self::inc)
            }
            // 0xEF - ISC a
            (Opcode::ISC, AddressMode::Absolute) => {
                self.rmw_instruction(Self::addr_absolute, Self::isc)
            }
            // 0xF0 - BEQ *+r
            (Opcode::BEQ, AddressMode::Relative) => self.beq(),
            // 0xF1 - SBC (d),y
            (Opcode::SBC, AddressMode::IndirectY) => {
                self.load_instruction(Self::addr_indirect_y, Self::sbc)
            }
            // 0xF2 - HLT see 0x02
            // 0xF3 - ISC (d),y
            (Opcode::ISC, AddressMode::IndirectY) => {
                self.rmw_instruction(Self::addr_indirect_y, Self::isc)
            }
            // 0xF4 - NOP see 0x14
            // 0xF5 - SBC d,x
            (Opcode::SBC, AddressMode::ZeroPageX) => {
                self.load_instruction(Self::addr_zp_x, Self::sbc)
            }
            // 0xF6 - INC d,x
            (Opcode::INC, AddressMode::ZeroPageX) => {
                self.rmw_instruction(Self::addr_zp_x, Self::inc)
            }
            // 0xF7 - ISC d,x
            (Opcode::ISC, AddressMode::ZeroPageX) => {
                self.rmw_instruction(Self::addr_zp_x, Self::isc)
            }
            // 0xF8 - SED
            (Opcode::SED, AddressMode::Implied) => self.sed(),
            // 0xF9 - SBC a,y
            (Opcode::SBC, AddressMode::AbsoluteY) => {
                self.load_instruction(Self::addr_absolute_y, Self::sbc)
            }
            // 0xFA - NOP see 0x1A
            // 0xFB - ISC a,y
            (Opcode::ISC, AddressMode::AbsoluteY) => {
                self.rmw_instruction(Self::addr_absolute_y, Self::isc)
            }
            // 0xFC - NOP see 0x1C
            // 0xFD - SBC a,x
            (Opcode::SBC, AddressMode::AbsoluteX) => {
                self.load_instruction(Self::addr_absolute_x, Self::sbc)
            }
            // 0xFE - INC a,x
            (Opcode::INC, AddressMode::AbsoluteX) => {
                self.rmw_instruction(Self::addr_absolute_x, Self::inc)
            }
            // 0xFF - ISC a,x
            (Opcode::ISC, AddressMode::AbsoluteX) => {
                self.rmw_instruction(Self::addr_absolute_x, Self::isc)
            }
            _ => Err(eyre!(
                "no implementation for {:?} {:?}",
                self.op().op,
                self.op().mode
            )),
        }
    }

    // ahx implements the undocumented AHX instruction based on the addressing mode passed in.
    // The value stored is (A & X & (ADDR_HI + 1))
    // Returns Done when complete and/or errors
    fn ahx(
        &mut self,
        address_mode: fn(&mut Self, &InstructionMode) -> Result<OpState>,
    ) -> Result<OpState> {
        self.ahx_shx_shy_common(address_mode, self.a() & self.x())
    }

    // ahx_shx_shy_common implements the common logic for SHX and SHY.
    fn ahx_shx_shy_common(
        &mut self,
        address_mode: fn(&mut Self, &InstructionMode) -> Result<OpState>,
        v: Wrapping<u8>,
    ) -> Result<OpState> {
        // This is a store but we can't use store_instruction since it depends on knowing op_addr
        // for the final computed value so we have to do the addressing mode ourselves.
        match self.addr_done() {
            OpState::Processing => {
                let ret = address_mode(self, &InstructionMode::Store)?;
                self.addr_done_mut(ret);
                Ok(OpState::Processing)
            }
            OpState::Done => {
                // The op_addr we use to calculate val is actually based on what
                // was on the bus at the start of this cycle (i.e. potentially the
                // bad one). So that means if we did a fixup subtract a page for
                // this when computing val.
                let fixed_op_addr = if self.op_addr_fixup() {
                    (Wrapping(self.op_addr()) - Wrapping(0x0100)).0
                } else {
                    self.op_addr()
                };
                let val = (v & (Wrapping((fixed_op_addr >> 8) as u8) + Wrapping(1))).0;
                if self.op_addr_fixup() {
                    // If we did a fixup this actually corrupts op_addr by replacing the high byte with val.
                    self.op_addr_mut((self.op_addr() & 0x00FF) | u16::from(val) << 8);
                }
                self.ram().borrow_mut().write(self.op_addr(), val);
                Ok(OpState::Done)
            }
        }
    }

    // alr implements the undocumented opcode for ALR.
    // This does AND #i (op_val) and then LSR on A setting all associated flags.
    // Always returns Done since this takes one tick and never returns an error.
    fn alr(&mut self) -> Result<OpState> {
        self.load_register(Register::A, self.a() & Wrapping(self.op_val()))?;
        self.lsr_acc()
    }

    // anc implements the undocumented opcode for ANC. This does AND #i (op_val) and then
    // sets carry based on bit 7 (sign extend).
    // Always returns Done since this takes one tick and never returns an error.
    fn anc(&mut self) -> Result<OpState> {
        self.load_register(Register::A, self.a() & Wrapping(self.op_val()))?;
        self.carry_check(u16::from(self.a().0) << 1);
        Ok(OpState::Done)
    }

    // arr implements implements the undocumented opcode for ARR.
    // This does AND #i (p.opVal) and then ROR except some flags are set differently.
    // Implemented as described in http://nesdev.com/6502_cpu.txt
    // Always returns Done since this takes one tick and never returns an error.
    fn arr(&mut self) -> Result<OpState> {
        let val = (self.a() & Wrapping(self.op_val())).0;
        self.load_register(Register::A, Wrapping(val))?;
        self.ror_acc()?;

        // Flags are different based on BCD or not (since the ALU acts different).
        if self.p() & P_DECIMAL != P_NONE {
            // If bit 6 changed state between AND output and rotate output then set V.
            if (val ^ self.a().0) & 0x40 == 0x00 {
                self.p_mut(self.p() & !P_OVERFLOW);
            } else {
                self.p_mut(self.p() | P_OVERFLOW);
            }

            // Now do possible odd BCD fixups and set C
            let ah = val >> 4;
            let al = val & 0x0F;
            if (al + (al & 0x01)) > 5 {
                self.a_mut(Wrapping(
                    (self.a().0 & 0xF0) | ((self.a() + Wrapping(6)).0 & 0x0F),
                ));
            }
            if (ah + (ah & 0x01)) > 5 {
                self.p_mut(self.p() | P_CARRY);
                self.a_mut(self.a() + Wrapping(0x60));
            } else {
                self.p_mut(self.p() & !P_CARRY);
            }
            return Ok(OpState::Done);
        }

        // C is bit 6
        self.carry_check(u16::from(self.a().0) << 2);
        // V is bit 5 ^ bit 6
        if ((self.a().0 & 0x40) >> 6) ^ ((self.a().0 & 0x20) >> 5) == 0x00 {
            self.p_mut(self.p() & !P_OVERFLOW);
        } else {
            self.p_mut(self.p() | P_OVERFLOW);
        }
        Ok(OpState::Done)
    }

    // axs implements the undocumented opcode for AXS.
    // (A AND X) - p.opVal (no borrow) setting all associated flags post SBC.
    // Always returns Done since this takes one tick and never returns an error.
    fn axs(&mut self) -> Result<OpState> {
        // Save A off to restore later
        let a = self.a();
        self.load_register(Register::A, self.a() & self.x())?;
        // Carry is always set
        self.p_mut(self.p() | P_CARRY);

        // Save D & V state since it's always ignored for this but needs to keep values.
        let d = self.p() & P_DECIMAL;
        let v = self.p() & P_OVERFLOW;
        // Clear D so SBC never uses BCD mode (we'll reset it later from saved state).
        self.p_mut(self.p() & !P_DECIMAL);
        self.sbc()?;

        // Clear V now in case SBC set it so we can properly restore it below.
        self.p_mut(self.p() & !P_OVERFLOW);

        // Save A in a temp so we can load registers in the right order to set flags (based on X, not old A)
        let x = self.a();
        self.load_register(Register::A, a)?;
        self.load_register(Register::X, x)?;

        // Restore D & V from our initial state.
        self.p_mut(self.p() | d | v);
        Ok(OpState::Done)
    }

    // dcp implements the undocumented opcode for DCP.
    // This decrements the value at op_addr and then does a CMP with A setting associated flags.
    // Always returns Done since this takes one tick and never returns an error.
    fn dcp(&mut self) -> Result<OpState> {
        self.op_val_mut((Wrapping(self.op_val()) - Wrapping(1)).0);
        self.ram().borrow_mut().write(self.op_addr(), self.op_val());
        self.compare_a()
    }

    fn hlt(&mut self) -> Result<OpState> {
        match self.op_tick() {
            Tick::Reset
            | Tick::Tick1
            | Tick::Tick4
            | Tick::Tick5
            | Tick::Tick6
            | Tick::Tick7
            | Tick::Tick8 => Err(eyre!("hlt invalid op_tick: {:?}", self.op_tick())),
            Tick::Tick2 => Ok(OpState::Processing),
            Tick::Tick3 => {
                // Read the next location one more time.
                self.ram().borrow().read(self.pc());

                // The actual PC inside the chip doesn't advance so back it up.
                self.pc_mut((Wrapping(self.pc()) - Wrapping(1)).0);

                self.state_mut(State::Halted);
                Ok(OpState::Done)
            }
        }
    }

    // isc implements the undocumented opcode for ISC.
    // This increments the value at op_addr and then does an SBC and sets associated flags.
    // Always returns Done since this takes one tick and never returns an error.
    fn isc(&mut self) -> Result<OpState> {
        self.op_val_mut((Wrapping(self.op_val()) + Wrapping(1)).0);
        self.ram().borrow_mut().write(self.op_addr(), self.op_val());
        self.sbc()
    }

    // las implements the undocumented opcode for LAS.
    // This take op_val and ANDs it with S and then stores that in A,X,S setting flags accordingly.
    // Always returns Done since this takes one tick and never returns an error.
    fn las(&mut self) -> Result<OpState> {
        self.s_mut(Wrapping(self.s().0 & self.op_val()));
        self.load_register(Register::X, self.s())?;
        self.load_register(Register::A, self.s())
    }

    // lax implements the undocumented opcode for LAX.
    // This loads A and X with the same value and sets all associated flags.
    // Always returns Done since this takes one tick and never returns an error.
    fn lax(&mut self) -> Result<OpState> {
        self.load_register(Register::A, Wrapping(self.op_val()))?;
        self.load_register(Register::X, Wrapping(self.op_val()))
    }

    // oal implements the undocumented opcode for OAL.
    // Per the NoMoreSecrets PDF this does:
    // A,X = (A | CONST) & op_val
    //
    // We use 0xEE as the CONST since TomHarte tests assume it and lots of
    // common implementations picked that as a result.
    // Always returns Done since this takes one tick and never returns an error.
    fn oal(&mut self) -> Result<OpState> {
        let val = (self.a() | Wrapping(0xEE)) & Wrapping(self.op_val());
        self.load_register(Register::A, val)?;
        self.load_register(Register::X, val)
    }

    // rla implements the undocumented opcode for RLA. This does a ROL on
    // the contents of op_addr and then AND's it against A. Sets flags and carry.
    // Always returns Done since this takes one tick and never returns an error.
    fn rla(&mut self) -> Result<OpState> {
        let val = Wrapping((self.op_val() << 1) | (self.p() & P_CARRY).0);
        self.ram().borrow_mut().write(self.op_addr(), val.0);
        self.carry_check(u16::from(self.op_val()) << 1);
        self.load_register(Register::A, self.a() & val)
    }

    // rra implements the undocumented opcode for RRA. This does a ROR on op_addr
    // and then ADC's it against A. Sets flags and carry.
    // Always returns Done since this is one tick and never returns an error.
    fn rra(&mut self) -> Result<OpState> {
        let n = ((self.p() & P_CARRY).0 << 7) | (self.op_val() >> 1);
        self.ram().borrow_mut().write(self.op_addr(), n);
        // Old bit 0 becomes carry
        self.carry_check(u16::from(self.op_val()) << 8);
        self.op_val_mut(n);
        self.adc()
    }

    // shx implements the undocumented SHX instruction based on the addressing mode passed in.
    // The value stored is (X & (ADDR_HI + 1))
    // Returns Done and/or errors when complete.
    fn shx(
        &mut self,
        address_mode: fn(&mut Self, &InstructionMode) -> Result<OpState>,
    ) -> Result<OpState> {
        self.ahx_shx_shy_common(address_mode, self.x())
    }

    // shy implements the undocumented SHY instruction based on the addressing mode passed in.
    // The value stored is (Y & (ADDR_HI + 1))
    // Returns Done and/or errors when complete.
    fn shy(
        &mut self,
        address_mode: fn(&mut Self, &InstructionMode) -> Result<OpState>,
    ) -> Result<OpState> {
        self.ahx_shx_shy_common(address_mode, self.y())
    }

    // slo implements the undocumented opcode for SLO. This does an ASL on the
    // contents of op_addr and then OR's it against A. Sets flags and carry.
    // Always returns Done since this takes one tick and never returns an error.
    fn slo(&mut self) -> Result<OpState> {
        self.ram()
            .borrow_mut()
            .write(self.op_addr(), self.op_val() << 1);
        self.carry_check(u16::from(self.op_val()) << 1);
        self.load_register(Register::A, (Wrapping(self.op_val()) << 1) | self.a())
    }

    // sre implements the undocumented opcode for SRE. This does a LSR on
    // op_addr and then XOR's it against A. Sets flags and carry.
    // Always returns Done since this takes one tick and never returns an error.
    fn sre(&mut self) -> Result<OpState> {
        self.ram()
            .borrow_mut()
            .write(self.op_addr(), self.op_val() >> 1);
        // Old bit 0 becomes carry
        self.carry_check(u16::from(self.op_val()) << 8);
        self.load_register(Register::A, (Wrapping(self.op_val()) >> 1) ^ self.a())
    }

    // tas implements the undocumented opcode for TAS which only has one addressing mode.
    // This does the same operations as AHX above but then also sets S = A&X
    // Returns Done and/or errors when complete.
    fn tas(&mut self) -> Result<OpState> {
        self.s_mut(self.a() & self.x());
        self.ahx(Self::addr_absolute_y)
    }

    // xaa implements the undocumented opcode for XAA.
    // Per the NoMoreSecrets PDF this does:
    // A = (A | CONST) & x & op_val
    //
    // We use 0xEE as the CONST since TomHarte tests assume it and lots of
    // common implementations picked that as a result.
    // Always returns Done since this takes one tick and never returns an error.
    fn xaa(&mut self) -> Result<OpState> {
        self.load_register(
            Register::A,
            (self.a() | Wrapping(0xEE)) & self.x() & Wrapping(self.op_val()),
        )
    }
}

impl<'a> CPUNMOSInternal<'a> for CPU6502<'a> {}
impl<'a> CPUNMOSInternal<'a> for CPU6510<'a> {}
impl<'a> CPUNMOSInternal<'a> for CPURicoh<'a> {
    // arr implements implements the undocumented opcode for ARR.
    // This does AND #i (p.opVal) and then ROR except some flags are set differently.
    // Implemented as described in http://nesdev.com/6502_cpu.txt
    // Needs it's own impl for Ricoh as no BCD exists so that path can't be taken
    // regardless of the flags setting.
    // Always returns Done since this takes one tick and never returns an error.
    fn arr(&mut self) -> Result<OpState> {
        let val = (self.a() & Wrapping(self.op_val())).0;
        self.load_register(Register::A, Wrapping(val))?;
        self.ror_acc()?;

        // C is bit 6
        self.carry_check(u16::from(self.a().0) << 2);
        // V is bit 5 ^ bit 6
        if ((self.a().0 & 0x40) >> 6) ^ ((self.a().0 & 0x20) >> 5) == 0x00 {
            self.p_mut(self.p() & !P_OVERFLOW);
        } else {
            self.p_mut(self.p() | P_OVERFLOW);
        }
        Ok(OpState::Done)
    }
}

macro_rules! cpu_nmos_power_reset {
    () => {
        /// `power_on` will reset the CPU to power on state which isn't well defined.
        /// Registers are random and stack is at random (though visual 6502 claims it's 0xFD
        /// due to a push P/PC in reset which gets run at power on).
        /// P is cleared with interrupts disabled and decimal mode random (for NMOS versions).
        /// The starting PC value is loaded from the reset vector.
        ///
        /// # Errors
        /// If reset has any issues an error will be returned.
        fn power_on(&mut self) -> Result<()> {
            // This is our RecordRAM which needs initializing.
            self.ram().borrow_mut().power_on();

            if self.state != State::Off {
                return Err(eyre!("cannot power on except from an off state"));
            }

            let mut rng = rand::thread_rng();

            // This is always set and clears the rest.
            self.p = P_S1;

            // Randomize decimal mode
            if rng.gen::<f64>() > 0.5 {
                self.p |= P_DECIMAL;
            }

            // Randomize register contents
            self.a = rng.gen();
            self.x = rng.gen();
            self.y = rng.gen();
            self.s = rng.gen();

            self.state = State::On;

            // Use reset to get everything else done.
            loop {
                match self.reset() {
                    Ok(OpState::Done) => break,
                    Ok(OpState::Processing) => continue,
                    Err(e) => return Err(e),
                }
            }
            Ok(())
        }

        /// reset is similar to `power_on` except the main registers are not touched. The stack reset to 0x00
        /// and then moved 3 bytes as if PC/P have been pushed though R/W is only set to read so nothing
        /// changes. Flags are not disturbed except for interrupts being disabled
        /// and the PC is loaded from the reset vector.
        /// There are 2 cycles of "setup" before the same sequence as BRK happens (internally it forces BRK
        /// into the IR). It holds the R/W line high so no writes happen but otherwise the sequence is the same.
        /// Visual 6502 simulation shows this all in detail.
        /// This takes 7 cycles once triggered (same as interrupts).
        /// Will return true when reset is complete and errors if any occur.
        ///
        /// # Errors
        /// Internal problems (getting into the wrong state) can result in errors.
        fn reset(&mut self) -> Result<OpState> {
            if self.state == State::Off {
                return Err(eyre!("power_on not called before calling reset!"));
            }

            // If we haven't started a reset sequence start it now.
            if self.state != State::Reset {
                self.state = State::Reset;
                self.op_tick = Tick::Reset;
                self.reset_tick = ResetTick::Tick1;
            }
            self.op_tick = self.op_tick.next();
            self.debug();
            self.clocks += 1;

            match self.reset_tick {
                ResetTick::Tick1 | ResetTick::Tick2 => {
                    // Burn off 2 clocks internally to reset before we start processing.
                    // Technically this runs the next 2 sequences of the current opcode.
                    // We don't bother emulating that and instead just reread the
                    // current PC
                    _ = self.ram.borrow().read(self.pc.0);

                    self.reset_tick = self.reset_tick.next();

                    // Leave op_tick in reset mode so once we're done here it'll match below
                    // as Tick1.
                    self.op_tick = Tick::Reset;

                    Ok(OpState::Processing)
                }
                ResetTick::Tick3 => {
                    match self.op_tick {
                        Tick::Tick1 => {
                            // Standard first tick reads current PC value which normally
                            // is the opcode but we discard.
                            self.ram.borrow().read(self.pc.0);
                            self.pc += 1;

                            // Reset our other internal state

                            // If we were halted before, clear that out.
                            self.halt_opcode = 0x00;
                            self.halt_pc = 0x0000;

                            // The stack ends up at 0xFD which implies it gets set to 0x00 now
                            // as we pull 3 bytes off the stack in the end.
                            self.s = Wrapping(0x00);
                            Ok(OpState::Processing)
                        }
                        Tick::Tick2 => {
                            // Read another throw away value which is normally the opval but
                            // discarded as well.
                            self.ram.borrow().read(self.pc.0);
                            self.pc += 1;
                            Ok(OpState::Processing)
                        }
                        Tick::Tick3 | Tick::Tick4 => {
                            // Tick3: Simulate pushing P onto stack but reset holds R/W high so we don't write.
                            // Tick4: Simulate writing low byte of PC onto stack. Same rules as Tick3.
                            // These reads go nowhere (technically they end up in internal regs but since that's
                            // not visible externally, who cares?).
                            let addr: u16 = STACK_START + u16::from(self.s.0);
                            self.ram.borrow().read(addr);
                            self.s -= 1;
                            Ok(OpState::Processing)
                        }
                        Tick::Tick5 => {
                            // Final write to stack (PC high) but actual read due to being in reset.
                            let addr: u16 = STACK_START + u16::from(self.s.0);
                            self.ram.borrow().read(addr);
                            self.s -= 1;

                            // Disable interrupts
                            self.p |= P_INTERRUPT;

                            // On NMOS D is random after reset.
                            let mut rng = rand::thread_rng();
                            self.p &= !P_DECIMAL;

                            if rng.gen::<f64>() > 0.5 {
                                self.p |= P_DECIMAL;
                            }
                            Ok(OpState::Processing)
                        }
                        Tick::Tick6 => {
                            // Load PCL from reset vector
                            self.op_val = self.ram.borrow().read(RESET_VECTOR);
                            Ok(OpState::Processing)
                        }
                        Tick::Tick7 => {
                            // Load PCH from reset vector and go back into normal operations.
                            self.pc = Wrapping(
                                u16::from(self.ram.borrow().read(RESET_VECTOR + 1)) << 8
                                    | u16::from(self.op_val),
                            );
                            self.reset_tick = ResetTick::Tick1;
                            self.op_tick = Tick::Reset;
                            self.state = State::Running;
                            self.interrupt_state = InterruptState::None;
                            self.irq_raised = InterruptStyle::None;
                            self.skip_interrupt = SkipInterrupt::None;
                            Ok(OpState::Done)
                        }
                        // Technically both this and the reset_tick one below are impossible
                        // sans bugs here as tick() won't run while we're in reset and it's the only other
                        // way to modify the sequence.
                        _ => Err(eyre!("invalid op_tick in reset: {}", self.op_tick)),
                    }
                }
            }
        }
    };
}

macro_rules! cpu_impl {
    () => {
        /// Use this to enable or disable state based debugging dynamically.
        fn set_debug(&mut self, d: Option<&'a dyn Fn() -> (Rc<RefCell<CPUState>>, bool)>) {
            self.debug = d;
        }

        /// debug will emit a filled in value when called. If called from `tick` this
        /// will only happen at the start of an opcode.
        /// If RDY is asserted it will simply repeat the previous state if at Tick1.
        fn debug(&self) {
            if let Some(d) = self.debug {
                let (ref_state, full) = d();
                let mut state = ref_state.borrow_mut();
                state.state = self.state;
                state.a = self.a.0;
                state.x = self.x.0;
                state.y = self.y.0;
                state.s = self.s.0;
                state.p = self.p;
                state.pc = self.pc.0;
                state.clocks = self.clocks;
                state.op_val = self.op_val;
                state.op_addr = self.op_addr;
                state.op_tick = self.op_tick;

                let ram = self.ram.borrow();
                if full {
                    // Do a full copy. This is expensive for every instruction.
                    ram.ram(&mut state.ram);
                } else {
                    // We don't need to memcpy 64k. We just need
                    // the 3 possible instructions bytes at PC.
                    state.ram[usize::from(self.pc.0)] = ram.read(self.pc.0);
                    // These could wrap around so make sure we don't go out of range.
                    let pc1 = (self.pc + Wrapping(1)).0;
                    state.ram[usize::from(pc1)] = ram.read(pc1);
                    let pc2 = (self.pc + Wrapping(2)).0;
                    state.ram[usize::from(pc2)] = ram.read(pc2);
                }
            }
        }

        /// ram returns a reference to the Memory implementation.
        fn ram(&self) -> Rc<RefCell<dyn Memory>> {
            self.ram.clone()
        }

        // pc returns the current PC value.
        fn pc(&self) -> u16 {
            self.pc.0
        }
        // pc_muts sets PC to the given address.
        fn pc_mut(&mut self, new: u16) {
            self.pc = Wrapping(new);
        }

        // op_tick returns the current Tick value for the operation in progress.
        fn op_tick(&self) -> Tick {
            self.op_tick
        }
    };
}

impl<'a> CPU<'a> for CPU6502<'a> {
    cpu_impl!();
    cpu_nmos_power_reset!();
}

impl<'a> CPU<'a> for CPU6510<'a> {
    cpu_impl!();
    cpu_nmos_power_reset!();
}

// The Richo and CMOS while technically very different actually share the same
// power_on/reset functions since the main difference from NMOS is a defined
// D state (CMOS sets it to off and Richo disables it so the same effect).
macro_rules! cpu_cmos_ricoh_power_reset {
    () => {
        /// `power_on` will reset the CPU to power on state which isn't well defined.
        /// Registers are random and stack is at random (though visual 6502 claims it's 0xFD
        /// due to a push P/PC in reset which gets run at power on).
        /// P is cleared with interrupts disabled and decimal mode random (for NMOS versions).
        /// The starting PC value is loaded from the reset vector.
        ///
        /// # Errors
        /// If reset has any issues an error will be returned.
        fn power_on(&mut self) -> Result<()> {
            // This is our RecordRAM which needs initializing.
            self.ram().borrow_mut().power_on();

            if self.state != State::Off {
                return Err(eyre!("cannot power on except from an off state"));
            }

            let mut rng = rand::thread_rng();

            // This is always set and clears the rest.
            // This includes D which is always off.
            self.p = P_S1;

            // Randomize register contents
            self.a = rng.gen();
            self.x = rng.gen();
            self.y = rng.gen();
            self.s = rng.gen();

            self.state = State::On;

            // Use reset to get everything else done.
            loop {
                match self.reset() {
                    Ok(OpState::Done) => break,
                    Ok(OpState::Processing) => continue,
                    Err(e) => return Err(e),
                }
            }
            Ok(())
        }

        /// reset is similar to `power_on` except the main registers are not touched. The stack reset to 0x00
        /// and then moved 3 bytes as if PC/P have been pushed though R/W is only set to read so nothing
        /// changes. Flags are not disturbed except for interrupts being disabled
        /// and the PC is loaded from the reset vector.
        /// There are 2 cycles of "setup" before the same sequence as BRK happens (internally it forces BRK
        /// into the IR). It holds the R/W line high so no writes happen but otherwise the sequence is the same.
        /// Visual 6502 simulation shows this all in detail.
        /// This takes 7 cycles once triggered (same as interrupts).
        /// Will return true when reset is complete and errors if any occur.
        ///
        /// # Errors
        /// Internal problems (getting into the wrong state) can result in errors.
        fn reset(&mut self) -> Result<OpState> {
            if self.state == State::Off {
                return Err(eyre!("power_on not called before calling reset!"));
            }

            // If we haven't started a reset sequence start it now.
            if self.state != State::Reset {
                self.state = State::Reset;
                self.op_tick = Tick::Reset;
                self.reset_tick = ResetTick::Tick1;
            }
            self.op_tick = self.op_tick.next();
            self.debug();
            self.clocks += 1;

            match self.reset_tick {
                ResetTick::Tick1 | ResetTick::Tick2 => {
                    // Burn off 2 clocks internally to reset before we start processing.
                    // Technically this runs the next 2 sequences of the current opcode.
                    // We don't bother emulating that and instead just reread the
                    // current PC
                    _ = self.ram.borrow().read(self.pc.0);

                    self.reset_tick = self.reset_tick.next();

                    // Leave op_tick in reset mode so once we're done here it'll match below
                    // as Tick1.
                    self.op_tick = Tick::Reset;

                    Ok(OpState::Processing)
                }
                ResetTick::Tick3 => {
                    match self.op_tick {
                        Tick::Tick1 => {
                            // Standard first tick reads current PC value which normally
                            // is the opcode but we discard.
                            self.ram.borrow().read(self.pc.0);
                            self.pc += 1;

                            // Reset our other internal state

                            // If we were halted before, clear that out.
                            self.halt_opcode = 0x00;
                            self.halt_pc = 0x0000;

                            // The stack ends up at 0xFD which implies it gets set to 0x00 now
                            // as we pull 3 bytes off the stack in the end.
                            self.s = Wrapping(0x00);
                            Ok(OpState::Processing)
                        }
                        Tick::Tick2 => {
                            // Read another throw away value which is normally the opval but
                            // discarded as well.
                            self.ram.borrow().read(self.pc.0);
                            self.pc += 1;
                            Ok(OpState::Processing)
                        }
                        Tick::Tick3 | Tick::Tick4 => {
                            // Tick3: Simulate pushing P onto stack but reset holds R/W high so we don't write.
                            // Tick4: Simulate writing low byte of PC onto stack. Same rules as Tick3.
                            // These reads go nowhere (technically they end up in internal regs but since that's
                            // not visible externally, who cares?).
                            let addr: u16 = STACK_START + u16::from(self.s.0);
                            self.ram.borrow().read(addr);
                            self.s -= 1;
                            Ok(OpState::Processing)
                        }
                        Tick::Tick5 => {
                            // Final write to stack (PC high) but actual read due to being in reset.
                            let addr: u16 = STACK_START + u16::from(self.s.0);
                            self.ram.borrow().read(addr);
                            self.s -= 1;

                            // Disable interrupts and make sure decimal is off
                            self.p |= P_INTERRUPT;
                            self.p &= !P_DECIMAL;
                            Ok(OpState::Processing)
                        }
                        Tick::Tick6 => {
                            // Load PCL from reset vector
                            self.op_val = self.ram.borrow().read(RESET_VECTOR);
                            Ok(OpState::Processing)
                        }
                        Tick::Tick7 => {
                            // Load PCH from reset vector and go back into normal operations.
                            self.pc = Wrapping(
                                u16::from(self.ram.borrow().read(RESET_VECTOR + 1)) << 8
                                    | u16::from(self.op_val),
                            );
                            self.reset_tick = ResetTick::Tick1;
                            self.op_tick = Tick::Reset;
                            self.state = State::Running;
                            self.interrupt_state = InterruptState::None;
                            self.irq_raised = InterruptStyle::None;
                            self.skip_interrupt = SkipInterrupt::None;
                            Ok(OpState::Done)
                        }
                        // Technically both this and the reset_tick one below are impossible
                        // sans bugs here as tick() won't run while we're in reset and it's the only other
                        // way to modify the sequence.
                        _ => Err(eyre!("invalid op_tick in reset: {}", self.op_tick)),
                    }
                }
            }
        }
    };
}

// Ricoh has variations in power/reset so need different macros since CMOS shares this impl.
// However resolve_opcode and opcode_op are consistent across all NMOS so the
// trait default is fine there.
impl<'a> CPU<'a> for CPURicoh<'a> {
    cpu_impl!();
    cpu_cmos_ricoh_power_reset!();
}

// Use the macros for everything on CMOS except resolve opcodes.
impl<'a> CPU<'a> for CPU65C02<'a> {
    cpu_impl!();
    cpu_cmos_ricoh_power_reset!();

<<<<<<< HEAD
=======
    /// Given an `Opcode` and `AddressMode` return the valid u8 values that
    /// can represent it.
    ///
    /// # Errors
    /// If the `AddressMode` is not valid for this opcode an error will result.
    fn resolve_opcode(&self, op: &Opcode, mode: &AddressMode) -> Result<&'static Vec<u8>> {
        let hm: &AHashMap<AddressMode, Vec<u8>>;
        // SAFETY: When we built NMOS_OPCODES we validated all Opcodes were present
        unsafe {
            hm = cmos_wdc_opcodes().get(op).unwrap_unchecked();
        }
        let Some(v) = hm.get(mode) else {
            return Err(eyre!("address mode {mode} isn't valid for opcode {op}"));
        };
        Ok(v)
    }

    /// Given an opcode u8 value this will return the Operation struct
    /// defining it. i.e. `Opcode` and `AddressMode`.
    #[must_use]
    fn opcode_op(&self, op: u8) -> Operation {
        // SAFETY: We know a u8 is in range due to how we built this
        //         so a direct index is fine vs having the range check
        //         an index lookup.
        unsafe { *cmos_wdc_opcodes_values().get_unchecked(usize::from(op)) }
    }
}

impl<'a> CPU<'a> for CPU65C02Rockwell<'a> {
    cpu_impl!();
    cpu_cmos_ricoh_power_reset!();

>>>>>>> c59a407b
    /// Given an `Opcode` and `AddressMode` return the valid u8 values that
    /// can represent it.
    ///
    /// # Errors
    /// If the `AddressMode` is not valid for this opcode an error will result.
    fn resolve_opcode(&self, op: &Opcode, mode: &AddressMode) -> Result<&'static Vec<u8>> {
        let hm: &AHashMap<AddressMode, Vec<u8>>;
        // SAFETY: When we built NMOS_OPCODES we validated all Opcodes were present
        unsafe {
<<<<<<< HEAD
            hm = cmos_wdc_opcodes().get(op).unwrap_unchecked();
        }
        let Some(v) = hm.get(mode) else {
            return Err(eyre!("address mode {mode} isn't valid for opcode {op}"));
        };
        Ok(v)
    }

    /// Given an opcode u8 value this will return the Operation struct
    /// defining it. i.e. `Opcode` and `AddressMode`.
    #[must_use]
    fn opcode_op(&self, op: u8) -> Operation {
        // SAFETY: We know a u8 is in range due to how we built this
        //         so a direct index is fine vs having the range check
        //         an index lookup.
        unsafe { *cmos_wdc_opcodes_values().get_unchecked(usize::from(op)) }
    }
}

impl<'a> CPU<'a> for CPU65C02Rockwell<'a> {
    cpu_impl!();
    cpu_cmos_ricoh_power_reset!();

    /// Given an `Opcode` and `AddressMode` return the valid u8 values that
    /// can represent it.
    ///
    /// # Errors
    /// If the `AddressMode` is not valid for this opcode an error will result.
    fn resolve_opcode(&self, op: &Opcode, mode: &AddressMode) -> Result<&'static Vec<u8>> {
        let hm: &AHashMap<AddressMode, Vec<u8>>;
        // SAFETY: When we built opcodes we validated all Opcodes were present
        unsafe {
=======
>>>>>>> c59a407b
            hm = cmos_rockwell_opcodes().get(op).unwrap_unchecked();
        }
        let Some(v) = hm.get(mode) else {
            return Err(eyre!("address mode {mode} isn't valid for opcode {op}"));
        };
        Ok(v)
    }

    /// Given an opcode u8 value this will return the Operation struct
    /// defining it. i.e. `Opcode` and `AddressMode`.
    #[must_use]
    fn opcode_op(&self, op: u8) -> Operation {
        // SAFETY: We know a u8 is in range due to how we built this
        //         so a direct index is fine vs having the range check
        //         an index lookup.
        unsafe { *cmos_rockwell_opcodes_values().get_unchecked(usize::from(op)) }
    }
}

impl<'a> CPU<'a> for CPU65SC02<'a> {
    cpu_impl!();
    cpu_cmos_ricoh_power_reset!();

    /// Given an `Opcode` and `AddressMode` return the valid u8 values that
    /// can represent it.
    ///
    /// # Errors
    /// If the `AddressMode` is not valid for this opcode an error will result.
    fn resolve_opcode(&self, op: &Opcode, mode: &AddressMode) -> Result<&'static Vec<u8>> {
        let hm: &AHashMap<AddressMode, Vec<u8>>;
<<<<<<< HEAD
        // SAFETY: When we built opcodes we validated all Opcodes were present
=======
        // SAFETY: When we built NMOS_OPCODES we validated all Opcodes were present
>>>>>>> c59a407b
        unsafe {
            hm = cmos_65SC02_opcodes().get(op).unwrap_unchecked();
        }
        let Some(v) = hm.get(mode) else {
            return Err(eyre!("address mode {mode} isn't valid for opcode {op}"));
        };
        Ok(v)
    }

    /// Given an opcode u8 value this will return the Operation struct
    /// defining it. i.e. `Opcode` and `AddressMode`.
    #[must_use]
    fn opcode_op(&self, op: u8) -> Operation {
        // SAFETY: We know a u8 is in range due to how we built this
        //         so a direct index is fine vs having the range check
        //         an index lookup.
        unsafe { *cmos_65SC02_opcodes_values().get_unchecked(usize::from(op)) }
    }
}

macro_rules! chip_impl_nmos {
    ($cpu:ident) => {
        impl<'a> Chip for $cpu<'a> {
            /// `tick` is used to move the clock forward one tick and either start processing
            /// a new opcode or continue on one already started.
            ///
            /// # Errors
            /// Bad internal state or causing a halt of the CPU will result in errors.
            ///
            /// Bad internal state includes not powering on, not completing a reset sequence
            /// and already being halted.
            #[allow(clippy::too_many_lines)]
            fn tick(&mut self) -> Result<()> {
                // Fast path if halted. PC doesn't advance nor do we take clocks.
                if self.state == State::Halted {
                    return Err(ErrReport::new(CPUError::Halted {
                        op: self.halt_opcode,
                    }));
                }

                if self.state == State::RDY {
                    let last = self.cpu_ram().borrow().last_action.borrow().1;
                    self.ram().borrow().read(last);
                    if let Some(rdy) = self.rdy {
                        if rdy.raised() {
                            return Ok(());
                        }

                        // Set to Tick so this replicates running even though
                        // we did nothing. This way tick_done() is happy.
                        self.state = State::Tick;
                        return Ok(());
                    }
                }

                // Handles improper states. Only tick_done() or reset() can move into this state.
                if self.state != State::Running {
                    return Err(eyre!("CPU not in Running state - {}", self.state));
                }

                // If we get a new interrupt while running one then NMI always wins until it's done.
                let mut irq_raised = false;
                let mut nmi_raised = false;
                if let Some(irq) = self.irq {
                    irq_raised = irq.raised();
                }
                if let Some(nmi) = self.nmi {
                    nmi_raised = nmi.raised();
                }

                // NMI always wins so even if we're already processing an interrupt it can upgrade
                // to NMI from IRQ mid processing.
                if irq_raised || nmi_raised {
                    match self.irq_raised {
                        InterruptStyle::None => {
                            self.irq_raised = InterruptStyle::IRQ;
                            if nmi_raised {
                                self.irq_raised = InterruptStyle::NMI;
                            }
                        }
                        InterruptStyle::IRQ => {
                            if nmi_raised {
                                self.irq_raised = InterruptStyle::NMI;
                            }
                        }
                        InterruptStyle::NMI => {}
                    }
                }

                // Move to the state tick_done() has to move us out of.
                self.state = State::Tick;

                // Always bump the clock count and op_tick.
                self.clocks += 1;
                self.op_tick = self.op_tick.next();

                // Emit debugging if required
                if self.debug.is_some() && self.op_tick == Tick::Tick1 {
                    self.debug();
                }

                // Whether to actually run an opcode below. Certain cases in Tick1 we
                // don't but still need to check RDY which is post opcode.
                let mut run = true;

                match self.op_tick {
                    Tick::Tick1 => {
                        // If we're in Tick1 this means start a new instruction based on the PC value so grab
                        // the opcode now and look it up.
                        self.op_raw = self.ram.borrow().read(self.pc.0);
                        self.op = self.opcode_op(self.op_raw);
                        self.op_addr_fixup = false;

                        // If one is raised and we're not skipping and interrupts
                        // are enabled or it's an NMI then we move into interrupt mode.
                        // If interrupts are disabled it doesn't change state.
                        if self.irq_raised != InterruptStyle::None
                            && self.skip_interrupt != SkipInterrupt::Skip
                        {
                            if self.p & P_INTERRUPT == P_INTERRUPT
                                && self.irq_raised == InterruptStyle::IRQ
                            {
                                self.irq_raised = InterruptStyle::None;
                                self.interrupt_state = InterruptState::None;
                            } else {
                                self.interrupt_state = InterruptState::Running;
                            }
                        }

                        // PC advances always when we start a new opcode except for IRQ/NMI
                        // (unless we're skipping to run one more instruction).
                        if self.interrupt_state != InterruptState::Running {
                            self.pc += 1;
                        }

                        // Move out of the done state.
                        self.addr_done = OpState::Processing;
                        run = false; // There's nothing else to do but check RDY below.
                    }
                    Tick::Tick2 => {
                        // All instructions fetch the value after the opcode (though some like BRK/PHP/etc ignore it).
                        // We keep it since some instructions such as absolute addr then require getting one
                        // more byte. So cache at this stage since we no idea if it's needed.
                        // NOTE: the PC doesn't increment here as that's dependent on addressing mode which will handle it.
                        self.op_val = self.ram.borrow().read(self.pc.0);

                        // We've started a new instruction so no longer skipping interrupt processing.
                        if self.skip_interrupt == SkipInterrupt::Skip {
                            self.skip_interrupt = SkipInterrupt::PrevSkip;
                        } else {
                            self.skip_interrupt = SkipInterrupt::None;
                        }
                    }
                    // The remainder don't do anything general per cycle so they can be ignored. Opcode processing determines
                    // when they are done and all of them do sanity checking for Tick range.
                    _ => {}
                }

                if run {
                    // Process the opcode or interrupt
                    let ret: Result<OpState>;
                    if self.interrupt_state == InterruptState::Running {
                        let mut addr = IRQ_VECTOR;
                        if self.irq_raised == InterruptStyle::NMI {
                            addr = NMI_VECTOR;
                        }
                        ret = self.run_interrupt(addr, true);
                    } else {
                        ret = self.process_opcode();
                    }

                    // We'll treat an error as halted since internal state is unknown at that point.
                    // For halted instructions though we'll return a custom error type so it can
                    // be detected vs internal errors.
                    if self.state == State::Halted || ret.is_err() {
                        self.state = State::Halted;
                        self.halt_opcode = self.op_raw;
                        ret?;
                        return Err(ErrReport::new(CPUError::Halted {
                            op: self.halt_opcode,
                        }));
                    }

                    let state;
                    // SAFETY: Err was checked above so just pull this out.
                    unsafe {
                        state = ret.unwrap_unchecked();
                    }

                    if state == OpState::Done {
                        // Reset so the next tick starts a new instruction
                        // It'll handle doing start of instruction reset on state.
                        self.op_tick = Tick::Reset;

                        // If we're already running an IRQ clear state so we don't loop
                        // trying to start it again.
                        if self.interrupt_state == InterruptState::Running {
                            self.irq_raised = InterruptStyle::None;
                        }
                        self.interrupt_state = InterruptState::None;
                    }
                }

                // If RDY is held high and we didn't just process a write we move into
                // the RDY state. It'll keep rereading this last address but nothing else
                // until RDY drops.
                if let Some(rdy) = self.rdy {
                    if rdy.raised()
                        && self.cpu_ram().borrow().last_action.borrow().0 != LastBusAction::Write
                    {
                        self.state = State::RDY;
                    }
                }

                Ok(())
            }

            /// `tick_done` moves the CPU back to a state where the next tick can run.
            /// For the 6502 there are no internal latches so generally there is no shadow
            /// state to account but all Chip implementations need this function.
            /// NOTE: Calling `tick` with rdy() high and `tick_done` with it low will
            ///       result in an error as `tick`+`tick_done` is assumed to be otherwise atomic.
            ///
            /// # Errors
            /// Bad internal state will result in errors.
            fn tick_done(&mut self) -> Result<()> {
                if self.state == State::RDY {
                    return Ok(());
                }

                if self.state != State::Tick {
                    return Err(eyre!("tick_done called outside Tick - {}", self.state));
                }
                // Move to the next state.
                self.state = State::Running;
                Ok(())
            }
        }
    };
}

chip_impl_nmos!(CPU6502);
chip_impl_nmos!(CPU6510);
chip_impl_nmos!(CPURicoh);

// CMOS is slightly different so needs a different macro.
macro_rules! chip_impl_cmos {
    ($cpu:ident) => {
        impl<'a> Chip for $cpu<'a> {
            /// `tick` is used to move the clock forward one tick and either start processing
            /// a new opcode or continue on one already started.
            ///
            /// # Errors
            /// Bad internal state or causing a halt of the CPU will result in errors.
            ///
            /// Bad internal state includes not powering on, not completing a reset sequence
            /// and already being halted.
            #[allow(clippy::too_many_lines)]
            fn tick(&mut self) -> Result<()> {
                // Fast path if halted. PC doesn't advance nor do we take clocks.
                if self.state == State::Halted {
                    return Err(ErrReport::new(CPUError::Halted {
                        op: self.halt_opcode,
                    }));
                }

                if self.state == State::RDY {
                    let last = self.cpu_ram().borrow().last_action.borrow().1;
                    self.ram().borrow().read(last);
                    if let Some(rdy) = self.rdy {
                        if rdy.raised() {
                            return Ok(());
                        }

                        // Set to Tick so this replicates running even though
                        // we did nothing. This way tick_done() is happy.
                        self.state = State::Tick;
                        return Ok(());
                    }
                }

                // Handles improper states. Only tick_done() or reset() or wai() can move into these states.
                if self.state != State::Running && self.state != State::WaitingForInterrupt {
                    return Err(eyre!(
                        "CPU not in Running or WaitingForInterrupt state - {}",
                        self.state
                    ));
                }

                // If we get a new interrupt while running one then NMI always wins until it's done.
                let mut irq_raised = false;
                let mut nmi_raised = false;
                if let Some(irq) = self.irq {
                    irq_raised = irq.raised();
                }
                if let Some(nmi) = self.nmi {
                    nmi_raised = nmi.raised();
                }

                // NMI always wins so even if we're already processing an interrupt it can upgrade
                // to NMI from IRQ mid processing.
                if irq_raised || nmi_raised {
                    match self.irq_raised {
                        InterruptStyle::None => {
                            self.irq_raised = InterruptStyle::IRQ;
                            if nmi_raised {
                                self.irq_raised = InterruptStyle::NMI;
                            }
                        }
                        InterruptStyle::IRQ => {
                            if nmi_raised {
                                self.irq_raised = InterruptStyle::NMI;
                            }
                        }
                        InterruptStyle::NMI => {}
                    }
                }

                // If we're waiting for an interrupt and none have been raised we don't
                // advance time and just stay waiting for instruction start.
                if self.state == State::WaitingForInterrupt
                    && self.irq_raised == InterruptStyle::None
                {
                    return Ok(());
                }

                // Move to the state tick_done() has to move us out of.
                self.state = State::Tick;

                // Always bump the clock count and op_tick.
                self.clocks += 1;
                self.op_tick = self.op_tick.next();

                // Emit debugging if required
                if self.debug.is_some() && self.op_tick == Tick::Tick1 {
                    self.debug();
                }

                // Whether to actually run an opcode below. Certain cases in Tick1 we
                // don't but still need to check RDY which is post opcode.
                let mut run = true;

                match self.op_tick {
                    Tick::Tick1 => {
                        // If we're in Tick1 this means start a new instruction based on the PC value so grab
                        // the opcode now and look it up.
                        self.op_raw = self.ram.borrow().read(self.pc.0);
                        self.op = self.opcode_op(self.op_raw);
                        self.op_addr_fixup = false;

                        // Special case the 1 cycle NOP for CMOS. This just burns a cycle and ignores interrupts.
                        if self.op.op == Opcode::NOP && self.op.mode == AddressMode::NOPCmos {
                            self.pc += 1;
                            self.op_tick = Tick::Reset;
                            run = false; // There's nothing else to do but check RDY below.
                        } else {
                            // If one is raised and we're not skipping and interrupts
                            // are enabled or it's an NMI then we move into interrupt mode.
                            // If interrupts are disabled it doesn't change state.
                            if self.irq_raised != InterruptStyle::None
                                && self.skip_interrupt != SkipInterrupt::Skip
                            {
                                if self.p & P_INTERRUPT == P_INTERRUPT
                                    && self.irq_raised == InterruptStyle::IRQ
                                {
                                    self.irq_raised = InterruptStyle::None;
                                    self.interrupt_state = InterruptState::None;
                                } else {
                                    self.interrupt_state = InterruptState::Running;
                                }
                            }

                            // PC advances always when we start a new opcode except for IRQ/NMI
                            // (unless we're skipping to run one more instruction).
                            if self.interrupt_state != InterruptState::Running {
                                self.pc += 1;
                            }

                            // Move out of the done state.
                            self.addr_done = OpState::Processing;
                            run = false; // There's nothing else to do but check RDY below.
                        }
                    }
                    Tick::Tick2 => {
                        // All instructions fetch the value after the opcode (though some like BRK/PHP/etc ignore it).
                        // We keep it since some instructions such as absolute addr then require getting one
                        // more byte. So cache at this stage since we no idea if it's needed.
                        // NOTE: the PC doesn't increment here as that's dependent on addressing mode which will handle it.
                        self.op_val = self.ram.borrow().read(self.pc.0);

                        // We've started a new instruction so no longer skipping interrupt processing.
                        if self.skip_interrupt == SkipInterrupt::Skip {
                            self.skip_interrupt = SkipInterrupt::PrevSkip;
                        } else {
                            self.skip_interrupt = SkipInterrupt::None;
                        }
                    }
                    // The remainder don't do anything general per cycle so they can be ignored. Opcode processing determines
                    // when they are done and all of them do sanity checking for Tick range.
                    _ => {}
                }

                if run {
                    // Process the opcode or interrupt
                    let ret: Result<OpState>;
                    if self.interrupt_state == InterruptState::Running {
                        let mut addr = IRQ_VECTOR;
                        if self.irq_raised == InterruptStyle::NMI {
                            addr = NMI_VECTOR;
                        }
                        ret = self.run_interrupt(addr, true);
                    } else {
                        ret = self.process_opcode();
                    }

                    // We'll treat an error as halted since internal state is unknown at that point.
                    // For halted instructions though we'll return a custom error type so it can
                    // be detected vs internal errors.
                    if self.state == State::Halted || ret.is_err() {
                        self.state = State::Halted;
                        self.halt_opcode = self.op_raw;
                        ret?;
                        return Err(ErrReport::new(CPUError::Halted {
                            op: self.halt_opcode,
                        }));
                    }

                    let state;
                    // SAFETY: Err was checked above so just pull this out.
                    unsafe {
                        state = ret.unwrap_unchecked();
                    }

                    if state == OpState::Done {
                        // Reset so the next tick starts a new instruction
                        // It'll handle doing start of instruction reset on state.
                        self.op_tick = Tick::Reset;

                        // If we're already running an IRQ clear state so we don't loop
                        // trying to start it again.
                        if self.interrupt_state == InterruptState::Running {
                            self.irq_raised = InterruptStyle::None;
                        }
                        self.interrupt_state = InterruptState::None;
                    }
                }

                // If RDY is held high and we didn't just process a write we move into
                // the RDY state. It'll keep rereading this last address but nothing else
                // until RDY drops.
                if let Some(rdy) = self.rdy {
                    if rdy.raised()
                        && self.cpu_ram().borrow().last_action.borrow().0 != LastBusAction::Write
                    {
                        self.state = State::RDY;
                    }
                }

                Ok(())
            }

            /// `tick_done` moves the CPU back to a state where the next tick can run.
            /// For the 6502 there are no internal latches so generally there is no shadow
            /// state to account but all Chip implementations need this function.
            /// NOTE: Calling `tick` with rdy() high and `tick_done` with it low will
            ///       result in an error as `tick`+`tick_done` is assumed to be otherwise atomic.
            ///
            /// # Errors
            /// Bad internal state will result in errors.
            fn tick_done(&mut self) -> Result<()> {
                if self.state == State::RDY {
                    return Ok(());
                }

                // If we're in WAI just return, no state changes.
                if self.state == State::WaitingForInterrupt {
                    return Ok(());
                }

                if self.state != State::Tick {
                    return Err(eyre!("tick_done called outside Tick - {}", self.state));
                }
                // Move to the next state.
                self.state = State::Running;
                Ok(())
            }
        }
    };
}

chip_impl_cmos!(CPU65C02);
chip_impl_cmos!(CPU65C02Rockwell);
chip_impl_cmos!(CPU65SC02);

macro_rules! cpu_new {
    () => {
        /// Build a new CPU.
        /// NOTE: This is not usable at this point. Call `power_on` to begin
        /// operation. Anything else will return errors.
        #[must_use]
        pub fn new(def: ChipDef<'a>) -> Self {
            let r = RecordRAM::new(def.ram);
            Self {
                a: Wrapping(0x00),
                x: Wrapping(0x00),
                y: Wrapping(0x00),
                s: Wrapping(0x00),
                p: P_NONE,
                pc: Wrapping(0x0000),
                debug: None,
                state: State::Off,
                irq_raised: InterruptStyle::default(),
                irq: def.irq,
                nmi: def.nmi,
                rdy: def.rdy,
                interrupt_state: InterruptState::default(),
                skip_interrupt: SkipInterrupt::default(),
                clocks: 0,
                ram: Rc::new(RefCell::new(r)),
                op: Operation::default(),
                op_raw: 0x00,
                op_val: 0x00,
                op_tick: Tick::Reset,
                reset_tick: ResetTick::Tick1,
                op_addr: 0x0000,
                addr_done: OpState::Done,
                halt_opcode: 0x00,
                halt_pc: 0x0000,
                disassemble: RefCell::new(String::with_capacity(32)),
                op_addr_fixup: false,
            }
        }
    };
}

impl<'a> CPU6502<'a> {
    cpu_new!();
}

impl<'a> CPURicoh<'a> {
    cpu_new!();
}

impl<'a> CPU6510<'a> {
    /// Build a new CPU. Optionally pass input states for the I/O pins. If
    /// nothing is passed these will all be tied to pulldowns.
    /// If the io pins are not input style this will panic as it's intended
    /// to emulate initial wiring for a 6510 which powers up in input mode.
    /// NOTE: This is not usable at this point. Call `power_on` to begin
    /// operation. Anything else will return errors.
    #[must_use]
    pub fn new(def: ChipDef<'a>, io: Option<[io::Style; 6]>) -> Self {
        let input = match io {
            Some(io) => io,
            None => [io::Style::In(&io::Pulldown {}); 6],
        };
        let mut r = Box::new(C6510RAM::new(def.ram, input));
        r.power_on();
        let io = r.io_state.clone();

        let ram = Rc::new(RefCell::new(RecordRAM::new(r)));
        Self {
            a: Wrapping(0x00),
            x: Wrapping(0x00),
            y: Wrapping(0x00),
            s: Wrapping(0x00),
            p: P_NONE,
            pc: Wrapping(0x0000),
            debug: None,
            state: State::Off,
            irq_raised: InterruptStyle::default(),
            irq: def.irq,
            nmi: def.nmi,
            rdy: def.rdy,
            interrupt_state: InterruptState::default(),
            skip_interrupt: SkipInterrupt::default(),
            clocks: 0,
            ram,
            op: Operation::default(),
            op_raw: 0x00,
            op_val: 0x00,
            op_tick: Tick::Reset,
            reset_tick: ResetTick::Tick1,
            op_addr: 0x0000,
            addr_done: OpState::Done,
            halt_opcode: 0x00,
            halt_pc: 0x0000,
            disassemble: RefCell::new(String::with_capacity(32)),
            op_addr_fixup: false,
            io,
        }
    }

    /// Return the state of I/O pin 0-5 for a 6510.
    ///
    /// # Errors
    /// Any usage outside 0-5 for pin will result in an error.
    pub fn io_pin(&self, pin: usize) -> Result<io::Style> {
        if pin > 5 {
            return Err(eyre!("I/O pin {pin} out of range"));
        }
        Ok(self.io.borrow()[pin])
    }
}

// All of the common functions WDC/Rockwell/S share.
trait CPUCMOSInternal<'a>: CPUInternal<'a> + CPU<'a> {
    // CMOS has a different process_opcode so we override the trait default impl.
    #[allow(clippy::too_many_lines)]
    fn process_opcode(&mut self) -> Result<OpState> {
        match (self.op().op, self.op().mode) {
            // 0x00 - BRK #i
            (Opcode::BRK, AddressMode::Immediate) => self.brk(),
            // 0x01 - ORA (d,x)
            (Opcode::ORA, AddressMode::IndirectX) => {
                self.load_instruction(Self::addr_indirect_x, Self::ora)
            }
            // 0x02 0x22 0x42 0x62 0x82 0xC2 0xE2 - NOP #i
            (Opcode::NOP, AddressMode::Immediate) => self.addr_immediate(&InstructionMode::Load),
            // 0x03 0x13 0x23 0x33 0x43 0x53 0x63 0x73 0x83 0x93 0xA3 0xB3 0xC3 0xD3 0xE3 0xF3
            // 0x0B 0x1B 0x2B 0x3B 0x4B 0x5B 0x6B 0x7B 0x8B 0x9B 0xAB 0xBB 0xEA 0xEB 0xFB
            // NOP
            // Note: Technically none of these which trigger NOPCmos will get here as single
            //       cycles ones are handled directly in tick(). But here for completeness.
            (Opcode::NOP, AddressMode::NOPCmos | AddressMode::Implied) => Ok(OpState::Done),
            // 0x04 - TSB d
            (Opcode::TSB, AddressMode::ZeroPage) => self.rmw_instruction(Self::addr_zp, Self::tsb),
            // 0x05 - ORA d
            (Opcode::ORA, AddressMode::ZeroPage) => self.load_instruction(Self::addr_zp, Self::ora),
            // 0x06 - ASL d
            (Opcode::ASL, AddressMode::ZeroPage) => self.rmw_instruction(Self::addr_zp, Self::asl),
            // 0x07 0x17 0x27 0x37 0x47 0x57 0x67 0x77 - RMB x,d
            (Opcode::RMB, AddressMode::ZeroPage) => self.rmw_instruction(Self::addr_zp, Self::rmb),
            // 0x08 - PHP
            (Opcode::PHP, AddressMode::Implied) => self.php(),
            // 0x09 - ORA #i
            (Opcode::ORA, AddressMode::Immediate) => {
                self.load_instruction(Self::addr_immediate, Self::ora)
            }
            // 0x0A - ASL
            (Opcode::ASL, AddressMode::Implied) => self.asl_acc(),
            // 0x0B - NOP see 0x03
            // 0x0C - TSB a
            (Opcode::TSB, AddressMode::Absolute) => {
                self.rmw_instruction(Self::addr_absolute, Self::tsb)
            }
            // 0x0D - ORA a
            (Opcode::ORA, AddressMode::Absolute) => {
                self.load_instruction(Self::addr_absolute, Self::ora)
            }
            // 0x0E - ASL a
            (Opcode::ASL, AddressMode::Absolute) => {
                self.rmw_instruction(Self::addr_absolute, Self::asl)
            }
            // 0x0F 0x1F 0x2F 0x3F 0x4F 0x5F 0x6F 0x7F - BBR x,dr
            (Opcode::BBR, AddressMode::ZeroPageRelative) => {
                // Figure out the x based on opcode. MSB is the index
                let x = (self.op_raw() & 0xF0) >> 4;
                self.bbr(x)
            }
            // 0x10 - BPL *+r
            (Opcode::BPL, AddressMode::Relative) => self.bpl(),
            // 0x11 - ORA (d),y
            (Opcode::ORA, AddressMode::IndirectY) => {
                self.load_instruction(Self::addr_indirect_y, Self::ora)
            }
            // 0x12 - ORA (d)
            (Opcode::ORA, AddressMode::Indirect) => {
                self.load_instruction(Self::addr_indirect, Self::ora)
            }
            // 0x13 - NOP see 0x03
            // 0x14 - TRB d
            (Opcode::TRB, AddressMode::ZeroPage) => self.rmw_instruction(Self::addr_zp, Self::trb),
            // 0x15 - ORA d,x
            (Opcode::ORA, AddressMode::ZeroPageX) => {
                self.load_instruction(Self::addr_zp_x, Self::ora)
            }
            // 0x16 - ASL d,x
            (Opcode::ASL, AddressMode::ZeroPageX) => {
                self.rmw_instruction(Self::addr_zp_x, Self::asl)
            }
            // 0x17 - RMB 1,x see 0x07
            // 0x18 - CLC
            (Opcode::CLC, AddressMode::Implied) => self.clc(),
            // 0x19 - ORA a,y
            (Opcode::ORA, AddressMode::AbsoluteY) => {
                self.load_instruction(Self::addr_absolute_y, Self::ora)
            }
            // 0x1A - INC
            (Opcode::INC, AddressMode::Implied) => {
                self.load_register(Register::A, self.a() + Wrapping(1))
            }
            // 0x1B - NOP see 0x03
            // 0x1C - TRB a
            (Opcode::TRB, AddressMode::Absolute) => {
                self.rmw_instruction(Self::addr_absolute, Self::trb)
            }
            // 0x1D - ORA a,x
            (Opcode::ORA, AddressMode::AbsoluteX) => {
                self.load_instruction(Self::addr_absolute_x, Self::ora)
            }
            // 0x1E - ASL a,x
            (Opcode::ASL, AddressMode::AbsoluteX) => {
                self.rmw_instruction(Self::addr_absolute_x, Self::asl)
            }
            // 0x1F - BBR 1,dr see 0x0F
            // 0x20 - JSR a
            (Opcode::JSR, AddressMode::Absolute) => self.jsr(),
            // 0x21 - AND (d,x)
            (Opcode::AND, AddressMode::IndirectX) => {
                self.load_instruction(Self::addr_indirect_x, Self::and)
            }
            // 0x22 - NOP #i see 0x02
            // 0x23 - NOP see 0x03
            // 0x24 - BIT d
            (Opcode::BIT, AddressMode::ZeroPage) => self.load_instruction(Self::addr_zp, Self::bit),
            // 0x25 - AND d
            (Opcode::AND, AddressMode::ZeroPage) => self.load_instruction(Self::addr_zp, Self::and),
            // 0x26 - ROL d
            (Opcode::ROL, AddressMode::ZeroPage) => self.rmw_instruction(Self::addr_zp, Self::rol),
            // 0x27 - RMB 2,x see 0x07
            // 0x28 - PLP
            (Opcode::PLP, AddressMode::Implied) => self.plp(),
            // 0x29 - AND #i
            (Opcode::AND, AddressMode::Immediate) => {
                self.load_instruction(Self::addr_immediate, Self::and)
            }
            // 0x2A - ROL
            (Opcode::ROL, AddressMode::Implied) => self.rol_acc(),
            // 0x2B - NOP see 0x03
            // 0x2C - BIT a
            (Opcode::BIT, AddressMode::Absolute) => {
                self.load_instruction(Self::addr_absolute, Self::bit)
            }
            // 0x2D - AND a
            (Opcode::AND, AddressMode::Absolute) => {
                self.load_instruction(Self::addr_absolute, Self::and)
            }
            // 0x2E - ROL a
            (Opcode::ROL, AddressMode::Absolute) => {
                self.rmw_instruction(Self::addr_absolute, Self::rol)
            }
            // 0x2F - BBR 2,dr see 0x0F
            // 0x30 - BMI *+r
            (Opcode::BMI, AddressMode::Relative) => self.bmi(),
            // 0x31 - AND (d),y
            (Opcode::AND, AddressMode::IndirectY) => {
                self.load_instruction(Self::addr_indirect_y, Self::and)
            }
            // 0x32 - AND (d)
            (Opcode::AND, AddressMode::Indirect) => {
                self.load_instruction(Self::addr_indirect, Self::and)
            }
            // 0x33 - NOP see 0x03
            // 0x34 - BIT d,x
            (Opcode::BIT, AddressMode::ZeroPageX) => {
                self.load_instruction(Self::addr_zp_x, Self::bit)
            }
            // 0x35 - AND d,x
            (Opcode::AND, AddressMode::ZeroPageX) => {
                self.load_instruction(Self::addr_zp_x, Self::and)
            }
            // 0x36 - ROL d,x
            (Opcode::ROL, AddressMode::ZeroPageX) => {
                self.rmw_instruction(Self::addr_zp_x, Self::rol)
            }
            // 0x37 - RMB 3,x see 0x07
            // 0x38 - SEC
            (Opcode::SEC, AddressMode::Implied) => self.sec(),
            // 0x39 - AND a,y
            (Opcode::AND, AddressMode::AbsoluteY) => {
                self.load_instruction(Self::addr_absolute_y, Self::and)
            }
            // 0x3A - DEC
            (Opcode::DEC, AddressMode::Implied) => {
                self.load_register(Register::A, self.a() - Wrapping(1))
            }
            // 0x3B - NOP see 0x03
            // 0x3C - BIT a,x
            (Opcode::BIT, AddressMode::AbsoluteX) => {
                self.load_instruction(Self::addr_absolute_x, Self::bit)
            }
            // 0x3D - AND a,x
            (Opcode::AND, AddressMode::AbsoluteX) => {
                self.load_instruction(Self::addr_absolute_x, Self::and)
            }
            // 0x3E - ROL a,x
            (Opcode::ROL, AddressMode::AbsoluteX) => {
                self.rmw_instruction(Self::addr_absolute_x, Self::rol)
            }
            // 0x3F - BBR 3,dr see 0x0F
            // 0x40 - RTI
            (Opcode::RTI, AddressMode::Implied) => self.rti(),
            // 0x41 - EOR (d,x)
            (Opcode::EOR, AddressMode::IndirectX) => {
                self.load_instruction(Self::addr_indirect_x, Self::eor)
            }
            // 0x42 - NOP #i see 0x02
            // 0x43 - NOP see 0x03
            // 0x44 - NOP d
            (Opcode::NOP, AddressMode::ZeroPage) => self.addr_zp(&InstructionMode::Load),
            // 0x45 - EOR d
            (Opcode::EOR, AddressMode::ZeroPage) => self.load_instruction(Self::addr_zp, Self::eor),
            // 0x46 - LSR d
            (Opcode::LSR, AddressMode::ZeroPage) => self.rmw_instruction(Self::addr_zp, Self::lsr),
            // 0x47 - RMB 4,x see 0x07
            // 0x48 - PHA
            (Opcode::PHA, AddressMode::Implied) => self.pha(),
            // 0x49 - EOR #i
            (Opcode::EOR, AddressMode::Immediate) => {
                self.load_instruction(Self::addr_immediate, Self::eor)
            }
            // 0x4A - LSR
            (Opcode::LSR, AddressMode::Implied) => self.lsr_acc(),
            // 0x4B - NOP see 0x03
            // 0x4C - JMP a
            (Opcode::JMP, AddressMode::Absolute) => self.jmp(),
            // 0x4D - EOR a
            (Opcode::EOR, AddressMode::Absolute) => {
                self.load_instruction(Self::addr_absolute, Self::eor)
            }
            // 0x4E - LSR a
            (Opcode::LSR, AddressMode::Absolute) => {
                self.rmw_instruction(Self::addr_absolute, Self::lsr)
            }
            // 0x4F - BBR 4,dr see 0x0F
            // 0x50 - BVC *+r
            (Opcode::BVC, AddressMode::Relative) => self.bvc(),
            // 0x51 - EOR (d),y
            (Opcode::EOR, AddressMode::IndirectY) => {
                self.load_instruction(Self::addr_indirect_y, Self::eor)
            }
            // 0x52 - EOR (d)
            (Opcode::EOR, AddressMode::Indirect) => {
                self.load_instruction(Self::addr_indirect, Self::eor)
            }
            // 0x53 - NOP see 0x03
            // 0x54 0xD4 0xF4 - NOP d,x
            (Opcode::NOP, AddressMode::ZeroPageX) => self.addr_zp_x(&InstructionMode::Load),
            // 0x55 - EOR d,x
            (Opcode::EOR, AddressMode::ZeroPageX) => {
                self.load_instruction(Self::addr_zp_x, Self::eor)
            }
            // 0x56 - LSR d,x
            (Opcode::LSR, AddressMode::ZeroPageX) => {
                self.rmw_instruction(Self::addr_zp_x, Self::lsr)
            }
            // 0x57 - RMB 5,x see 0x07
            // 0x58 - CLI
            (Opcode::CLI, AddressMode::Implied) => self.cli(),
            // 0x59 - EOR a,y
            (Opcode::EOR, AddressMode::AbsoluteY) => {
                self.load_instruction(Self::addr_absolute_y, Self::eor)
            }
            // 0x5A - PHY
            (Opcode::PHY, AddressMode::Implied) => self.phy(),
            // 0x5B - NOP see 0x03
            // 0x5C - NOP 8
            (Opcode::NOP, AddressMode::AbsoluteNOP) => self.nop8(),
            // 0x5D - EOR a,x
            (Opcode::EOR, AddressMode::AbsoluteX) => {
                self.load_instruction(Self::addr_absolute_x, Self::eor)
            }
            // 0x5E - LSR a,x
            (Opcode::LSR, AddressMode::AbsoluteX) => {
                self.rmw_instruction(Self::addr_absolute_x, Self::lsr)
            }
            // 0x5F - BBR 5,dr see 0x0F
            // 0x60 - RTS
            (Opcode::RTS, AddressMode::Implied) => self.rts(),
            // 0x61 - ADC (d,x)
            (Opcode::ADC, AddressMode::IndirectX) => {
                self.load_instruction(Self::addr_indirect_x, Self::adc)
            }
            // 0x62 - NOP #i see 0x02
            // 0x63 - NOP see 0x03
            // 0x64 - STZ d
            (Opcode::STZ, AddressMode::ZeroPage) => self.store_instruction(Self::addr_zp, 0),
            // 0x65 - ADC d
            (Opcode::ADC, AddressMode::ZeroPage) => self.load_instruction(Self::addr_zp, Self::adc),
            // 0x66 - ROR d
            (Opcode::ROR, AddressMode::ZeroPage) => self.rmw_instruction(Self::addr_zp, Self::ror),
            // 0x67 - RMB 6,x see 0x07
            // 0x68 - PLA
            (Opcode::PLA, AddressMode::Implied) => self.pla(),
            // 0x69 - ADC #i
            (Opcode::ADC, AddressMode::Immediate) => {
                self.load_instruction(Self::addr_immediate, Self::adc)
            }
            // 0x6A - ROR
            (Opcode::ROR, AddressMode::Implied) => self.ror_acc(),
            // 0x6B - NOP see 0x03
            // 0x6C - JMP (a)
            (Opcode::JMP, AddressMode::AbsoluteIndirect) => self.jmp_indirect(),
            // 0x6D - ADC a
            (Opcode::ADC, AddressMode::Absolute) => {
                self.load_instruction(Self::addr_absolute, Self::adc)
            }
            // 0x6E - ROR a
            (Opcode::ROR, AddressMode::Absolute) => {
                self.rmw_instruction(Self::addr_absolute, Self::ror)
            }
            // 0x6F - BBR 6,dr see 0x0F
            // 0x70 - BVS *+r
            (Opcode::BVS, AddressMode::Relative) => self.bvs(),
            // 0x71 - ADC (d),y
            (Opcode::ADC, AddressMode::IndirectY) => {
                self.load_instruction(Self::addr_indirect_y, Self::adc)
            }
            // 0x72 - ADC (zp)
            (Opcode::ADC, AddressMode::Indirect) => {
                self.load_instruction(Self::addr_indirect, Self::adc)
            }
            // 0x73 - NOP see 0x03
            // 0x74 - STZ d,x
            (Opcode::STZ, AddressMode::ZeroPageX) => self.store_instruction(Self::addr_zp_x, 0),
            // 0x75 - ADC d,x
            (Opcode::ADC, AddressMode::ZeroPageX) => {
                self.load_instruction(Self::addr_zp_x, Self::adc)
            }
            // 0x76 - ROR d,x
            (Opcode::ROR, AddressMode::ZeroPageX) => {
                self.rmw_instruction(Self::addr_zp_x, Self::ror)
            }
            // 0x77 - RMB 7,x see 0x07
            // 0x78 - SEI
            (Opcode::SEI, AddressMode::Implied) => self.sei(),
            // 0x79 - ADC a,y
            (Opcode::ADC, AddressMode::AbsoluteY) => {
                self.load_instruction(Self::addr_absolute_y, Self::adc)
            }
            // 0x7A - PLY
            (Opcode::PLY, AddressMode::Implied) => self.ply(),
            // 0x7B - NOP see 0x03
            // 0x7C - JMP (a,x)
            (Opcode::JMP, AddressMode::AbsoluteIndirectX) => self.jmp_indirect_x(),
            // 0x7D - ADC a,x
            (Opcode::ADC, AddressMode::AbsoluteX) => {
                self.load_instruction(Self::addr_absolute_x, Self::adc)
            }
            // 0x7E - ROR a,x
            (Opcode::ROR, AddressMode::AbsoluteX) => {
                self.rmw_instruction(Self::addr_absolute_x, Self::ror)
            }
            // 0x7F - BBR 7,dr see 0x0F
            // 0x80 - BRA r
            (Opcode::BRA, AddressMode::Relative) => self.perform_branch(),
            // 0x81 - STA (d,x)
            (Opcode::STA, AddressMode::IndirectX) => {
                self.store_instruction(Self::addr_indirect_x, self.a().0)
            }
            // 0x82 - NOP #i see 0x02
            // 0x83 - NOP see 0x03
            // 0x84 - STY d
            (Opcode::STY, AddressMode::ZeroPage) => {
                self.store_instruction(Self::addr_zp, self.y().0)
            }
            // 0x85 - STA d
            (Opcode::STA, AddressMode::ZeroPage) => {
                self.store_instruction(Self::addr_zp, self.a().0)
            }
            // 0x86 - STX d
            (Opcode::STX, AddressMode::ZeroPage) => {
                self.store_instruction(Self::addr_zp, self.x().0)
            }
            // 0x87 - 0x87 0x97 0xA7 0xB7 0xC7 0xD7 0xE7 0xF7 - SMB x,d
            (Opcode::SMB, AddressMode::ZeroPage) => self.rmw_instruction(Self::addr_zp, Self::smb),
            // 0x88 - DEY
            (Opcode::DEY, AddressMode::Implied) => {
                self.load_register(Register::Y, self.y() - Wrapping(1))
            }
            // 0x89 - BIT #i
            (Opcode::BIT, AddressMode::Immediate) => {
                self.load_instruction(Self::addr_immediate, Self::bit)
            }
            // 0x8A - TXA
            (Opcode::TXA, AddressMode::Implied) => self.load_register(Register::A, self.x()),
            // 0x8B - NOP see 0x03
            // 0x8C - STY a
            (Opcode::STY, AddressMode::Absolute) => {
                self.store_instruction(Self::addr_absolute, self.y().0)
            }
            // 0x8D - STA a
            (Opcode::STA, AddressMode::Absolute) => {
                self.store_instruction(Self::addr_absolute, self.a().0)
            }
            // 0x8E - STX a
            (Opcode::STX, AddressMode::Absolute) => {
                self.store_instruction(Self::addr_absolute, self.x().0)
            }
            // 0x8F 0x9F 0xAF 0xBF 0xCF 0xDF 0xEF 0xFF - BBR x,dr
            (Opcode::BBS, AddressMode::ZeroPageRelative) => {
                // Figure out the x based on opcode. MSB is the index - 8.
                let x = ((self.op_raw() & 0xF0) >> 4) - 8;
                self.bbs(x)
            }
            // 0x90 - BCC *+r
            (Opcode::BCC, AddressMode::Relative) => self.bcc(),
            // 0x91 - STA (d),y
            (Opcode::STA, AddressMode::IndirectY) => {
                self.store_instruction(Self::addr_indirect_y, self.a().0)
            }
            // 0x92 - STA (zp)
            (Opcode::STA, AddressMode::Indirect) => {
                self.store_instruction(Self::addr_indirect, self.a().0)
            }
            // 0x93 - NOP see 0x03
            // 0x94 - STY d,x
            (Opcode::STY, AddressMode::ZeroPageX) => {
                self.store_instruction(Self::addr_zp_x, self.y().0)
            }
            // 0x95 - STA d,x
            (Opcode::STA, AddressMode::ZeroPageX) => {
                self.store_instruction(Self::addr_zp_x, self.a().0)
            }
            // 0x96 - STX d,y
            (Opcode::STX, AddressMode::ZeroPageY) => {
                self.store_instruction(Self::addr_zp_y, self.x().0)
            }
            // 0x97 - SMB 1,d see 0x87
            // 0x98 - TYA
            (Opcode::TYA, AddressMode::Implied) => self.load_register(Register::A, self.y()),
            // 0x99 - STA a,y
            (Opcode::STA, AddressMode::AbsoluteY) => {
                self.store_instruction(Self::addr_absolute_y, self.a().0)
            }
            // 0x9A - TXS
            (Opcode::TXS, AddressMode::Implied) => {
                self.s_mut(self.x());
                Ok(OpState::Done)
            }
            // 0x9B - NOP see 0x03
            // 0x9C - STZ a
            (Opcode::STZ, AddressMode::Absolute) => self.store_instruction(Self::addr_absolute, 0),
            // 0x9D - STA a,x
            (Opcode::STA, AddressMode::AbsoluteX) => {
                self.store_instruction(Self::addr_absolute_x, self.a().0)
            }
            // 0x9E - STZ a,x
            (Opcode::STZ, AddressMode::AbsoluteX) => {
                self.store_instruction(Self::addr_absolute_x, 0)
            }
            // 0x9F - BBS 1,dr - see 0x8F
            // 0xA0 - LDY #i
            (Opcode::LDY, AddressMode::Immediate) => {
                self.load_instruction(Self::addr_immediate, Self::load_register_y)
            }
            // 0xA1 - LDA (d,x)
            (Opcode::LDA, AddressMode::IndirectX) => {
                self.load_instruction(Self::addr_indirect_x, Self::load_register_a)
            }
            // 0xA2 - LDX #i
            (Opcode::LDX, AddressMode::Immediate) => {
                self.load_instruction(Self::addr_immediate, Self::load_register_x)
            }
            // 0xA3 - NOP see 0x03
            // 0xA4 - LDY d
            (Opcode::LDY, AddressMode::ZeroPage) => {
                self.load_instruction(Self::addr_zp, Self::load_register_y)
            }
            // 0xA5 - LDA d
            (Opcode::LDA, AddressMode::ZeroPage) => {
                self.load_instruction(Self::addr_zp, Self::load_register_a)
            }
            // 0xA6 - LDX d
            (Opcode::LDX, AddressMode::ZeroPage) => {
                self.load_instruction(Self::addr_zp, Self::load_register_x)
            }
            // 0xA7 - SMB 2,d see 0x87
            // 0xA8 - TAY
            (Opcode::TAY, AddressMode::Implied) => self.load_register(Register::Y, self.a()),
            // 0xA9 - LDA #i
            (Opcode::LDA, AddressMode::Immediate) => {
                self.load_instruction(Self::addr_immediate, Self::load_register_a)
            }
            // 0xAA - TAX
            (Opcode::TAX, AddressMode::Implied) => self.load_register(Register::X, self.a()),
            // 0xAB - NOP see 0x03
            // 0xAC - LDY a
            (Opcode::LDY, AddressMode::Absolute) => {
                self.load_instruction(Self::addr_absolute, Self::load_register_y)
            }
            // 0xAD - LDA a
            (Opcode::LDA, AddressMode::Absolute) => {
                self.load_instruction(Self::addr_absolute, Self::load_register_a)
            }
            // 0xAE - LDX a
            (Opcode::LDX, AddressMode::Absolute) => {
                self.load_instruction(Self::addr_absolute, Self::load_register_x)
            }
            // 0xAF - BBS 2,dr - see 0x8F
            // 0xB0 - BCS *+r
            (Opcode::BCS, AddressMode::Relative) => self.bcs(),
            // 0xB1 - LDA (d),y
            (Opcode::LDA, AddressMode::IndirectY) => {
                self.load_instruction(Self::addr_indirect_y, Self::load_register_a)
            }
            // 0xB2 - LDA (zp)
            (Opcode::LDA, AddressMode::Indirect) => {
                self.load_instruction(Self::addr_indirect, Self::load_register_a)
            }
            // 0xB3 - NOP see 0x03
            // 0xB4 - LDY d,x
            (Opcode::LDY, AddressMode::ZeroPageX) => {
                self.load_instruction(Self::addr_zp_x, Self::load_register_y)
            }
            // 0xB5 - LDA d,x
            (Opcode::LDA, AddressMode::ZeroPageX) => {
                self.load_instruction(Self::addr_zp_x, Self::load_register_a)
            }
            // 0xB6 - LDX d,y
            (Opcode::LDX, AddressMode::ZeroPageY) => {
                self.load_instruction(Self::addr_zp_y, Self::load_register_x)
            }
            // 0xB7 - SMB 3,d see 0x87
            // 0xB8 - CLV
            (Opcode::CLV, AddressMode::Implied) => self.clv(),
            // 0xB9 - LDA a,y
            (Opcode::LDA, AddressMode::AbsoluteY) => {
                self.load_instruction(Self::addr_absolute_y, Self::load_register_a)
            }
            // 0xBA - TSX
            (Opcode::TSX, AddressMode::Implied) => self.load_register(Register::X, self.s()),
            // 0xBB - NOP see 0x03
            // 0xBC - LDY a,x
            (Opcode::LDY, AddressMode::AbsoluteX) => {
                self.load_instruction(Self::addr_absolute_x, Self::load_register_y)
            }
            // 0xBD - LDA a,x
            (Opcode::LDA, AddressMode::AbsoluteX) => {
                self.load_instruction(Self::addr_absolute_x, Self::load_register_a)
            }
            // 0xBE - LDX a,y
            (Opcode::LDX, AddressMode::AbsoluteY) => {
                self.load_instruction(Self::addr_absolute_y, Self::load_register_x)
            }
            // 0xBF - BBS 3,dr - see 0x8F
            // 0xC0 - CPY #i
            (Opcode::CPY, AddressMode::Immediate) => {
                self.load_instruction(Self::addr_immediate, Self::compare_y)
            }
            // 0xC1 - CMP (d,x)
            (Opcode::CMP, AddressMode::IndirectX) => {
                self.load_instruction(Self::addr_indirect_x, Self::compare_a)
            }
            // 0xC2 - NOP #i see 0x02
            // 0xC3 - NOP see 0x03
            // 0xC4 - CPY d
            (Opcode::CPY, AddressMode::ZeroPage) => {
                self.load_instruction(Self::addr_zp, Self::compare_y)
            }
            // 0xC5 - CMP d
            (Opcode::CMP, AddressMode::ZeroPage) => {
                self.load_instruction(Self::addr_zp, Self::compare_a)
            }
            // 0xC6 - DEC d
            (Opcode::DEC, AddressMode::ZeroPage) => self.rmw_instruction(Self::addr_zp, Self::dec),
            // 0xC7 - SMB 4,d see 0x87
            // 0xC8 - INY
            (Opcode::INY, AddressMode::Implied) => {
                self.load_register(Register::Y, self.y() + Wrapping(1))
            }
            // 0xC9 - CMP #i
            (Opcode::CMP, AddressMode::Immediate) => {
                self.load_instruction(Self::addr_immediate, Self::compare_a)
            }
            // 0xCA - DEX
            (Opcode::DEX, AddressMode::Implied) => {
                self.load_register(Register::X, self.x() - Wrapping(1))
            }
            // 0xCB - WAI
            (Opcode::WAI, AddressMode::Implied) => self.wai(),
            // 0xCC - CPY a
            (Opcode::CPY, AddressMode::Absolute) => {
                self.load_instruction(Self::addr_absolute, Self::compare_y)
            }
            // 0xCD - CMP a
            (Opcode::CMP, AddressMode::Absolute) => {
                self.load_instruction(Self::addr_absolute, Self::compare_a)
            }
            // 0xCE - DEC a
            (Opcode::DEC, AddressMode::Absolute) => {
                self.rmw_instruction(Self::addr_absolute, Self::dec)
            }
            // 0xCF - BBS 4,dr - see 0x8F
            // 0xD0 - BNE *+r
            (Opcode::BNE, AddressMode::Relative) => self.bne(),
            // 0xD1 - CMP (d),y
            (Opcode::CMP, AddressMode::IndirectY) => {
                self.load_instruction(Self::addr_indirect_y, Self::compare_a)
            }
            // 0xD2 - CMP (d)
            (Opcode::CMP, AddressMode::Indirect) => {
                self.load_instruction(Self::addr_indirect, Self::compare_a)
            }
            // 0xD3 - NOP see 0x03
            // 0xD4 - NOP d,x see 0x54
            // 0xD5 - CMP d,x
            (Opcode::CMP, AddressMode::ZeroPageX) => {
                self.load_instruction(Self::addr_zp_x, Self::compare_a)
            }
            // 0xD6 - DEC d,x
            (Opcode::DEC, AddressMode::ZeroPageX) => {
                self.rmw_instruction(Self::addr_zp_x, Self::dec)
            }
            // 0xD7 - SMB 5,d see 0x87
            // 0xD8 - CLD
            (Opcode::CLD, AddressMode::Implied) => self.cld(),
            // 0xD9 - CMP a,y
            (Opcode::CMP, AddressMode::AbsoluteY) => {
                self.load_instruction(Self::addr_absolute_y, Self::compare_a)
            }
            // 0xDA - PHX
            (Opcode::PHX, AddressMode::Implied) => self.phx(),
            // 0xDB - STP
            (Opcode::STP, AddressMode::Implied) => {
                self.state_mut(State::Halted);
                Ok(OpState::Done)
            }
            // 0xDC 0xFC - NOP a
            (Opcode::NOP, AddressMode::Absolute) => self.addr_absolute(&InstructionMode::Load),
            // 0xDD - CMP a,x
            (Opcode::CMP, AddressMode::AbsoluteX) => {
                self.load_instruction(Self::addr_absolute_x, Self::compare_a)
            }
            // 0xDE - DEC a,x
            (Opcode::DEC, AddressMode::AbsoluteX) => {
                self.rmw_instruction(Self::addr_absolute_x, Self::dec)
            }
            // 0xDF - BBS 5,dr - see 0x8F
            // 0xE0 - CPX #i
            (Opcode::CPX, AddressMode::Immediate) => {
                self.load_instruction(Self::addr_immediate, Self::compare_x)
            }
            // 0xE1 - SBC (d,x)
            (Opcode::SBC, AddressMode::IndirectX) => {
                self.load_instruction(Self::addr_indirect_x, Self::sbc)
            }
            // 0xE2 - NOP #i see 0x02
            // 0xE3 - NOP see 0x03
            // 0xE4 - CPX d
            (Opcode::CPX, AddressMode::ZeroPage) => {
                self.load_instruction(Self::addr_zp, Self::compare_x)
            }
            // 0xE5 - SBC d
            (Opcode::SBC, AddressMode::ZeroPage) => self.load_instruction(Self::addr_zp, Self::sbc),
            // 0xE6 - INC d
            (Opcode::INC, AddressMode::ZeroPage) => self.rmw_instruction(Self::addr_zp, Self::inc),
            // 0xE7 - SMB 6,d see 0x87
            // 0xE8 - INX
            (Opcode::INX, AddressMode::Implied) => {
                self.load_register(Register::X, self.x() + Wrapping(1))
            }
            // 0xE9 0xEB - SBC #i
            (Opcode::SBC, AddressMode::Immediate) => {
                self.load_instruction(Self::addr_immediate, Self::sbc)
            }
            // 0xEA - NOP see 0x03
            // 0xEB - NOP see 0x03
            // 0xEC - CPX a
            (Opcode::CPX, AddressMode::Absolute) => {
                self.load_instruction(Self::addr_absolute, Self::compare_x)
            }
            // 0xED - SBC a
            (Opcode::SBC, AddressMode::Absolute) => {
                self.load_instruction(Self::addr_absolute, Self::sbc)
            }
            // 0xEE - INC a
            (Opcode::INC, AddressMode::Absolute) => {
                self.rmw_instruction(Self::addr_absolute, Self::inc)
            }
            // 0xEF - BBS 6,dr - see 0x8F
            // 0xF0 - BEQ *+r
            (Opcode::BEQ, AddressMode::Relative) => self.beq(),
            // 0xF1 - SBC (d),y
            (Opcode::SBC, AddressMode::IndirectY) => {
                self.load_instruction(Self::addr_indirect_y, Self::sbc)
            }
            // 0xF2 - SBC (d)
            (Opcode::SBC, AddressMode::Indirect) => {
                self.load_instruction(Self::addr_indirect, Self::sbc)
            }
            // 0xF3 - NOP see 0x03
            // 0xF4 - NOP d,x see 0x54
            // 0xF5 - SBC d,x
            (Opcode::SBC, AddressMode::ZeroPageX) => {
                self.load_instruction(Self::addr_zp_x, Self::sbc)
            }
            // 0xF6 - INC d,x
            (Opcode::INC, AddressMode::ZeroPageX) => {
                self.rmw_instruction(Self::addr_zp_x, Self::inc)
            }
            // 0xF7 - SMB 7,d see 0x87
            // 0xF8 - SED
            (Opcode::SED, AddressMode::Implied) => self.sed(),
            // 0xF9 - SBC a,y
            (Opcode::SBC, AddressMode::AbsoluteY) => {
                self.load_instruction(Self::addr_absolute_y, Self::sbc)
            }
            // 0xFA - PLX
            (Opcode::PLX, AddressMode::Implied) => self.plx(),
            // 0xFB - NOP see 0x03
            // 0xFC - NOP a,x see 0xDC
            // 0xFD - SBC a,x
            (Opcode::SBC, AddressMode::AbsoluteX) => {
                self.load_instruction(Self::addr_absolute_x, Self::sbc)
            }
            // 0xFE - INC a,x
            (Opcode::INC, AddressMode::AbsoluteX) => {
                self.rmw_instruction(Self::addr_absolute_x, Self::inc)
            }
            // 0xFF - BBS 7,dr - see 0x8F
            _ => Err(eyre!(
                "no implementation for {:?} {:?}",
                self.op().op,
                self.op().mode
            )),
        }
    }

    // addr_indirect implements Zero page indirect mode - (d)
    // returning the value in op_val and the address read in op_addr.
    // Returns OpState::Done if this tick ends address processing and/or any errors.
    fn addr_indirect(&mut self, mode: &InstructionMode) -> Result<OpState> {
        match self.op_tick() {
            Tick::Reset | Tick::Tick1 | Tick::Tick6 | Tick::Tick7 | Tick::Tick8 => Err(eyre!(
                "addr_indirect_x invalid op_tick: {:?}",
                self.op_tick()
            )),
            Tick::Tick2 => {
                // We've already read the value but need to bump the PC
                // and assign it into op_addr.
                self.op_addr_mut(u16::from(self.op_val()) & 0x00FF);
                self.pc_mut((Wrapping(self.pc()) + Wrapping(1)).0);
                Ok(OpState::Processing)
            }
            Tick::Tick3 => {
                // Read effective addr low byte
                self.op_val_mut(self.ram().borrow().read(self.op_addr()));
                // Now increment (with ZP rollover) for next read.
                // There is no truncation since we know this is always
                // 0-255.
                #[allow(clippy::cast_possible_truncation)]
                let a = Wrapping(self.op_addr() as u8);
                self.op_addr_mut(u16::from((a + Wrapping(1)).0));
                Ok(OpState::Processing)
            }
            Tick::Tick4 => {
                // Read high byte, shift over and add op_val which has the low byte.
                self.op_addr_mut(
                    (u16::from(self.ram().borrow().read(self.op_addr())) << 8)
                        | u16::from(self.op_val()),
                );
                if *mode == InstructionMode::Load {
                    Ok(OpState::Processing)
                } else {
                    Ok(OpState::Done)
                }
            }
            Tick::Tick5 => {
                // Addr is in op_addr. If this is a load go ahead and read it.
                // Otherwise a store will just use it.
                self.op_val_mut(self.ram().borrow().read(self.op_addr()));
                Ok(OpState::Done)
            }
        }
    }

    // bbr_bbs_common implement the common tick portions which both instructions
    // share. They only differ on how the bit is tested but have unique bus cycle
    // operations compared to normal branches.
    fn bbr_bbs_common(&mut self) -> Result<OpState> {
        match self.op_tick() {
            Tick::Reset | Tick::Tick1 | Tick::Tick8 => Err(eyre!(
                "bbr_bbs_common: invalid op_tick: {:?}",
                self.op_tick()
            )),
            Tick::Tick2 => {
                // Just bump the PC and continue after computing op_addr for
                // the ZP read. op_val was already read for us before entering.
                self.op_addr_mut(u16::from(self.op_val()));
                self.pc_mut((Wrapping(self.pc()) + Wrapping(1)).0);
                Ok(OpState::Processing)
            }
            Tick::Tick3 => {
                // Read the ZP value into op_addr which we can use to mask
                // below to test.
                self.op_addr_mut(u16::from(self.ram().borrow().read(self.op_addr())));
                Ok(OpState::Processing)
            }
            Tick::Tick4 => {
                // Read dest offset
                self.op_val_mut(self.ram().borrow().read(self.pc()));
                self.pc_mut((Wrapping(self.pc()) + Wrapping(1)).0);
                Ok(OpState::Processing)
            }
            Tick::Tick5 => {
                // Compute the initial branch PC and read from it regardless if
                // we branch or not.
                let a = Wrapping(
                    (self.pc() & 0xFF00)
                        | u16::from(
                            (Wrapping((self.pc() & 0x00FF) as u8) + Wrapping(self.op_val())).0,
                        ),
                )
                .0;
                _ = self.ram().borrow().read(a);
                // Just return here and let bbr/bbs pick up this.
                Ok(OpState::Processing)
            }
            Tick::Tick6 => self.branch_taken(),
            Tick::Tick7 => self.branch_taken2(),
        }
    }

    // bbr implements support for all BBR x,d instructions which will branch
    // if bit x is clear in the given ZP location.
    fn bbr(&mut self, pos: u8) -> Result<OpState> {
        let ret = self.bbr_bbs_common()?;
        if self.op_tick() == Tick::Tick5 {
            // For tick 5 common implemented the parts needed for bus cycling
            // and then returns processing. Pick the actual return based on
            // whether we really branch or not.
            let mask = 1 << pos;
            if self.op_addr() & mask == 0x00 {
                // We keep going to do the actual branch
                Ok(OpState::Processing)
            } else {
                Ok(OpState::Done)
            }
        } else {
            Ok(ret)
        }
    }

    // bbs implements support for all BBR x,d instructions which will branch
    // if bit x is set in the given ZP location.
    fn bbs(&mut self, pos: u8) -> Result<OpState> {
        let ret = self.bbr_bbs_common()?;
        if self.op_tick() == Tick::Tick5 {
            // For tick 5 common implemented the parts needed for bus cycling
            // and then returns processing. Pick the actual return based on
            // whether we really branch or not.
            let mask = 1 << pos;
            if self.op_addr() & mask == 0x00 {
                // In this one if the bit is clear we're done.
                Ok(OpState::Done)
            } else {
                // We keep going to do the actual branch
                Ok(OpState::Processing)
            }
        } else {
            Ok(ret)
        }
    }

    // jmp_indirect_x implements the indirect JMP instruction for jumping through a pointer to a new address
    // while adding X to the pointer before reading. This allows for easier jump
    // table construction. This is mostly the same as jmp_indirect except
    // bus reads are simpler and different due to CMOS only and no legacy bugs.
    // Returns Done when the PC is correct. Returns an error on an invalid tick.
    fn jmp_indirect_x(&mut self) -> Result<OpState> {
        match self.op_tick() {
            Tick::Reset | Tick::Tick1 | Tick::Tick7 | Tick::Tick8 => Err(eyre!(
                "jmp indirect_x: invalid op_tick: {:?}",
                self.op_tick()
            )),
            Tick::Tick2 => {
                // op_val has the first start of the address so start computing it.
                self.op_addr_mut(u16::from(self.op_val()) & 0x00FF);
                self.pc_mut((Wrapping(self.pc()) + Wrapping(1)).0);
                Ok(OpState::Processing)
            }
            Tick::Tick3 => {
                self.op_val_mut(self.ram().borrow().read(self.pc()));
                self.op_addr_mut(self.op_addr() | (u16::from(self.op_val()) << 8));
                // NOTE: Don't increment PC as we read this again in tick 4
                Ok(OpState::Processing)
            }
            Tick::Tick4 => {
                // Do nothing read of 2nd op byte
                _ = self.ram().borrow().read(self.pc());
                // Add X to op_addr
                self.op_addr_mut((Wrapping(self.op_addr()) + Wrapping(u16::from(self.x().0))).0);
                Ok(OpState::Processing)
            }
            Tick::Tick5 => {
                // Read the high byte.
                self.op_val_mut(self.ram().borrow().read(self.op_addr()));
                self.op_addr_mut((Wrapping(self.op_addr()) + Wrapping(1)).0);
                Ok(OpState::Processing)
            }
            Tick::Tick6 => {
                // Read the low byte and compute new PC
                let val = self.ram().borrow().read(self.op_addr());
                self.pc_mut(u16::from(val) << 8 | u16::from(self.op_val()));
                Ok(OpState::Done)
            }
        }
    }

    // nop8 implements the strange NOP for CMOS.
    // This will read an absolute argument (bb aa) and then
    // read FFBB followed by 4 FFFF reads
    // Returns Done when done and/or errors.
    fn nop8(&mut self) -> Result<OpState> {
        match self.op_tick() {
            Tick::Reset | Tick::Tick1 => Err(eyre!("pha: invalid op_tick: {:?}", self.op_tick())),
            Tick::Tick2 => {
                // op_val has the first start of the address so start computing it.
                self.op_addr_mut(u16::from(self.op_val()) & 0x00FF);
                self.pc_mut((Wrapping(self.pc()) + Wrapping(1)).0);
                Ok(OpState::Processing)
            }
            Tick::Tick3 => {
                self.op_val_mut(self.ram().borrow().read(self.pc()));
                self.pc_mut((Wrapping(self.pc()) + Wrapping(1)).0);
                self.op_addr_mut(self.op_addr() | (u16::from(self.op_val()) << 8));
                Ok(OpState::Processing)
            }
            Tick::Tick4 => {
                // Turn this into FFbb and read from it.
                self.op_addr_mut(self.op_addr() | 0xFF00);
                _ = self.ram().borrow().read(self.op_addr());
                self.op_addr_mut(0xFFFF);
                Ok(OpState::Processing)
            }
            Tick::Tick5 | Tick::Tick6 | Tick::Tick7 | Tick::Tick8 => {
                _ = self.ram().borrow().read(self.op_addr());
                if self.op_tick() == Tick::Tick8 {
                    Ok(OpState::Done)
                } else {
                    Ok(OpState::Processing)
                }
            }
        }
    }

    // phx implements the PHX instruction for pushing X onto the stack.
    // Returns Done when done and/or errors.
    fn phx(&mut self) -> Result<OpState> {
        self.push_register(self.x().0)
    }

    // phy implements the PHY instruction for pushing Y onto the stack.
    // Returns Done when done and/or errors.
    fn phy(&mut self) -> Result<OpState> {
        self.push_register(self.y().0)
    }

    // plx implements the PLX instruction for pulling X from the stack.
    // Returns Done when done and/or errors.
    fn plx(&mut self) -> Result<OpState> {
        self.pull_register(Register::X)
    }

    // ply implements the PLY instruction for pulling Y from the stack.
    // Returns Done when done and/or errors.
    fn ply(&mut self) -> Result<OpState> {
        self.pull_register(Register::Y)
    }

    // rmb implements all RMB instructions for clearing bit X at the given ZP location
    // Always returns Done since this takes one tick and never returns an error.
    #[allow(clippy::unnecessary_wraps)]
    fn rmb(&mut self) -> Result<OpState> {
        // The MSB nibble is the bit to use.
        let loc = (self.op_raw() & 0xF0) >> 4;
        let mask = 1 << loc;
        let mask = !mask;
        self.ram()
            .borrow_mut()
            .write(self.op_addr(), self.op_val() & mask);
        Ok(OpState::Done)
    }

    // smb implements all SMB instructions for setting bit X at the given ZP location
    // Always returns Done since this takes one tick and never returns an error.
    #[allow(clippy::unnecessary_wraps)]
    fn smb(&mut self) -> Result<OpState> {
        // The MSB nibble is the bit to use.
        let loc = ((self.op_raw() & 0xF0) >> 4) - 0x08;
        let mask = 1 << loc;
        self.ram()
            .borrow_mut()
            .write(self.op_addr(), self.op_val() | mask);
        Ok(OpState::Done)
    }

    // trb implements for testing and setting bits.
    // This modifies a memory location based on the value in A.
    // Z is set based on loc&A
    // The memory location is set based on loc&(A^0xFF)
    // Always returns Done since this takes one tick and never returns an error.
    #[allow(clippy::unnecessary_wraps)]
    fn trb(&mut self) -> Result<OpState> {
        self.zero_check(self.a().0 & self.op_val());
        self.ram()
            .borrow_mut()
            .write(self.op_addr(), (self.a().0 ^ 0xFF) & self.op_val());
        Ok(OpState::Done)
    }

    // tsb implements for testing and setting bits.
    // This modifies a memory location based on the value in A.
    // Z is set based on loc&A
    // The memory location is set based on loc|A
    // Always returns Done since this takes one tick and never returns an error.
    #[allow(clippy::unnecessary_wraps)]
    fn tsb(&mut self) -> Result<OpState> {
        self.zero_check(self.a().0 & self.op_val());
        self.ram()
            .borrow_mut()
            .write(self.op_addr(), self.a().0 | self.op_val());
        Ok(OpState::Done)
    }

    // wai implements the WAI instruction which pauses the CPU until an interrupt occurs.
    // NOTE: While this is in process_opcode the opcode maps in the cmos_opcodes
    //       module ensures this is never called for anything but WDC.
    fn wai(&mut self) -> Result<OpState> {
        match self.op_tick() {
            Tick::Reset
            | Tick::Tick1
            | Tick::Tick4
            | Tick::Tick5
            | Tick::Tick6
            | Tick::Tick7
            | Tick::Tick8 => Err(eyre!("wait: invalid op_tick: {:?}", self.op_tick())),
            Tick::Tick2 => {
                // All that happens here is a bus read of the next instruction
                // which already happened in tick(). But we'll do it again in tick3.
                Ok(OpState::Processing)
            }
            Tick::Tick3 => {
                // Read the op_val byte again and leave PC alone for when we wake up.
                self.op_val_mut(self.ram().borrow().read(self.pc()));
                self.state_mut(State::WaitingForInterrupt);
                Ok(OpState::Done)
            }
        }
    }
}

impl<'a> CPUCMOSInternal<'a> for CPU65C02<'a> {}
impl<'a> CPUCMOSInternal<'a> for CPU65C02Rockwell<'a> {
    // This doesn't WAI but to allow one process_opcode for all CMOS just need
    // a stub function which panics if we somehow get here.
    #[allow(clippy::unused_self)]
    #[cfg(not(coverage))]

    fn wai(&mut self) -> Result<OpState> {
        panic!("WAI not implemented for Rockwell!");
    }
}

impl<'a> CPUCMOSInternal<'a> for CPU65SC02<'a> {
    // This doesn't RMB but to allow one process_opcode for all CMOS just need
    // a stub function which panics if we somehow get here.
    #[allow(clippy::unused_self)]
    #[cfg(not(coverage))]
    fn rmb(&mut self) -> Result<OpState> {
        println!("{:?} {:02X}", self.op, self.op_raw);
        panic!("RMB not implemented for C65SC02");
    }

    // This doesn't SMB but to allow one process_opcode for all CMOS just need
    // a stub function which panics if we somehow get here.
    #[allow(clippy::unused_self)]
    #[cfg(not(coverage))]
    fn smb(&mut self) -> Result<OpState> {
        panic!("SMB not implemented for C65SC02");
    }

    // This doesn't WAI but to allow one process_opcode for all CMOS just need
    // a stub function which panics if we somehow get here.
    #[allow(clippy::unused_self)]
    #[cfg(not(coverage))]
    fn wai(&mut self) -> Result<OpState> {
        panic!("WAI not implemented for C65SC02");
    }
}

impl<'a> CPU65C02<'a> {
    cpu_new!();
}

impl<'a> CPU65C02Rockwell<'a> {
    cpu_new!();
}

impl<'a> CPU65SC02<'a> {
    cpu_new!();
}

/// Define the characteristics of the 6502 wanted.
pub struct ChipDef<'a> {
    /// Memory implementation.
    pub ram: Box<dyn Memory>,

    /// irq is an optional IRQ source to trigger the IRQ line.
    pub irq: Option<&'a dyn irq::Sender>,

    /// nmi is an optional IRQ source to trigger the NMI line.
    pub nmi: Option<&'a dyn irq::Sender>,

    /// rdy is an optional IRQ source to trigger the RDY line (which halts the CPU).
    /// This is not technically an IRQ but acts the same.
    pub rdy: Option<&'a dyn irq::Sender>,
}

impl<'a> Default for ChipDef<'a> {
    fn default() -> Self {
        Self {
            ram: Box::new([0u8; MAX_SIZE]),
            irq: None,
            nmi: None,
            rdy: None,
        }
    }
}

/// `CPUError` defines specific conditions where `tick` may return
/// an error. Use this to determine specific internal issues.
#[derive(Error, Debug)]
pub enum CPUError {
    /// Halted indicates the CPU has halted and the specific opcode
    /// which triggered it.
    #[error("Halted condition opcode: {op:02X}")]
    Halted {
        /// op is the opcode which triggered the current Halted state.
        op: u8,
    },
}
// A C6510RAM handles the I/O port mapped in as address 0x0000 and 0x0001
// while maintaining the underlying Memory implementation as a pass through
// for all other addresses.
struct C6510RAM {
    // The current state of address 0x0000
    output_0x00: u8,

    // The current state of address 0x0001
    output_0x01: u8,

    // Use interior mutability so the caller can get a reference
    // to this to return state but we can also update from the port addresses
    // get updated.
    io_state: Rc<RefCell<[io::Style; 6]>>,

    // The input state as passed in on construction (generally pullup/down).
    input_io: [io::Style; 6],

    // The underlying RAM implementation.
    ram: Box<dyn Memory>,

    // A memory block we can return. Need interior mutability to avoid
    // allocating a new one each time but `ram` is not a mut function so
    // to build this requires mutating there by combining our 2 bytes plus
    // the underlying RAM together.
    memory: RefCell<[u8; MAX_SIZE]>,
}

/// A `RecordRAM` does all of the RAM operations by passing them through to
/// the underlying RAM but records the address used and the style of operation.
/// This is used by each of the CPU types to implement RDY correctly as we
/// can only start RDY once we're on a read cycle.
pub struct RecordRAM {
    // The last bus action (read or write) and value.
    last_action: RefCell<(LastBusAction, u16, u8)>,

    ram: Box<dyn Memory>,
}

impl RecordRAM {
    fn new(ram: Box<dyn Memory>) -> Self {
        Self {
            last_action: RefCell::new((LastBusAction::Read, 0x0000, 0x00)),
            ram,
        }
    }
}

impl Memory for RecordRAM {
    fn read(&self, addr: u16) -> u8 {
        let v = self.ram.read(addr);
        *self.last_action.borrow_mut() = (LastBusAction::Read, addr, v);
        self.ram.read(addr)
    }

    fn write(&mut self, addr: u16, val: u8) {
        *self.last_action.borrow_mut() = (LastBusAction::Write, addr, val);
        self.ram.write(addr, val);
    }

    fn power_on(&mut self) {
        self.ram.power_on();
    }

    fn ram(&self, dest: &mut [u8; MAX_SIZE]) {
        self.ram.ram(dest);
    }
}

impl C6510RAM {
    // Create a new RAM impl for a 6510 with the given hard coded input lines.
    fn new(ram: Box<dyn Memory>, input_dest: [io::Style; 6]) -> Self {
        Self {
            // Defaults to ports set to input.
            output_0x00: 0x00,
            output_0x01: 0x00,
            io_state: Rc::new(RefCell::new(input_dest)),
            input_io: input_dest,
            ram,
            memory: RefCell::new([0; MAX_SIZE]), // Only here to provide a copy for ram()
        }
    }
}

impl Memory for C6510RAM {
    // `read` will pass through to the underlying Memory except for the first
    // 2 addresses which are maintained internally. This means without another
    // reference to that Memory implementation those 2 locations are forever hidden.
    fn read(&self, addr: u16) -> u8 {
        match addr {
            // This means by default both of these locations are not accessible
            // in the underlying RAM.
            0x0000 => self.output_0x00,
            0x0001 => self.output_0x01,
            _ => self.ram.read(addr),
        }
    }

    // `write` either writes to the underlying Memory or if addresses 0x0000 or 0x0001
    // are chosen will change the state of the I/O lines in response.
    fn write(&mut self, addr: u16, val: u8) {
        match addr {
            // This means by default both of these locations are not accessible
            // in the underlying RAM.
            0x0000 => {
                self.output_0x00 = val;
                // Since direction possibly changed run through all the relevant
                // bits and determine direction. Either point at the previously
                // wired up input sink or depending on output bit state pull
                // high or low directly.
                for i in 0..6 {
                    // If it's not set this is an input.
                    if val & (1 << i) == 0x00 {
                        self.io_state.borrow_mut()[i] = self.input_io[i];
                    } else {
                        // If the output bit is set reflect in io_state
                        if self.output_0x01 & (1 << i) == 0x00 {
                            self.io_state.borrow_mut()[i] = io::Style::Out(&io::OutputLow {});
                        } else {
                            self.io_state.borrow_mut()[i] = io::Style::Out(&io::OutputHigh {});
                        }
                    }
                }
            }
            0x0001 => {
                self.output_0x01 = val;
                // Output state may have changed and if the direction is output
                // as well need to reflect that.
                for i in 0..6 {
                    // If it's an input we don't care and skip.
                    if self.output_0x00 & (1 << i) == 0x00 {
                        continue;
                    }
                    // If the output is low set the correspondning pin to low.
                    if val & (1 << i) == 0x00 {
                        self.io_state.borrow_mut()[i] = io::Style::Out(&io::OutputLow {});
                    } else {
                        self.io_state.borrow_mut()[i] = io::Style::Out(&io::OutputHigh {});
                    }
                }
            }
            _ => {
                self.ram.write(addr, val);
            }
        }
    }

    /// `power_on` will perform power on behavior. For `c6510RAM` this will
    /// reset the i/o port to input only and then reset the underlying ram.
    fn power_on(&mut self) {
        self.output_0x00 = 0x00;
        self.output_0x01 = 0x00;
        self.ram.power_on();
    }

    /// `ram` gives a copy of `FlatRAM` back out as an array.
    fn ram(&self, dest: &mut [u8; MAX_SIZE]) {
        self.ram.ram(&mut self.memory.borrow_mut());
        self.memory.borrow_mut()[0x00] = self.output_0x00;
        self.memory.borrow_mut()[0x01] = self.output_0x01;
        *dest = *self.memory.borrow();
    }
}

/// `FlatRAM` gives a flat 64k RAM block to use.
/// It will be initialized to all zeros and `power_on`
/// can use a different value if `fill_value` is set.
/// Additionally the irq/reset and nmi vectors can be set as well.
/// Generally used only for testing.
#[derive(Debug, Clone, Copy)]
#[must_use]
pub struct FlatRAM {
    fill_value: u8,
    vectors: Vectors,
    memory: [u8; MAX_SIZE],
    debug: bool,
}

#[derive(Debug, Default, Clone, Copy)]
/// `Vectors` defines the 3 6502 vectors for interrupts and reset behavior.
pub struct Vectors {
    /// `nmi` is the NMI vector.
    pub nmi: u16,

    /// `reset` is the reset vector.
    pub reset: u16,

    /// `irq` is the IRQ vector.
    pub irq: u16,
}

impl Memory for FlatRAM {
    /// `read` returns the value at the given address.
    fn read(&self, addr: u16) -> u8 {
        if self.debug {
            println!("read: {addr:04X}: {:02X}", self.memory[usize::from(addr)]);
        }
        self.memory[usize::from(addr)]
    }

    /// `write` sets the value at the given address.
    fn write(&mut self, addr: u16, val: u8) {
        if self.debug {
            println!("write: {addr:04X}: {val:02X}");
        }
        self.memory[usize::from(addr)] = val;
    }

    /// `power_on` will perform power on behavior. For `FlatRAM` this entails
    /// setting all memory locations to the fill value and then setting the 3 vectors
    /// to their assigned values.
    fn power_on(&mut self) {
        for i in 0..self.memory.len() {
            self.memory[i] = self.fill_value;
        }
        self.memory[NMI_VECTOR as usize] = (self.vectors.nmi & 0xFF) as u8;
        self.memory[(NMI_VECTOR + 1) as usize] = ((self.vectors.nmi & 0xff00) >> 8) as u8;
        self.memory[RESET_VECTOR as usize] = (self.vectors.reset & 0xFF) as u8;
        self.memory[(RESET_VECTOR + 1) as usize] = ((self.vectors.reset & 0xff00) >> 8) as u8;
        self.memory[IRQ_VECTOR as usize] = (self.vectors.irq & 0xFF) as u8;
        self.memory[(IRQ_VECTOR + 1) as usize] = ((self.vectors.irq & 0xff00) >> 8) as u8;
    }

    /// `ram` gives a copy of `FlatRAM` back out as an array.
    fn ram(&self, dest: &mut [u8; MAX_SIZE]) {
        *dest = self.memory;
    }
}

impl Default for FlatRAM {
    fn default() -> Self {
        Self::new()
    }
}

impl FlatRAM {
    /// new will return a `FlatRAM` with 0x00 set for everything (vectors, fill value, etc).
    /// Use other builders to set additional items.
    pub fn new() -> Self {
        Self {
            fill_value: 0,
            vectors: Vectors {
                ..Default::default()
            },
            memory: [0; MAX_SIZE],
            debug: false,
        }
    }

    /// `debug` is a builder which enables debug mode for `FlatRAM`
    pub const fn debug(mut self) -> Self {
        self.debug = true;
        self
    }

    /// `fill_value` is a builder which sets the fill value to use when performing `power_on`.
    pub const fn fill_value(mut self, value: u8) -> Self {
        self.fill_value = value;
        self
    }

    /// `fill_value` is a builder which sets the vectors to use when performing `power_on`.
    pub const fn vectors(mut self, vectors: Vectors) -> Self {
        self.vectors = vectors;
        self
    }
}<|MERGE_RESOLUTION|>--- conflicted
+++ resolved
@@ -482,13 +482,9 @@
     /// until an interrupt happens.
     WaitingForInterrupt,
 
-<<<<<<< HEAD
     /// RDY is the state we remain in while RDY is asserted.
     /// Clock will tick but the CPU just keeps reading the same
     /// (last) addr over and over.
-=======
-    /// RDY indicates RDY is held high and we're only advancing time.
->>>>>>> c59a407b
     RDY,
 }
 
@@ -2651,7 +2647,6 @@
                 self.s_mut(self.s() - Wrapping(1));
                 _ = self.pop_stack();
                 Ok(OpState::Processing)
-<<<<<<< HEAD
             }
             Tick::Tick4 => {
                 // The real read for P
@@ -2749,105 +2744,7 @@
                 sum -= 0x60;
             }
 
-=======
-            }
-            Tick::Tick4 => {
-                // The real read for P
-                let p = self.pop_stack();
-                self.p_mut(Flags(p));
-                // The actual flags registers always has S1 set to one
-                self.p_mut(self.p() | P_S1);
-                // And B is never set.
-                self.p_mut(self.p() & !P_B);
-                Ok(OpState::Processing)
-            }
-            Tick::Tick5 => {
-                // PCL
-                let o = self.pop_stack();
-                self.op_val_mut(o);
-                Ok(OpState::Processing)
-            }
-            Tick::Tick6 => {
-                // Pop PCH and set PC
-                let o = self.pop_stack();
-                self.pc_mut((u16::from(o) << 8) | u16::from(self.op_val()));
-                Ok(OpState::Done)
-            }
-        }
-    }
-
-    // RTS implements the RTS instruction and pops the PC off the stack
-    // for returning from an subroutine.
-    // Returns Done when done and/or errors.
-    fn rts(&mut self) -> Result<OpState> {
-        match self.op_tick() {
-            Tick::Reset | Tick::Tick1 | Tick::Tick7 | Tick::Tick8 => {
-                Err(eyre!("rts: invalid op_tick: {:?}", self.op_tick()))
-            }
-            Tick::Tick2 => Ok(OpState::Processing),
-            Tick::Tick3 => {
-                // A read of the current stack happens while the CPU is incrementing S.
-                // Since our popStack does both of these together on this cycle it's just
-                // a throw away read.
-                self.s_mut(self.s() - Wrapping(1));
-                _ = self.pop_stack();
-                Ok(OpState::Processing)
-            }
-            Tick::Tick4 => {
-                // PCL
-                let o = self.pop_stack();
-                self.op_val_mut(o);
-                Ok(OpState::Processing)
-            }
-            Tick::Tick5 => {
-                // PCH
-                let o = self.pop_stack();
-                self.pc_mut((u16::from(o) << 8) | u16::from(self.op_val()));
-                Ok(OpState::Processing)
-            }
-            Tick::Tick6 => {
-                // Read the current PC value then increment PC so we're pointing at the right addr.
-                _ = self.ram().borrow().read(self.pc());
-                self.pc_mut((Wrapping(self.pc()) + Wrapping(1)).0);
-                Ok(OpState::Done)
-            }
-        }
-    }
-
-    // sbc implements the SBC instruction for both binary and BCD modes (if implemented)
-    // and sets all associated flags.
-    // Always returns Done since this takes one tick and never returns an error.
-    fn sbc(&mut self) -> Result<OpState> {
-        // Do BCD mode.
-        if (self.p() & P_DECIMAL) != P_NONE {
-            // Pull the carry bit out which thankfully is the low bit so can be
-            // used directly.
-            let carry = (self.p() & P_CARRY).0;
-
-            // BCD details - http://6502.org/tutorials/decimal_mode.html
-            // Also http://nesdev.com/6502_cpu.txt but it has errors
-            // Note: Wraps are ok here and intended as we're doing bit extensions on purpose.
-            #[allow(clippy::cast_possible_wrap)]
-            let mut al = Wrapping((self.a().0 & 0x0F) as i8)
-                - Wrapping((self.op_val() & 0x0F) as i8)
-                + Wrapping(carry as i8)
-                - Wrapping(1);
-
-            // Low nibble fixup.
-            if al < Wrapping(0) {
-                al = ((al - Wrapping(0x06)) & Wrapping(0x0F)) - Wrapping(0x10);
-            }
-
-            let mut sum;
-            sum = Wrapping(i16::from(self.a().0 & 0xF0))
-                - Wrapping(i16::from(self.op_val() & 0xF0))
-                + Wrapping(i16::from(al.0));
-            // High nibble fixup (for all)
-            if sum < Wrapping(0x0000) {
-                sum -= 0x60;
-            }
-
->>>>>>> c59a407b
+
             // NOTE: We don't lose the sign here BCD doesn't care.
             #[allow(clippy::cast_sign_loss)]
             let res = (sum.0 & 0xFF) as u8;
@@ -2880,7 +2777,6 @@
     }
 
     // sed implements the SED instruction for setting the D status bit.
-<<<<<<< HEAD
     // Always returns Done since this takes one tick and never returns an error.
     #[allow(clippy::unnecessary_wraps)]
     fn sed(&mut self) -> Result<OpState> {
@@ -2888,102 +2784,6 @@
         Ok(OpState::Done)
     }
 
-    // sei implements the SEI instruction for setting the I status bit.
-    // Always returns Done since this takes one tick and never returns an error.
-    #[allow(clippy::unnecessary_wraps)]
-    fn sei(&mut self) -> Result<OpState> {
-        self.p_mut(self.p() | P_INTERRUPT);
-=======
-    // Always returns Done since this takes one tick and never returns an error.
-    #[allow(clippy::unnecessary_wraps)]
-    fn sed(&mut self) -> Result<OpState> {
-        self.p_mut(self.p() | P_DECIMAL);
->>>>>>> c59a407b
-        Ok(OpState::Done)
-    }
-}
-
-<<<<<<< HEAD
-macro_rules! cpu_internal {
-    () => {
-        // state returns the current CPU state.
-        fn state(&self) -> State {
-            self.state
-        }
-        // state_mut sets the current CPU state.
-        fn state_mut(&mut self, new: State) {
-            self.state = new;
-        }
-
-        // a returns the contents of the A register.
-        fn a(&self) -> Wrapping<u8> {
-            self.a
-        }
-        // a_mut sets the contents of the A register.
-        fn a_mut(&mut self, new: Wrapping<u8>) {
-            self.a = new;
-        }
-
-        // x returns the contents of the X register.
-        fn x(&self) -> Wrapping<u8> {
-            self.x
-        }
-        // x_mut sets the contents of the X register.
-        fn x_mut(&mut self, new: Wrapping<u8>) {
-            self.x = new;
-        }
-
-        // y returns the contents of the Y register.
-        fn y(&self) -> Wrapping<u8> {
-            self.y
-        }
-        // y_mut sets the contents of the Y register.
-        fn y_mut(&mut self, new: Wrapping<u8>) {
-            self.y = new;
-        }
-
-        // s returns the contents of the S register.
-        fn s(&self) -> Wrapping<u8> {
-            self.s
-        }
-        // s_mut sets the contents of the S register.
-        fn s_mut(&mut self, new: Wrapping<u8>) {
-            self.s = new;
-        }
-
-        // p returns the current Flags from the P register.
-        fn p(&self) -> Flags {
-            self.p
-        }
-        // p_mut sets the P register to the given Flags.
-        fn p_mut(&mut self, new: Flags) {
-            self.p = new;
-        }
-
-        // op_val returns the internal op_val register.
-        fn op_val(&self) -> u8 {
-            self.op_val
-        }
-        // op_val_mut sets the internal op_val register.
-        fn op_val_mut(&mut self, new: u8) {
-            self.op_val = new;
-        }
-
-        // op_addr returns the internal op_addr register.
-        fn op_addr(&self) -> u16 {
-            self.op_addr
-        }
-        // op_addr_mut sets the internal op_addr register.
-        fn op_addr_mut(&mut self, new: u16) {
-            self.op_addr = new;
-        }
-
-        // op_raw returns the current opcode byte.
-        fn op_raw(&self) -> u8 {
-            self.op_raw
-        }
-
-=======
     // sei implements the SEI instruction for setting the I status bit.
     // Always returns Done since this takes one tick and never returns an error.
     #[allow(clippy::unnecessary_wraps)]
@@ -3072,7 +2872,6 @@
             self.op_raw
         }
 
->>>>>>> c59a407b
         // op returns the current decoded Operation.
         fn op(&self) -> Operation {
             self.op
@@ -5417,8 +5216,6 @@
     cpu_impl!();
     cpu_cmos_ricoh_power_reset!();
 
-<<<<<<< HEAD
-=======
     /// Given an `Opcode` and `AddressMode` return the valid u8 values that
     /// can represent it.
     ///
@@ -5451,40 +5248,6 @@
     cpu_impl!();
     cpu_cmos_ricoh_power_reset!();
 
->>>>>>> c59a407b
-    /// Given an `Opcode` and `AddressMode` return the valid u8 values that
-    /// can represent it.
-    ///
-    /// # Errors
-    /// If the `AddressMode` is not valid for this opcode an error will result.
-    fn resolve_opcode(&self, op: &Opcode, mode: &AddressMode) -> Result<&'static Vec<u8>> {
-        let hm: &AHashMap<AddressMode, Vec<u8>>;
-        // SAFETY: When we built NMOS_OPCODES we validated all Opcodes were present
-        unsafe {
-<<<<<<< HEAD
-            hm = cmos_wdc_opcodes().get(op).unwrap_unchecked();
-        }
-        let Some(v) = hm.get(mode) else {
-            return Err(eyre!("address mode {mode} isn't valid for opcode {op}"));
-        };
-        Ok(v)
-    }
-
-    /// Given an opcode u8 value this will return the Operation struct
-    /// defining it. i.e. `Opcode` and `AddressMode`.
-    #[must_use]
-    fn opcode_op(&self, op: u8) -> Operation {
-        // SAFETY: We know a u8 is in range due to how we built this
-        //         so a direct index is fine vs having the range check
-        //         an index lookup.
-        unsafe { *cmos_wdc_opcodes_values().get_unchecked(usize::from(op)) }
-    }
-}
-
-impl<'a> CPU<'a> for CPU65C02Rockwell<'a> {
-    cpu_impl!();
-    cpu_cmos_ricoh_power_reset!();
-
     /// Given an `Opcode` and `AddressMode` return the valid u8 values that
     /// can represent it.
     ///
@@ -5494,8 +5257,7 @@
         let hm: &AHashMap<AddressMode, Vec<u8>>;
         // SAFETY: When we built opcodes we validated all Opcodes were present
         unsafe {
-=======
->>>>>>> c59a407b
+
             hm = cmos_rockwell_opcodes().get(op).unwrap_unchecked();
         }
         let Some(v) = hm.get(mode) else {
@@ -5526,11 +5288,7 @@
     /// If the `AddressMode` is not valid for this opcode an error will result.
     fn resolve_opcode(&self, op: &Opcode, mode: &AddressMode) -> Result<&'static Vec<u8>> {
         let hm: &AHashMap<AddressMode, Vec<u8>>;
-<<<<<<< HEAD
         // SAFETY: When we built opcodes we validated all Opcodes were present
-=======
-        // SAFETY: When we built NMOS_OPCODES we validated all Opcodes were present
->>>>>>> c59a407b
         unsafe {
             hm = cmos_65SC02_opcodes().get(op).unwrap_unchecked();
         }
