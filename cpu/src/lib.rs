//! cpu defines a 6502 CPU which is clock accurate to the supporting environment.
use serde::Deserialize;
use std::cell::RefCell;
use std::fmt;
use std::fmt::Write;
use std::num::Wrapping;
use std::ops::{BitAnd, BitAndAssign, BitOr, BitOrAssign, Not};
use std::rc::Rc;

use chip::Chip;

mod cmos_opcodes;
mod nmos_opcodes;

use cmos_opcodes::{
    cmos_65SC02_opcodes, cmos_65SC02_opcodes_values, cmos_rockwell_opcodes,
    cmos_rockwell_opcodes_values, cmos_wdc_opcodes, cmos_wdc_opcodes_values,
};
use memory::{Memory, MAX_SIZE};
use nmos_opcodes::{nmos_opcodes, nmos_opcodes_values};
use thiserror::Error;

use color_eyre::eyre::{eyre, ErrReport, Result};
use rand::Rng;
use strum_macros::{Display, EnumIter, EnumString};

use cpu_proc_macros::cpu_base_struct;

#[cfg(test)]
mod tests;

/// `AddressMode` defines the 6502 addressing modes.
#[derive(Clone, Copy, Display, Debug, Default, PartialEq, Eq, Hash, EnumString)]
pub enum AddressMode {
    /// `Immediate` mode uses the constant following the opcode to perform the operation.
    /// Example: LDA #04 loads 0x04 into A.
    #[default]
    Immediate,

    /// `ZeroPage` references the first 256 bytes.
    /// Example: LDA 0F would load the value from 0x0F into A.
    ZeroPage,

    /// `ZeroPageX` references the first 256 bytes (zero page) with addition from the X register.
    /// Overflow simply wraps.
    /// Example: LDA 0F,X with X=4 would load the value from 0x13 into A.
    ZeroPageX,

    /// `ZeroPageY` references the first 256 bytes (zero page) with addition from the Y register.
    /// Overflow simply wraps.
    /// Example: LDA 0F,Y with Y=4 would load the value from 0x13 into A.
    ZeroPageY,

    /// `Indirect` uses the given address from the first 256 bytes (zero page).
    /// It then uses this and the following location as a pointer to use as the final address.
    /// Example LDA (04) and location 04,05 have 02 and 01. This would load the value from 0x0102 into A.
    /// NOTE: CMOS only
    Indirect,

    /// `IndirectX` uses the given address from the first 256 bytes (zero page) with addition from the X register.
    /// It then uses this and the following location as a pointer to use as the final address.
    /// Example LDA (04,X) with X = 8 and location 0C,0D have 02 and 01. This would load the value at 0x0102 into A
    /// after adding 8 to 2 and referencing 0x0C.
    IndirectX,

    /// `IndirectY` uses the given address from the first 256 bytes (zero page).
    /// It then uses this and the following address as a pointer. Then Y is added to that to get the final pointer
    /// address to use.
    /// Example LDA (04),Y with Y = 4 and location 04,05 have 02 and 01. This would load the value at 0x0106 into A
    /// after adding 4 to 0x0102.
    IndirectY,

    /// `Absolute` references a direct 16 bit constant as an address.
    /// Example: LDA D000 loads A from 0xD000
    Absolute,

    /// `AbsoluteX` references a direct 16 bit constant as an address and adds X to get the final address.
    /// Example: LDA D000,X with X = 4 loads A from 0xD004
    AbsoluteX,

    /// `AbsoluteY` references a direct 16 bit constant as an address and adds Y to get the final address.
    /// Example: LDA D000,X with Y = 5 loads A from 0xD005
    AbsoluteY,

    /// `AbsoluteIndirect` loads a pointer from the given address and de-references it to get the final address.
    /// Example: JMP (D000) with 0xD000,0xD001 equal to 0x01,0xC0 will jump to 0xC001
    AbsoluteIndirect,

    /// `AbsoluteIndirectX` loads a pointer from the given address after adding X and de-references it to get the final address.
    /// This is useful for assembling jump tables.
    /// Example: JMP (D000,X) with 0xD002,0xD003 equal to 0x01,0xC0 and X=2 will jump to 0xC001.
    /// NOTE: CMOS only
    AbsoluteIndirectX,

    /// `AbsoluteNOP` is a special mode for CMOS NOP 0x5C which takes 8 cycles
    /// and then reads from somewhere in memory.
    /// Node: CMOS only.
    AbsoluteNOP,

    /// `Implied` takes no arguments and instead operates directly based on the opcode only.
    /// Example: INX increments the X register.
    Implied,

    /// `Relative` takes the argument and adds it as a signed value to the PC to determine the next PC location.
    /// This is used for branching.
    /// Example: D004 D0 FE is a BNE which computes to D004 if true and would infinite loop.
    Relative,

    /// `ZeroPageRelative` is a combination addressing mode used in 2 CMOS instructions (BBR,BBS)
    /// It takes both a ZP address and a relative offset destination to test and then branch.
    /// Example BBR 0,$12,FE would test bit 0 on location 12 and if clear branches to FE which is an infinite loop.
    ZeroPageRelative,

    /// `NOPCmos` is a CMOS only mode indicating a 1 byte NOP that also executes
    /// in one cycle.
    /// Note: CMOS only.
    NOPCmos,
}

// Opcode matric taken from:
// http://wiki.nesdev.com/w/index.php/CPU_unofficial_opcodes#Games_using_unofficial_opcodes
//
// NOTE: The above lists 0xAB as LAX #i but we call it OAL since it has odd behavior and needs
//       its own code compared to other LAX. See 6502-NMOS.extra.opcodes below.
//
// Description of undocumented opcodes:
//
// http://www.ffd2.com/fridge/docs/6502-NMOS.extra.opcodes
// http://nesdev.com/6502_cpu.txt
// http://visual6502.org/wiki/index.php?title=6502_Opcode_8B_(XAA,_ANE)
//
// Opcode descriptions/timing/etc:
// http://obelisk.me.uk/6502/reference.html

/// `Opcode` defines all the unique 65XX and 65C02 opcodes including undocumented ones.
/// A given implementation may include only some of these (such as the CMOS versions).
#[derive(Clone, Copy, Debug, Display, Default, PartialEq, Eq, Hash, EnumIter, EnumString)]
#[strum(ascii_case_insensitive)]
pub enum Opcode {
    /// Add with Carry A with the value at the operand address.
    ADC,

    /// Undocumented opcode AHX. This stores a value as (A & X & (`ADDR_HI` + 1)).
    AHX,

    /// Undocumented opcode ALR. This does AND #i and then LSR setting all associated flags
    ALR,

    /// Undocumented opcode ANC. This does AND #i and then sets carry based on bit 7 (sign extend).
    ANC,

    /// Bitwise and operation.
    AND,

    /// Undocumented opcode ARR. This does AND #i and then ROR except some flags are set differently.
    ARR,

    /// Arithmetic shift left with possibly carry bit set as a result.
    ASL,

    /// Undocumented opcode AXS. This does (A AND X) - operand (no borrow) setting all associated flags post SBC.
    AXS,

    /// Branch on bit reset
    /// Note: CMOS only with Rockwell/WDC extensions.
    BBR,

    /// Branch on bit set
    /// Note: CMOS only with Rockwell/WDC extensions.
    BBS,

    /// Branch if carry is clear.
    BCC,

    /// Branch if carry is set.
    BCS,

    /// Branch if equal (Z is set).
    BEQ,

    /// Bit test by AND'ing against A and setting N/V based on the value.
    BIT,

    /// Branch on minus (N is set)
    BMI,

    /// Branch if not equal (Z is clear)
    BNE,

    /// Branch on plus (N is clear)
    BPL,

    /// Branch always
    /// Note: CMOS only
    BRA,

    /// Break execution. Same as an IRQ but software defined. B bit is set in P on stack to indicate source.
    #[default]
    BRK,

    /// Branch if overflow (V) is clear.
    BVC,

    /// Branch if overflow (V) is set.
    BVS,

    /// Clear the C flag.
    CLC,

    /// Clear the D flag.
    CLD,

    /// Clear the I flag.
    CLI,

    /// Clear the V flag.
    CLV,

    /// Compare values with A setting Z based on whether they are equal or not.
    CMP,

    /// Compare values with X setting Z based on whether they are equal or not.
    CPX,

    /// Compare values with Y setting Z based on whether they are equal or not.
    CPY,

    /// Undocumented opcode DCP. This decrements the value at the operand address and then does a CMP with A setting associated flags.
    DCP,

    /// Decrements the value at the operand address.
    DEC,

    /// Decrements the X register.
    DEX,

    /// Decrements the Y register.
    DEY,

    /// Exclusive OR (XOR) A with the value at the operand address.
    EOR,

    /// Undocumented opcode HLT. This will halt the CPU (effectively internally locked up).
    HLT,

    /// Increments the value at the operation address.
    INC,

    /// Increments the X register.
    INX,

    /// Increments the Y register.
    INY,

    /// Undocumented opcode ISC. This increments the value at the operand address and then does an SBC with setting associated flags
    ISC,

    /// Jumps to the value given by the operand address (16 bits).
    JMP,

    /// Jumps to a subroutine given by the operand address (16 bits). Before jumping pushes PC onto the stack so RTS can return to the PC after the JSR instruction.
    JSR,

    /// Undocumented opcode LAS. This take the value at the operand address and ANDs it with S and then stores that in A,X,S setting flags accordingly.
    LAS,

    /// Undocumented opcode LAX.  This loads A and X with the same value from the operand address.
    LAX,

    /// Loads the A register from the value at the operand address.
    LDA,

    /// Loads the X register from the value at the operand address.
    LDX,

    /// Loads the Y register from the value at the operand address.
    LDY,

    /// Logical shift right of the value at the operand address or the A register. Bit 0 is shifted into the C flag.
    LSR,

    /// No operation. Simply burns clock cycles depending on addressing mode.
    NOP,

    /// Undocumented opcode OAL. This one acts a bit randomly. It somtimes does XAA and sometimes does A=X=A&val.
    OAL,

    /// ORs the value in A with the value at the operand address.
    ORA,

    /// Pushes A onto the stack.
    PHA,

    /// Pushes P onto the stack.
    PHP,

    /// Pushes X onto the stack.
    /// Note: CMOS only
    PHX,

    /// Pushes Y onto the stack.
    /// Note: CMOS only
    PHY,

    /// Pulls A from the stack.
    PLA,

    /// Pulls X from the stack.
    /// Note: CMOS only
    PLX,

    /// Pulls Y from the stack.
    /// Note: CMOS only
    PLY,

    /// Pulls P from the stack.
    PLP,

    /// Undocumented opcode RLA. This does a ROL on the value at the operand address and then AND's it against A. Sets flags and carry.
    RLA,

    /// Reset memory bit.
    /// Note: CMOS only with Rockwell/WDC extensions.
    RMB,

    /// Rotates left the value at the operand address or the A register. Bit 7 is shifted into the C flag and the C flag is shifted into bit 0.
    ROL,

    /// Rotates right the value at the operand address or the A register. Bit 0 is shifted into the C register the C flag is shifted into bit 7.
    ROR,

    /// Undocumented opcode RRA. This does a ROR on the value at the operand address and then ADC's it against A. Sets flags and carry.
    RRA,

    /// Return from interuppt. Should be called when a handler for IRQ/NMI or BRK has been called through their respective vector.
    /// Pops P and PC off the stack and returns execution to the point pre interrupt. The main difference between this and RTS is P
    /// is also popped (and bits set) where-as RTS only deals with PC.
    RTI,

    /// Return from subroutine. Pops the PC from the stack and sets execution to continue at that value.
    RTS,

    /// Undocumented instruction SAX. Store A and X to the location specified in the operand address.
    SAX,

    /// Subtract with carry the value in A with the value at the operand address.
    SBC,

    /// Set the C flag.
    SEC,

    /// Set the D flag.
    SED,

    /// Set the I flag.
    SEI,

    /// Undocumented instruction SHX. Similar to AHX but the value stored is (X & (`ADDR_HI` + 1))
    SHX,

    /// Undocumented instruction SHX. Similar to AHX but the value stored is (Y & (`ADDR_HI` + 1))
    SHY,

    /// Undocumented instruction SLO. This does an ASL on the value at the operand address and then OR's it against A. Sets flags and carry
    SLO,

    /// Set memory bit.
    /// Note: CMOS only with Rockwell/WDC extensions.
    SMB,

    /// Undocumented instruction SRE. This does a LSR on the value at the operand address and then EOR's it against A. Sets flags and carry.
    SRE,

    /// Stores the A register at the operand address.
    STA,

    /// Stops the CPU until a reset occurs
    /// Note: CMOS only on WDC implementations.
    STP,

    /// Stores the X register at the operand address.
    STX,

    /// Stores the Y register at the operand address.
    STY,

    /// Stores a 0 at the given location.
    /// Note: CMOS only.
    STZ,

    /// Undocumented instruction TAS. This does the same operations as AHX but then also sets S = A&X.
    TAS,

    /// Loads the X register with the value of the A register.
    TAX,

    /// Loads the Y register with the value of the A register.
    TAY,

    /// Test and reset bits.
    /// Note: CMOS only
    TRB,

    /// Test and set bits.
    /// Note: CMOS only
    TSB,

    /// Loads the X register with the value of the S register.
    TSX,

    /// Loads the A register with the value of the X register.
    TXA,

    /// Loads the S register with the value of the X register. No flags are set from S loads.
    TXS,

    /// Loads the A register with the value of the Y register.
    TYA,

    /// Wait for interrupt. Pauses the CPU until either an interrupt or reset occurs.
    /// Note: CMOS only on WDC implementations.
    WAI,

    /// Undocumented instruction XAA. We'll go with <http://visual6502.org/wiki/index.php?title=6502_Opcode_8B_(XAA,_ANE)/>
    /// for implementation and pick 0xEE as the constant.
    /// <https://sourceforge.net/tracker/?func=detail&aid=2110948&group_id=223021&atid=1057617/>
    XAA,
}

#[derive(Debug, Default, Copy, Clone)]
/// Operation defines an opcode plus its addressing mode together. This will be combined in hashes
/// with the actual u8 value as the key.
pub struct Operation {
    /// op is the Opcode such as ADC, LDA, etc.
    pub op: Opcode,
    /// `AddressMode` is a valid addressing mode for this opcode such as Absolute.
    pub mode: AddressMode,
}

/// `STACK_START` is the location in memory where the stack page starts.
pub const STACK_START: u16 = 0x0100;

/// `NMI_VECTOR` is the location in memory the 6502 uses for NMI interrupts.
/// It is a pointer to the location to start execution.
pub const NMI_VECTOR: u16 = 0xFFFA;

/// `RESET_VECTOR` is the location in memory the 6502 uses on startup to begin execution.
/// It is a pointer to the location to start execution.
pub const RESET_VECTOR: u16 = 0xFFFC;

/// `IRQ_VECTOR` is the location in memory the 6502 uses when executing an IRQ (BRK).
/// It is a pointer to the location to start execution.
pub const IRQ_VECTOR: u16 = 0xFFFE;

#[derive(Debug, Default, Display, Copy, Clone, PartialEq, EnumString)]
/// `State` defines the current CPU state. i.e. on/off/resetting, etc
pub enum State {
    /// The default when initialized.
    /// Will throw errors in any functions if this state because `power_on`
    /// hasn't been called.
    #[default]
    Off,

    /// The state `power_on` leaves the chip which generally moves
    /// immediate into Reset.
    On,

    /// If we're in a reset sequence and not done yet.
    Reset,

    /// Set in `reset` or `tick_done`
    Running,

    /// The mode we are in after a `tick` has run
    Tick,

    /// If we ran an HLT/STP instruction we end up here.
    Halted,

    /// WAI will cause this state where processing is paused
    /// until an interrupt happens.
    WaitingForInterrupt,

    /// RDY is the state we remain in while RDY is asserted.
    /// Clock will tick but the CPU just keeps reading the same
    /// (last) addr over and over.
    RDY,
}

#[derive(Copy, Clone, Default, Debug, Display, PartialEq)]
#[allow(clippy::upper_case_acronyms)]
enum InterruptStyle {
    #[default]
    None,
    IRQ,
    NMI,
}

#[derive(Default, Debug, Display, PartialEq)]
enum InterruptState {
    #[default]
    None,
    Running,
}

#[derive(Copy, Clone, Default, Debug, Display, PartialEq)]
enum SkipInterrupt {
    #[default]
    None,
    Skip,
    PrevSkip,
}

/// `OpState` is used to indicate whether an opcode/addressing mode is done or not.
#[derive(Debug, Copy, Clone, Display, PartialEq)]
pub enum OpState {
    /// Everything is done.
    Done,
    /// There is more work to be done.
    Processing,
}

// The various types of instruction modes internally used.
#[derive(PartialEq)]
enum InstructionMode {
    Load,
    Rmw,
    Store,
}

/// Clock tick state during a given instruction sequence.
#[derive(Debug, Default, Display, Copy, Clone, PartialEq, EnumString)]
pub enum Tick {
    /// The reset state. Used to start a new instruction assuming all
    /// processing immediately calls `next` before evaluatin.
    #[default]
    Reset,

    /// This is the normal start case for a new instruction.
    Tick1,
    /// All instructions take this long so this always reads the 2nd byte
    /// which is a throw away for single byte instructions.
    Tick2,
    /// Optional 3rd tick.
    Tick3,
    /// Optional 4th tick.
    Tick4,
    /// Optional 5th tick.
    Tick5,
    /// Optional 6th tick.
    Tick6,
    /// Optional 7th tick.
    Tick7,

    /// Technically documented 6502 instructions take no more than 7 cycles.
    /// But a RMW indirect X/Y will take 8.
    Tick8,
}

impl Tick {
    fn next(self) -> Self {
        match self {
            Tick::Reset => Tick::Tick1,
            Tick::Tick1 => Tick::Tick2,
            Tick::Tick2 => Tick::Tick3,
            Tick::Tick3 => Tick::Tick4,
            Tick::Tick4 => Tick::Tick5,
            Tick::Tick5 => Tick::Tick6,
            Tick::Tick6 => Tick::Tick7,
            Tick::Tick7 | Tick::Tick8 => Tick::Tick8,
        }
    }
}

// Reset tick states
#[derive(Copy, Clone, Debug, PartialEq)]
enum ResetTick {
    /// Tick1 and 2 are burn off cycles.
    Tick1,
    /// 2nd burn off cycle
    Tick2,
    /// 3rd tick (when normal processing takes over)
    Tick3,
}

impl ResetTick {
    fn next(self) -> Self {
        match self {
            ResetTick::Tick1 => ResetTick::Tick2,
            ResetTick::Tick2 | ResetTick::Tick3 => ResetTick::Tick3,
        }
    }
}

/// Flags defines a type to represent the processor flags.
/// It will print out with all of the flag values but otherwise
/// can be treated as a u8 when needed.
/// NOTE: S1 is always on so a default will create as such.
#[derive(Copy, Clone, Debug, PartialEq)]
pub struct Flags(u8);

impl Default for Flags {
    fn default() -> Self {
        // S1 is always set.
        P_S1
    }
}

impl BitOr for Flags {
    type Output = Self;

    fn bitor(self, rhs: Self) -> Self::Output {
        Self(self.0 | rhs.0)
    }
}

impl BitOr<&u8> for Flags {
    type Output = Self;

    fn bitor(self, rhs: &u8) -> Self::Output {
        Self(self.0 | rhs)
    }
}

impl BitOr<u8> for Flags {
    type Output = Self;

    fn bitor(self, rhs: u8) -> Self::Output {
        Self(self.0 | rhs)
    }
}

impl BitOr<Flags> for u8 {
    type Output = Flags;

    fn bitor(self, rhs: Flags) -> Self::Output {
        Flags(self | rhs.0)
    }
}

impl BitOrAssign for Flags {
    fn bitor_assign(&mut self, rhs: Self) {
        self.0 |= rhs.0;
    }
}

impl BitOrAssign<&u8> for Flags {
    fn bitor_assign(&mut self, rhs: &u8) {
        self.0 |= rhs;
    }
}

impl BitOrAssign<u8> for Flags {
    fn bitor_assign(&mut self, rhs: u8) {
        self.0 |= rhs;
    }
}

impl BitAnd for Flags {
    type Output = Self;

    fn bitand(self, rhs: Self) -> Self::Output {
        Self(self.0 & rhs.0)
    }
}

impl BitAnd<&u8> for Flags {
    type Output = Self;

    fn bitand(self, rhs: &u8) -> Self::Output {
        Self(self.0 & rhs)
    }
}

impl BitAnd<u8> for Flags {
    type Output = Self;

    fn bitand(self, rhs: u8) -> Self::Output {
        Self(self.0 & rhs)
    }
}

impl BitAnd<Flags> for u8 {
    type Output = Flags;

    fn bitand(self, rhs: Flags) -> Self::Output {
        // P_S1 always stays on
        Flags(self & rhs.0)
    }
}

impl BitAndAssign for Flags {
    fn bitand_assign(&mut self, rhs: Self) {
        self.0 &= rhs.0;
    }
}

impl BitAndAssign<&u8> for Flags {
    fn bitand_assign(&mut self, rhs: &u8) {
        self.0 &= rhs;
    }
}

impl BitAndAssign<u8> for Flags {
    fn bitand_assign(&mut self, rhs: u8) {
        self.0 &= rhs;
    }
}

impl Not for Flags {
    type Output = Self;
    fn not(self) -> Self::Output {
        Self(!self.0)
    }
}

// The bitmasks for all of the Flags bits.
const P_NEGATIVE: Flags = Flags(0x80);
const P_OVERFLOW: Flags = Flags(0x40);
const P_S1: Flags = Flags(0x20); // Always on
const P_B: Flags = Flags(0x10); // Only set when pushing onto the stack during BRK.
const P_DECIMAL: Flags = Flags(0x08);
const P_INTERRUPT: Flags = Flags(0x04);
const P_ZERO: Flags = Flags(0x02);
const P_CARRY: Flags = Flags(0x01);

const P_NONE: Flags = Flags(0x00);

impl fmt::Display for Flags {
    fn fmt(&self, f: &mut fmt::Formatter<'_>) -> fmt::Result {
        let mut out = String::new();
        if self.0 & P_NEGATIVE == P_NEGATIVE {
            out += "N";
        } else {
            out += "n";
        }
        if self.0 & P_OVERFLOW == P_OVERFLOW {
            out += "V";
        } else {
            out += "v";
        }
        if self.0 & P_S1 == P_S1 {
            out += "S";
        } else {
            out += "s";
        }
        if self.0 & P_B == P_B {
            out += "B";
        } else {
            out += "b";
        }
        if self.0 & P_DECIMAL == P_DECIMAL {
            out += "D";
        } else {
            out += "d";
        }
        if self.0 & P_INTERRUPT == P_INTERRUPT {
            out += "I";
        } else {
            out += "i";
        }
        if self.0 & P_ZERO == P_ZERO {
            out += "Z";
        } else {
            out += "z";
        }
        if self.0 & P_CARRY == P_CARRY {
            out += "C";
        } else {
            out += "c";
        }
        write!(f, "{out}")
    }
}

#[derive(Clone, Copy, Display, EnumString)]
enum Register {
    A,
    P,
    X,
    Y,
}

/// `CPUState` is the public information about the CPU and RAM
/// at a point in time. This is generally used through the debug Option
/// in the Cpu below.
#[derive(Clone)]
pub struct CPUState {
    /// CPU state
    pub state: State,

    /// Accumulator register
    pub a: u8,

    /// X register
    pub x: u8,

    /// Y register
    pub y: u8,

    /// Stack pointer
    pub s: u8,

    /// Status register
    pub p: Flags,

    /// Program counter
    pub pc: u16,

    /// RAM contents
    pub ram: [u8; MAX_SIZE],

    /// How many clocks have run since power on
    pub clocks: usize,

    /// The current `op_val`
    pub op_val: u8,

    /// The current `op_addr`
    pub op_addr: u16,

    /// The dissasembly of the current instruction at PC
    pub dis: String,

    /// The current `op_tick`
    pub op_tick: Tick,
}

impl CPUState {
    /// Perform a shallow copy (exclude the expensive ram)
    pub fn shallow_copy(&self, dest: &mut Self) {
        dest.state = self.state;
        dest.a = self.a;
        dest.x = self.x;
        dest.y = self.y;
        dest.s = self.s;
        dest.p = self.p;
        dest.pc = self.pc;
        dest.clocks = self.clocks;
        dest.op_val = self.op_val;
        dest.op_addr = self.op_addr;
        dest.dis.clone_from(&self.dis);
        dest.op_tick = self.op_tick;
    }
}

impl Default for CPUState {
    fn default() -> Self {
        Self {
            state: State::Off,
            a: 0x00,
            x: 0x00,
            y: 0x00,
            s: 0x00,
            p: P_NONE,
            pc: 0x0000,
            clocks: 0,
            op_val: 0x00,
            op_addr: 0x0000,
            ram: [0; MAX_SIZE],
            dis: String::with_capacity(32),
            op_tick: Tick::default(),
        }
    }
}

impl fmt::Debug for CPUState {
    fn fmt(&self, f: &mut fmt::Formatter<'_>) -> fmt::Result {
        let r = &(&(self.ram) as &dyn Memory) as &dyn std::fmt::Debug;
        f.debug_struct("CPU State")
            .field("state", &self.state)
            .field("clocks", &self.clocks)
            .field("dis", &self.dis)
            .field("a", &self.a)
            .field("x", &self.x)
            .field("y", &self.y)
            .field("s", &self.s)
            .field("p", &self.p)
            .field("pc", &self.pc)
            .field("op_val", &self.op_val)
            .field("op_addr", &self.op_addr)
            .field("op_tick", &self.op_tick)
            .finish()?;
        // Pull RAM out so it formats a bit more nicely and lines up.
        writeln!(f, "\nram:\n{r:?}")
    }
}

impl fmt::Display for CPUState {
    fn fmt(&self, f: &mut fmt::Formatter<'_>) -> fmt::Result {
        writeln!(
            f,
            "{:>6} {:<24}: A: {:02X} X: {:02X} Y: {:02X} S: {:02X} P: {} PC: {:04X} op_val: {:02X} op_addr: {:04X} op_tick: {}",
            self.clocks, self.dis, self.a, self.x, self.y, self.s, self.p, self.pc, self.op_val, self.op_addr, self.op_tick,
        )?;
        writeln!(f, "Memory:")?;
        writeln!(f)?;
        writeln!(f, "{}", &self.ram as &dyn Memory)
    }
}

<<<<<<< HEAD
/// The interface any 6502 implementation must conform to. This provides
/// opcode functions as well as enough internal state to implement debugging
/// (i.e. get/setting the PC, getting RAM, disassemble, etc)
pub trait CPU<'a>: Chip {
=======
/// `CPUDebug` defines the debugging interface an object must return to allow
/// dynamic `CPUState` introspection.
pub trait CPUDebug {
    /// Return the wrapped `CPUState` and full RAM copy indicators for debugging.
    fn get_debug(&self) -> (Rc<RefCell<CPUState>>, bool);
}

/// The interface any 6502 implementation must conform to.
pub trait CPU<'a>: Chip + Send {
>>>>>>> becc5dd1
    /// Given an `Opcode` and `AddressMode` return the valid u8 values that
    /// can represent it.
    ///
    /// # Errors
    /// If the `AddressMode` is not valid for this opcode an error will result.
    fn resolve_opcode(&self, op: &Opcode, mode: &AddressMode) -> Result<&'static Vec<u8>> {
        // Default impl is NMOS
        let Some(hm) = nmos_opcodes().get(op) else {
            return Err(eyre!("invalid opcode {op} for NMOS cpu"));
        };

        let Some(v) = hm.get(mode) else {
            return Err(eyre!("address mode {mode} isn't valid for opcode {op}"));
        };
        Ok(v)
    }

    /// Given an opcode u8 value this will return the Operation struct
    /// defining it. i.e. `Opcode` and `AddressMode`.
    #[must_use]
    fn opcode_op(&self, op: u8) -> Operation {
        // Default impl is NMOS

        // SAFETY: We know a u8 is in range due to how we built this
        //         so a direct index is fine vs having the range check
        //         an index lookup. This is a 5-8% performance improvement
        //         depending on code paths.
        unsafe { *nmos_opcodes_values().get_unchecked(usize::from(op)) }
    }

    /// Use this to enable or disable state based debugging dynamically.
    fn set_debug(&mut self, d: Option<Box<dyn CPUDebug>>);

    /// If the debug hook is set with `set_debug` then when this is called it
    /// will call that hook to get and then fill in a `CPUState`
    fn debug(&self);

    /// `power_on` will reset the CPU to power on state. This state is dependent
    /// on implementation as the various flavors (NMOS, CMOS, etc) have
    /// differences. When done it will then run the reset sequence for the chip
    /// simulating a normal RST line held for Xms at startup to trigger this
    /// sequence.
    ///
    /// # Errors
    /// If reset has any issues an error will be returned.
    fn power_on(&mut self) -> Result<()>;

    /// reset is similar to `power_on` except the main registers are not touched. The stack reset to 0x00
    /// and then moved 3 bytes as if PC/P have been pushed though R/W is only set to read so nothing
    /// changes. Flags are not disturbed except for interrupts being disabled
    /// and the PC is loaded from the reset vector.
    /// There are 2 cycles of "setup" before the same sequence as BRK happens (internally it forces BRK
    /// into the IR). It holds the R/W line high so no writes happen but otherwise the sequence is the same.
    /// Visual 6502 simulation shows this all in detail.
    /// This takes 7 cycles once triggered (same as interrupts).
    /// Will return true when reset is complete and errors if any occur.
    ///
    /// # Errors
    /// Internal problems (getting into the wrong state) can result in errors.
    fn reset(&mut self) -> Result<OpState>;

    /// ram returns a reference to the Memory implementation.
    fn ram(&self) -> Rc<RefCell<dyn Memory>>;

    /// pc returns the current PC value.
    fn pc(&self) -> u16;

    /// `pc_mut` sets PC to the given address.
    fn pc_mut(&mut self, new: u16);

    /// `op_tick` returns the current Tick value for the operation in progress.
    fn op_tick(&self) -> Tick;

    /// disassemble will take the given pc and Memory implementation and disassemble the segment
    /// at that location. It will write to the string passed of the dissembly and return the next pc
    /// to continue disassembling.
    /// NOTE: Passing a string of at least 32 chars is best to avoid any allocations.
    ///
    /// As a real 6502 will wrap around if it's asked to step off the end
    /// this will do the same. i.e. disassembling 0xFFFF with a multi-byte opcode will result
    /// in reading 0x0000 and 0x0001 and returning a pc from that area as well.
    ///
    /// If `opcode_only` is true then the disassembly is only the opcode + values
    /// and not the PC plus bytes repr.
    ///
    /// Normal for 4C 02 04 at pc 0x0200:
    ///
    /// 0200 4C 02 04 JMP 0402
    ///
    /// And with `opcode_only`:
    ///
    /// JMP 0402
    fn disassemble(&self, out: &mut String, pc: u16, r: &dyn Memory, opcode_only: bool) -> u16 {
        out.clear();

        let op = r.read(pc);
        let ov1 = r.read((Wrapping(pc) + Wrapping(1)).0);
        let ov2 = r.read((Wrapping(pc) + Wrapping(2)).0);

        // Sign extend a 16 bit value so it can be added to PC for branch offsets
        #[allow(clippy::cast_sign_loss, clippy::cast_possible_wrap)]
        let pc116 = Wrapping(i16::from(ov1 as i8) as u16);
        #[allow(clippy::cast_sign_loss, clippy::cast_possible_wrap)]
        let pc216 = Wrapping(i16::from(ov2 as i8) as u16);

        let (opcode, mode) = {
            let operation = self.opcode_op(op);
            (operation.op.to_string(), operation.mode)
        };

        if !opcode_only {
            write!(out, "{pc:04X} {op:02X} ").unwrap();
        }
        let mut count = Wrapping(pc) + Wrapping(2);

        // A full dissasembly prints the PC and some number of op bytes.
        // The default (most modes) is one but a few cases are 2 or none.
        if !opcode_only {
            match mode {
                AddressMode::Absolute
                | AddressMode::AbsoluteX
                | AddressMode::AbsoluteY
                | AddressMode::AbsoluteIndirect
                | AddressMode::AbsoluteIndirectX
                | AddressMode::AbsoluteNOP
                | AddressMode::ZeroPageRelative => {
                    write!(out, "{ov1:02X} {ov2:02X}   ").unwrap();
                }
                AddressMode::Implied | AddressMode::NOPCmos => {
                    write!(out, "        ").unwrap();
                }
                _ => {
                    write!(out, "{ov1:02X}      ").unwrap();
                }
            }
        }
        match mode {
            AddressMode::Immediate => {
                write!(out, "{opcode} #${ov1:02X}").unwrap();
            }
            AddressMode::ZeroPage => {
                write!(out, "{opcode} ${ov1:02X}").unwrap();
            }
            AddressMode::ZeroPageX => {
                write!(out, "{opcode} ${ov1:02X},X").unwrap();
            }
            AddressMode::ZeroPageY => {
                write!(out, "{opcode} ${ov1:02X},Y").unwrap();
            }
            AddressMode::Indirect => {
                write!(out, "{opcode} (${ov1:02X})").unwrap();
            }
            AddressMode::IndirectX => {
                write!(out, "{opcode} (${ov1:02X},X)").unwrap();
            }
            AddressMode::IndirectY => {
                write!(out, "{opcode} (${ov1:02X}),Y").unwrap();
            }
            AddressMode::Absolute | AddressMode::AbsoluteNOP => {
                write!(out, "{opcode} ${ov2:02X}{ov1:02X}").unwrap();
                count += 1;
            }
            AddressMode::AbsoluteX => {
                write!(out, "{opcode} ${ov2:02X}{ov1:02X},X").unwrap();
                count += 1;
            }
            AddressMode::AbsoluteY => {
                write!(out, "{opcode} ${ov2:02X}{ov1:02X},Y").unwrap();
                count += 1;
            }
            AddressMode::AbsoluteIndirect => {
                write!(out, "{opcode} (${ov2:02X}{ov1:02X})").unwrap();
                count += 1;
            }
            AddressMode::AbsoluteIndirectX => {
                write!(out, "{opcode} (${ov2:02X}{ov1:02X},X)",).unwrap();
                count += 1;
            }
            AddressMode::Implied | AddressMode::NOPCmos => {
                write!(out, "{opcode}").unwrap();
                count -= 1;
            }
            AddressMode::Relative => {
                write!(
                    out,
                    "{opcode} ${ov1:02X} (${:04X})",
                    Wrapping(pc) + pc116 + Wrapping(2u16)
                )
                .unwrap();
            }
            AddressMode::ZeroPageRelative => {
                write!(
                    out,
                    "{opcode} {},${ov1:02X},${ov2:02X} (${:04X})",
                    (op & 0xF0) >> 4,
                    Wrapping(pc) + pc216 + Wrapping(2u16)
                )
                .unwrap();
            }
        }

        count.0
    }
}

#[derive(Clone, Debug, Deserialize, Display, PartialEq)]
enum LastBusAction {
    #[serde(alias = "read")]
    Read,
    #[serde(alias = "write")]
    Write,
}

// Each 6502 implementation is built up from a few key items since 80% of the
// basic implementation is the same (even for CMOS) and on NMOS sans BCD the
// implementation is 100% the same. This leverages some internal traits with
// default implementations in order to avoid excess macros which can be harder
// to follow. Originally this was one set of code with an internal type enum
// and checked in the locations that needed it. Splitting into 4 distinct impls
// shaved 5-10% of runtime for heavy use of those functions (such as ADC/SBC).
// This of course at the expense of a large number of traits/macros which are
// explained below.
//
// NOTE: It is ok for a trait to reference a member function that isn't part
//       of that trait so long as it exists once monomorphification happens.
//       i.e. code in the Chip trait (tick) needs to call process_opcode which
//       for NMOS is implemented in CPUNmosInternal but the CMOS chip just
//       implements in it's direct impl block.
//
// A CPU6502 implements:
//
// CPU - The public API exposed for debugging/basic functions. As a lot of these
//       functions are implemented similarly there are macros for those later on.
//       These can't have default impls because that would require exposing all
//       the get/set methods in CPUInternal (traits don't have member variables).
//       This is most implemented then as macros (cpu_nmos_power_reset, cpu_impl)
//       for most NMOS with specific implementations for Ricoh/CMOS power (cpu_cmos_ricoh_power_reset)
//       and CMOS implementing other parts directly (non macro).
// Chip - The public trait for all chips which implement tick and tick_done. This
//        is implemented as a macro for NMOS (cpu_impl_nmos) and directly
//        for CMOS.
// CPUInternal - Private crate trait which implements all the common instructions/modes
//               as default functions allowing easy reuse across impls. Then the
//               areas which need changing (ADC/SBC for Ricoh for instance) can
//               be overriden very compactly. This also implements a set of
//               internal get/set methods for A/X/Y/PC/S/P, state, ram, etc
//               since otherwise default impls would be trying to access self.X
//               and that can't be done as traits don't have member vars.
//               These accessors (pc() for instance) are generated via a macro (cpu_internal)
//               while all the other implementation for this trait is done as default
//               member functions.
// CPUNMOSInternal - Private trait for the undocumented NMOS opcodes. Again done
//                   as default functions so all 3 NMOS chips can just use as-is.
// CPUCMOSInternal - Private trait for the common impl for CMOS which has CMOS specific opcodes.
//                   Done as default functions so all 3 CMOS chips can just use as-is.
//
// Finally its own impl block provides a new() function which is done as a macro
// on all but the 6510 (cpu_new) since it needs to implement the I/O ports.
// The CMOS version implements process_opcode here as well as any of the CMOS specific
// implementations. In the CMOS case we can use one process_opcode as the actual
// mappings from byte -> opcode/mode comes from the cmos_opcodes module which
// means that wai() for instance only would trigger on the WDC version. For the
// other 2 CMOS chips these functions exist but panic!() if somehow called (which
// did come up during testing).

// NOTE: All of the 65xx implementations below generate their base struct from
// the attribute attached to them. Use cargo-expand or read the proc macro for
// the description of all the members.

/// The NMOS 6502 implementation for the 6502 architecture
#[cpu_base_struct]
pub struct CPU6502<'a> {}

unsafe impl Send for CPU6502<'_> {}

/// The NMOS 6510 implementation for the 6502 architecture.
/// Includes the 6 I/O pins and support for their memory mapped behavior
/// at locations 0x0000 and 0x0001
#[cpu_base_struct]
pub struct CPU6510<'a> {
    io: Rc<RefCell<[io::Style; 6]>>,
}

unsafe impl Send for CPU6510<'_> {}

/// The Richo implementation for the 6502 architecture.
/// The same as an NMOS 6502 except it doesn't have BCD support for ADC/SBC."
#[cpu_base_struct]
pub struct CPURicoh<'a> {}

unsafe impl Send for CPURicoh<'_> {}

/// The CMOS implementation for the 65C02 architecture.
/// Fixes many bugs from the 6502 (no more undocumented opcodes) and adds
/// additional instructions.
/// This implementation is the full WDC additions (all Rockwell plus WAI and STP).
#[cpu_base_struct]
pub struct CPU65C02<'a> {}

unsafe impl Send for CPU65C02<'_> {}

/// The CMOS implementation for the 65C02 architecture.
/// Fixes many bugs from the 6502 (no more undocumented opcodes) and adds
/// additional instructions.
/// This implementation is the Rockwell variant which has everything except WAI/STP
#[cpu_base_struct]
pub struct CPU65C02Rockwell<'a> {}

unsafe impl Send for CPU65C02Rockwell<'_> {}

/// The CMOS implementation for the 65SC02 architecture.
/// Fixes many bugs from the 6502 (no more undocumented opcodes) and adds
/// additional instructions. This has no rockwell or WDC extensions. Those are all
/// 1 cycle NOP in this case.
#[cpu_base_struct]
pub struct CPU65SC02<'a> {}

unsafe impl Send for CPU65SC02<'_> {}

macro_rules! common_cpu_funcs {
  ($cpu:ident, $t:expr) => {
      impl fmt::Debug for $cpu<'_> {
          fn fmt(&self, f: &mut fmt::Formatter<'_>) -> fmt::Result {
              f.debug_struct(format!("CPU {}", $t).as_str())
                  .field("a", &self.a.0)
                  .field("x", &self.x.0)
                  .field("y", &self.y.0)
                  .field("s", &self.s.0)
                  .field("p", &self.p)
                  .field("pc", &self.pc.0)
                  .field("state", &self.state)
                  .field("irq", &self.irq_raised)
                  .finish()
          }
      }

      impl fmt::Display for $cpu<'_> {
          fn fmt(&self, f: &mut fmt::Formatter<'_>) -> fmt::Result {
              let _ = self.disassemble(&mut self.disassemble.borrow_mut(), self.pc.0, &*self.ram.borrow(), false);

              write!(
                  f,
                  "{:>6} {:>24}: A: {:02X} X: {:02X} Y: {:02X} S: {:02X} P: {} op_val: {:02X} op_addr: {:04X}",
                  self.clocks, self.disassemble.borrow(), self.a, self.x, self.y, self.s, self.p, self.op_val, self.op_addr
              )
          }
      }

      impl PartialEq for $cpu<'_> {
          fn eq(&self, other: &Self) -> bool {
              self.a == other.a
                  && self.x == other.x
                  && self.y == other.y
                  && self.s == other.s
                  && self.p == other.p
                  && self.pc == other.pc
          }
      }
  };
}

common_cpu_funcs!(CPU6502, "NMOS");
common_cpu_funcs!(CPU6510, "6510");
common_cpu_funcs!(CPURicoh, "Ricoh");
common_cpu_funcs!(CPU65C02, "CMOS");
common_cpu_funcs!(CPU65C02Rockwell, "CMOSRockwell");
common_cpu_funcs!(CPU65SC02, "CMOS65SC02");

// The common implementation definitions for all 6502 chips but done as a private
// crate only trait so the default implementations can get at all the internal
// cpu entries without having to expose those publicly.
trait CPUInternal<'a>: Chip + CPU<'a> {
    // The following methods are all ones which cannot be defaulted
    // and must be implmented by the relevant struct in order to provide
    // access and mutability for the default trait methods below.

    // state_mut sets the current CPU state.
    fn state_mut(&mut self, new: State);

    // a returns the contents of the A register.
    fn a(&self) -> Wrapping<u8>;
    // a_mut sets the contents of the A register.
    fn a_mut(&mut self, new: Wrapping<u8>);

    // x returns the contents of the X register.
    fn x(&self) -> Wrapping<u8>;
    // x_mut sets the contents of the X register.
    fn x_mut(&mut self, new: Wrapping<u8>);

    // y returns the contents of the Y register.
    fn y(&self) -> Wrapping<u8>;
    // y_mut sets the contents of the Y register.
    fn y_mut(&mut self, new: Wrapping<u8>);

    // s returns the contents of the S register.
    fn s(&self) -> Wrapping<u8>;
    // s_mut sets the contents of the S register.
    fn s_mut(&mut self, new: Wrapping<u8>);

    // p returns the current Flags from the P register.
    fn p(&self) -> Flags;
    // p_mut sets the P register to the given Flags.
    fn p_mut(&mut self, new: Flags);

    // op_val returns the internal op_val register.
    fn op_val(&self) -> u8;
    // op_val_mut sets the internal op_val register.
    fn op_val_mut(&mut self, new: u8);

    // op_addr returns the internal op_addr register.

    fn op_addr(&self) -> u16;
    // op_addr_mut sets the internal op_addr register.
    fn op_addr_mut(&mut self, new: u16);

    // op_raw returns the current opcode byte.
    fn op_raw(&self) -> u8;

    // op returns the current decoded Operation.
    fn op(&self) -> Operation;

    // addr_done returns the internal addr_done state.
    fn addr_done(&self) -> OpState;
    // addr_done_mut sets the internal addr_done state.
    fn addr_done_mut(&mut self, new: OpState);

    // skip_interrupt returns the current SkipInterrupt state.
    fn skip_interrupt(&self) -> SkipInterrupt;
    // skip_interrupt_mut sets the SkipInterrupt state.
    fn skip_interrupt_mut(&mut self, new: SkipInterrupt);

    // irq_raised returns the current InterruptStyle state.
    fn irq_raised(&self) -> InterruptStyle;
    // irq_raised_mut sets the InterruptStyle state.
    fn irq_raised_mut(&mut self, new: InterruptStyle);

    // The real underlying RAM
    fn cpu_ram(&self) -> Rc<RefCell<RecordRAM>>;

    // op_addr_fixup returns whether this address mode had to fixup op_addr.
    fn op_addr_fixup(&self) -> bool;
    // op_addr_fixup_mut sets op_addr_fixup.
    fn op_addr_fixup_mut(&mut self, new: bool);

    // run_interrupt does all the heavy lifting for any interrupt processing.
    // i.e. pushing values onto the stack and loading PC with the right address.
    // Pass in the vector to be used for loading the PC (which means for BRK
    // it can change if an NMI happens before we get to the load ticks).
    // Returns OpState::Done when complete (and PC is correct). Can return an error on an
    // invalid tick count.
    fn run_interrupt(&mut self, vec: u16, irq: bool) -> Result<OpState> {
        match self.op_tick() {
            Tick::Reset | Tick::Tick1 | Tick::Tick8 => Err(eyre!(
                "run_interrupt: invalid op_tick: {:?}",
                self.op_tick()
            )),
            Tick::Tick2 => {
                // Increment the PC on a non IRQ (i.e. BRK) since that changes where returns happen.
                if !irq {
                    self.pc_mut((Wrapping(self.pc()) + Wrapping(1)).0);
                }
                Ok(OpState::Processing)
            }
            Tick::Tick3 => {
                // There is no truncation as we mask and shift into 8 bits.
                #[allow(clippy::cast_possible_truncation)]
                self.push_stack(((self.pc() & 0xFF00) >> 8) as u8);
                Ok(OpState::Processing)
            }
            Tick::Tick4 => {
                // There is no truncation as we mask into 8 bits.
                #[allow(clippy::cast_possible_truncation)]
                self.push_stack((self.pc() & 0x00FF) as u8);
                Ok(OpState::Processing)
            }
            Tick::Tick5 => {
                let mut push = self.p();
                // S1 is always set
                push |= P_S1;
                // B always set unless this triggered due to IRQ
                push |= P_B;
                if irq {
                    push &= !P_B;
                }
                self.push_stack(push.0);
                // Now set P after we've pushed.

                // For BRK/IRQ we set I. NMI does not.
                if self.irq_raised() != InterruptStyle::NMI {
                    self.p_mut(self.p() | P_INTERRUPT);
                }
                Ok(OpState::Processing)
            }
            Tick::Tick6 => {
                self.op_val_mut(self.ram().borrow().read(vec));
                Ok(OpState::Processing)
            }
            Tick::Tick7 => {
                // Compute the new PC from the 2nd vector component and the previous val read.
                self.pc_mut(
                    (u16::from(self.ram().borrow().read(vec + 1)) << 8) | u16::from(self.op_val()),
                );

                // If we didn't previously skip an interrupt from processing make sure we execute the first instruction of
                // a handler before firing again.
                if irq && self.skip_interrupt() != SkipInterrupt::PrevSkip {
                    self.skip_interrupt_mut(SkipInterrupt::Skip);
                }
                Ok(OpState::Done)
            }
        }
    }

    // load_register takes the val and inserts it into the given register.
    // It then does Z and N checks against the new value if and sets flags (only
    // for A/X/Y).
    // Always returns OpState::Done as this happens on a single tick.
    #[allow(clippy::unnecessary_wraps)]
    fn load_register(&mut self, reg: Register, val: Wrapping<u8>) -> Result<OpState> {
        match reg {
            Register::A => self.a_mut(val),
            Register::X => self.x_mut(val),
            Register::Y => self.y_mut(val),
            Register::P => {
                self.p_mut(Flags(val.0));
                return Ok(OpState::Done);
            }
        };
        self.zero_check(val.0);
        self.negative_check(val.0);
        Ok(OpState::Done)
    }

    // load_register_a is the curried version of load_register that uses op_val and A implicitly.
    // This way it can be used as the op_func argument during load/rmw instructions.
    // Always returns Done since this is a single tick operation.
    fn load_register_a(&mut self) -> Result<OpState> {
        self.load_register(Register::A, Wrapping(self.op_val()))
    }

    // load_register_x is the curried version of load_register that uses op_val and X implicitly.
    // This way it can be used as the op_func argument during load/rmw instructions.
    // Always returns Done since this is a single tick operation.
    fn load_register_x(&mut self) -> Result<OpState> {
        self.load_register(Register::X, Wrapping(self.op_val()))
    }

    // load_register_y is the curried version of load_register that uses op_val and Y implicitly.
    // This way it can be used as the op_func argument during load/rmw instructions.
    // Always returns Done since this is a single tick operation.
    fn load_register_y(&mut self) -> Result<OpState> {
        self.load_register(Register::Y, Wrapping(self.op_val()))
    }

    // store_with_flags writes the value to the address given but also updates
    // N/Z flags at the same time.
    #[allow(clippy::unnecessary_wraps)]
    fn store_with_flags(&mut self, addr: u16, val: u8) -> Result<OpState> {
        self.zero_check(val);
        self.negative_check(val);
        self.ram().borrow_mut().write(addr, val);
        Ok(OpState::Done)
    }

    // compare implements the logic for all CMP/CPX/CPY instructions and
    // sets flags accordingly from the results.
    // Always returns Done since this takes one tick and never returns an error.
    #[allow(clippy::unnecessary_wraps)]
    fn compare(&mut self, reg: u8, val: u8) -> Result<OpState> {
        let check = (Wrapping(reg) - Wrapping(val)).0;
        self.zero_check(check);
        self.negative_check(check);
        // A-M done as 2's complement addition by ones complement and add 1
        // This way we get valid sign extension and a carry bit test.
        self.carry_check(u16::from(reg) + u16::from(!val) + 1);
        Ok(OpState::Done)
    }

    // compare_a is a curried version of compare that references A and uses op_val for the value.
    // This way it can be used as the op_func in load_instruction.
    // Always returns Done since this takes one tick and never returns an error.
    fn compare_a(&mut self) -> Result<OpState> {
        self.compare(self.a().0, self.op_val())
    }

    // compare_x is a curried version of compare that references X and uses op_val for the value.
    // This way it can be used as the op_func in load_instruction.
    // Always returns Done since this takes one tick and never returns an error.
    fn compare_x(&mut self) -> Result<OpState> {
        self.compare(self.x().0, self.op_val())
    }

    // compare_y is a curried version of compare that references Y and uses op_val for the value.
    // This way it can be used as the op_func in load_instruction.
    // Always returns Done since this takes one tick and never returns an error.
    fn compare_y(&mut self) -> Result<OpState> {
        self.compare(self.y().0, self.op_val())
    }

    // zero_check sets the Z flag based on the value.
    fn zero_check(&mut self, val: u8) {
        let mut new = self.p();
        new &= !P_ZERO;
        if val == 0 {
            new |= P_ZERO;
        }
        self.p_mut(new);
    }

    // negative_check sets the N flag based on the value.
    fn negative_check(&mut self, val: u8) {
        let mut new = self.p();
        new &= !P_NEGATIVE;
        if (val & P_NEGATIVE) == P_NEGATIVE {
            new |= P_NEGATIVE;
        }
        self.p_mut(new);
    }

    // carry_check sets the C flag based on the value.
    // NOTE: While being passed a 16 bit value this is really checking bit 9
    //       only as extended 8 bit math would set that on a carry and nothing
    //       else. This also means callers don't have to mask it off.
    fn carry_check(&mut self, val: u16) {
        // If we added 2 8 bit numbers and carried this is where
        // it would get set.
        const CARRY_BIT: u16 = 0x0100;
        let mut new = self.p();
        new &= !P_CARRY;
        if (val & CARRY_BIT) == CARRY_BIT {
            new |= P_CARRY;
        }
        self.p_mut(new);
    }

    // overflow_check sets the V flag is the result of the ALU operation
    // caused a two's complement sign change.
    // Taken from http://www.righto.com/2012/12/the-6502-overflow-flag-explained.html
    fn overflow_check(&mut self, reg: u8, arg: u8, result: u8) {
        let mut new = self.p();
        new &= !P_OVERFLOW;
        // If the original sign differs from the end sign bit.
        if (reg ^ result) & (arg ^ result) & 0x80 != 0x00 {
            new |= P_OVERFLOW;
        }
        self.p_mut(new);
    }

    // load_instruction abstracts all load instruction opcodes. The address mode function is
    // used to get the proper values loaded into op_addr and op_val.
    // Then on the same tick this is done op_func is called to load the appropriate register.
    // Returns OpState::Done when complete and/or any error.
    fn load_instruction(
        &mut self,
        address_mode: fn(&mut Self, &InstructionMode) -> Result<OpState>,
        op_func: fn(&mut Self) -> Result<OpState>,
    ) -> Result<OpState> {
        let ret = address_mode(self, &InstructionMode::Load)?;
        self.addr_done_mut(ret);
        match self.addr_done() {
            OpState::Processing => Ok(OpState::Processing),
            OpState::Done => op_func(self),
        }
    }

    // rmw_instruction abstracts all RMW instruction opcodes. The address mode function is
    // used to get the proper values loaded into op_addr and op_val.
    // This assumes the address mode function also handle the extra write RMW instructions perform.
    // Then on the next tick the op_func is called to perform the final write operation.
    // Returns OpState::Done when complete and/or any error.
    fn rmw_instruction(
        &mut self,
        address_mode: fn(&mut Self, &InstructionMode) -> Result<OpState>,
        op_func: fn(&mut Self) -> Result<OpState>,
    ) -> Result<OpState> {
        match self.addr_done() {
            OpState::Processing => {
                let ret = address_mode(self, &InstructionMode::Rmw)?;
                self.addr_done_mut(ret);
                Ok(OpState::Processing)
            }
            OpState::Done => op_func(self),
        }
    }

    // store_instruction abstracts all store instruction opcodes.  The address mode function is
    // used to get the proper values loaded into op_addr and op_val.
    // Then on the next tick the val passed is stored to op_addr.
    // Returns OpState::Done when complete and/or any error.
    fn store_instruction(
        &mut self,
        address_mode: fn(&mut Self, &InstructionMode) -> Result<OpState>,
        val: u8,
    ) -> Result<OpState> {
        match self.addr_done() {
            OpState::Processing => {
                let ret = address_mode(self, &InstructionMode::Store)?;
                self.addr_done_mut(ret);
                Ok(OpState::Processing)
            }
            OpState::Done => {
                self.ram().borrow_mut().write(self.op_addr(), val);
                Ok(OpState::Done)
            }
        }
    }

    // addr_absolute implements Absolute mode - a
    // returning the value in op_val and the address read in op_addr (so RW operations can do things without having to
    // reread memory incorrectly to compute a storage address).
    // If mode is RMW then another tick will occur that writes the read value back to the same address due to how
    // the 6502 operates.
    // Returns OpState::Done if this tick ends address processing and/or any errors.
    fn addr_absolute(&mut self, mode: &InstructionMode) -> Result<OpState> {
        match self.op_tick() {
            Tick::Reset | Tick::Tick1 | Tick::Tick6 | Tick::Tick7 | Tick::Tick8 => {
                Err(eyre!("addr_absolute invalid op_tick: {:?}", self.op_tick()))
            }
            Tick::Tick2 => {
                // op_val has the first start of the address so start computing it.
                self.op_addr_mut(u16::from(self.op_val()) & 0x00FF);
                self.pc_mut((Wrapping(self.pc()) + Wrapping(1)).0);
                Ok(OpState::Processing)
            }
            Tick::Tick3 => {
                self.op_val_mut(self.ram().borrow().read(self.pc()));
                self.pc_mut((Wrapping(self.pc()) + Wrapping(1)).0);
                self.op_addr_mut(self.op_addr() | u16::from(self.op_val()) << 8);
                match mode {
                    // For a store we're done since the opcode can decide what to store.
                    InstructionMode::Store => Ok(OpState::Done),
                    _ => Ok(OpState::Processing),
                }
            }
            Tick::Tick4 => {
                // For load and RMW we read the value
                self.op_val_mut(self.ram().borrow().read(self.op_addr()));
                match mode {
                    // For a load we're now done.
                    &InstructionMode::Load => Ok(OpState::Done),
                    _ => Ok(OpState::Processing),
                }
            }
            Tick::Tick5 => {
                // On NMOS there's a spurious write here where we replay back.
                self.ram().borrow_mut().write(self.op_addr(), self.op_val());
                Ok(OpState::Done)
            }
        }
    }

    // addr_absolute_x implements Absolute X mode - a,x
    // returning the value in op_val and the address read in op_addr (so RW operations can do things without having to
    // reread memory incorrectly to compute a storage address).
    // If mode is RMW then another tick will occur that writes the read value back to the same address due to how
    // the 6502 operates.
    // Returns OpState::Done if this tick ends address processing and/or any errors.
    fn addr_absolute_x(&mut self, mode: &InstructionMode) -> Result<OpState> {
        self.addr_absolute_xy(mode, self.x().0)
    }

    // addr_absolute_y implements Absolute Y mode - a,y
    // returning the value in op_val and the address read in op_addr (so RW operations can do things without having to
    // reread memory incorrectly to compute a storage address).
    // If mode is RMW then another tick will occur that writes the read value back to the same address due to how
    // the 6502 operates.
    // Returns OpState::Done if this tick ends address processing and/or any errors.
    fn addr_absolute_y(&mut self, mode: &InstructionMode) -> Result<OpState> {
        self.addr_absolute_xy(mode, self.y().0)
    }

    // addr_absolute_xy implements the details for addr_absolute_x and addr_absolute_y since
    // they only differ based on the register used.
    // See those functions for arg/return specifics.
    fn addr_absolute_xy(&mut self, mode: &InstructionMode, reg: u8) -> Result<OpState> {
        match self.op_tick() {
            Tick::Reset | Tick::Tick1 | Tick::Tick7 | Tick::Tick8 => {
                Err(eyre!("addr_absolute invalid op_tick: {:?}", self.op_tick()))
            }
            Tick::Tick2 => {
                // op_val has the first start of the address so start computing it.
                self.op_addr_mut(u16::from(self.op_val()) & 0x00FF);
                self.pc_mut((Wrapping(self.pc()) + Wrapping(1)).0);
                Ok(OpState::Processing)
            }
            Tick::Tick3 => {
                self.op_val_mut(self.ram().borrow().read(self.pc()));
                self.op_addr_mut(self.op_addr() | u16::from(self.op_val()) << 8);
                // Add reg but do it in a way which won't page wrap (if needed).
                let a = (self.op_addr() & 0xFF00)
                    | u16::from((Wrapping((self.op_addr() & 0x00FF) as u8) + Wrapping(reg)).0);
                self.op_val_mut(0);
                if a != (Wrapping(self.op_addr()) + Wrapping(u16::from(reg))).0 {
                    // Signal for next phase fixup is needed
                    self.op_val_mut(1);
                }
                self.op_addr_mut(a);
                Ok(OpState::Processing)
            }
            Tick::Tick4 => {
                // Check old opVal to see if it's non-zero. If so it means the reg addition
                // crosses a page boundary and we'll have to fixup otherwise this is fine.
                // For a load operation that means another tick to read the correct address.
                // For RMW it doesn't matter (we always do the extra tick).
                // For Store we're done. Just fixup p.opAddr so the return value is correct.

                // If we didn't make the wrong address and load/storing we're good.
                // For RMW we still read here but do continue to the next tick.
                if self.op_val() == 0 {
                    // Advance the PC since we didn't earlier as down below CMOS
                    // can reread this value.
                    self.pc_mut((Wrapping(self.pc()) + Wrapping(1)).0);
                    self.op_val_mut(self.ram().borrow().read(self.op_addr()));
                    if mode == &InstructionMode::Rmw {
                        return Ok(OpState::Processing);
                    }
                    return Ok(OpState::Done);
                }

                self.op_addr_fixup_mut(true);
                // Every tick requires a bus cycle so while we're fixing up
                // we have to read something. In this case we read the wrong op_addr.
                // Leave op_val as it was so the next tick can tell we had to
                // do a fixup (for RMW since it always gets there).
                _ = self.ram().borrow().read(self.op_addr());
                self.pc_mut((Wrapping(self.pc()) + Wrapping(1)).0);

                // We computed the wrong addr before so fix it now by page wrapping.
                self.op_addr_mut((Wrapping(self.op_addr()) + Wrapping(0x0100)).0);

                // Stores are done and ready to write on their next cycle since
                // the addr is correct now.
                if mode == &InstructionMode::Store {
                    return Ok(OpState::Done);
                }

                // Everything else runs another tick at this point
                Ok(OpState::Processing)
            }
            Tick::Tick5 => {
                // So get the correct value in now for both loads (extra cycle for fixup)
                // and RMW (which always gets here minimum).
                self.op_val_mut(self.ram().borrow().read(self.op_addr()));

                // For a load we're done.
                // Otherwise RMW overflow always advances.
                if mode == &InstructionMode::Load {
                    return Ok(OpState::Done);
                }
                Ok(OpState::Processing)
            }
            Tick::Tick6 => {
                // On NMOS there's a spurious write here where we replay back
                // what we just read.
                self.ram().borrow_mut().write(self.op_addr(), self.op_val());
                Ok(OpState::Done)
            }
        }
    }

    // addr_immediate implements Immediate mode - #i
    // returning the value in op_val.
    // NOTE: This has no mode other than load so the argument is ignored.
    // Returns OpState::Done if this tick ends address processing and/or any errors.
    fn addr_immediate(&mut self, _mode: &InstructionMode) -> Result<OpState> {
        match self.op_tick() {
            Tick::Reset
            | Tick::Tick1
            | Tick::Tick3
            | Tick::Tick4
            | Tick::Tick5
            | Tick::Tick6
            | Tick::Tick7
            | Tick::Tick8 => Err(eyre!(
                "addr_immediate invalid op_tick: {:?}",
                self.op_tick()
            )),
            Tick::Tick2 => {
                // Already read the value but need to bump the PC
                // since this mode consumes op_val.
                // Set op_addr in case ADC/SBC need an extra bus cycle and a place
                // to read.
                self.op_addr_mut(self.pc());
                self.pc_mut((Wrapping(self.pc()) + Wrapping(1)).0);
                Ok(OpState::Done)
            }
        }
    }

    // addr_indirect_x implements Zero page indirect plus X mode - (d,x)
    // returning the value in op_val and the address read in op_addr (so RW operations can do things without having to
    // reread memory incorrectly to compute a storage address).
    // If mode is RMW then another tick will occur that writes the read value back to the same address due to how
    // the 6502 operates.
    // Returns OpState::Done if this tick ends address processing and/or any errors.
    fn addr_indirect_x(&mut self, mode: &InstructionMode) -> Result<OpState> {
        match self.op_tick() {
            Tick::Reset | Tick::Tick1 | Tick::Tick8 => Err(eyre!(
                "addr_indirect_x invalid op_tick: {:?}",
                self.op_tick()
            )),
            Tick::Tick2 => {
                // We've already read the value but need to bump the PC
                // and assign it into op_addr so the throw away read in
                // tick3 reads the right place.
                self.op_addr_mut(u16::from(self.op_val()) & 0x00FF);
                self.pc_mut((Wrapping(self.pc()) + Wrapping(1)).0);
                Ok(OpState::Processing)
            }
            Tick::Tick3 => {
                // A throwaway read from the ZP addr. We'll add the X register as well for the real read next.
                _ = self.ram().borrow().read(self.op_addr());
                // Does this as a Wrapping so it wraps as needed since it stays in ZP.
                self.op_addr_mut(u16::from((Wrapping(self.op_val()) + self.x()).0));
                Ok(OpState::Processing)
            }
            Tick::Tick4 => {
                // Read effective addr low byte
                self.op_val_mut(self.ram().borrow().read(self.op_addr()));
                // Now increment (with ZP rollover) for next read.
                // There is no truncation since we know this is always
                // a u8 so within ZP.
                #[allow(clippy::cast_possible_truncation)]
                let a = Wrapping(self.op_addr() as u8);
                self.op_addr_mut(u16::from((a + Wrapping(1)).0));
                Ok(OpState::Processing)
            }
            Tick::Tick5 => {
                // Read high byte, shift over and add op_val which has the low byte.
                self.op_addr_mut(
                    (u16::from(self.ram().borrow().read(self.op_addr())) << 8)
                        | u16::from(self.op_val()),
                );
                match mode {
                    // For a store we're done as op_addr now contains the destination address.
                    InstructionMode::Store => Ok(OpState::Done),
                    _ => Ok(OpState::Processing),
                }
            }
            Tick::Tick6 => {
                self.op_val_mut(self.ram().borrow().read(self.op_addr()));
                match mode {
                    // For a load we're done as we've loaded the value.
                    InstructionMode::Load => Ok(OpState::Done),
                    _ => Ok(OpState::Processing),
                }
            }
            Tick::Tick7 => {
                // On NMOS there's a spurious write here where we replay back
                // what we just read.
                self.ram().borrow_mut().write(self.op_addr(), self.op_val());
                Ok(OpState::Done)
            }
        }
    }

    // addr_indirect_y implements Zero page indirect plus Y mode - (d),y
    // returning the value in op_val and the address read in op_addr (so RW operations can do things without having to
    // reread memory incorrectly to compute a storage address).
    // If mode is RMW then another tick will occur that writes the read value back to the same address due to how
    // the 6502 operates.
    // Returns OpState::Done if this tick ends address processing and/or any errors.
    fn addr_indirect_y(&mut self, mode: &InstructionMode) -> Result<OpState> {
        match self.op_tick() {
            Tick::Reset | Tick::Tick1 | Tick::Tick8 => Err(eyre!(
                "addr_indirect_y invalid op_tick: {:?}",
                self.op_tick()
            )),
            Tick::Tick2 => {
                // We've already read the value but need to bump the PC
                // and assign it into op_addr so the throw away read in
                // tick3 reads the right place.
                self.op_addr_mut(u16::from(self.op_val()) & 0x00FF);
                self.pc_mut((Wrapping(self.pc()) + Wrapping(1)).0);
                Ok(OpState::Processing)
            }
            Tick::Tick3 => {
                // Read from the ZP addr to start building our pointer.
                self.op_val_mut(self.ram().borrow().read(self.op_addr()));
                // Setup op_addr for next read and handle ZP wrapping.
                #[allow(clippy::cast_possible_truncation)]
                let a = u16::from((Wrapping(self.op_addr() as u8) + Wrapping(1)).0);
                self.op_addr_mut(a);
                Ok(OpState::Processing)
            }
            Tick::Tick4 => {
                // Compute effective address and then add Y to it (possibly wrongly).
                self.op_addr_mut(
                    (u16::from(self.ram().borrow().read(self.op_addr())) << 8)
                        | u16::from(self.op_val()),
                );
                // Add Y but do it in a way which won't page wrap (if needed).
                #[allow(clippy::cast_possible_truncation)]
                let a = (self.op_addr() & 0xFF00)
                    | u16::from((Wrapping(self.op_addr() as u8) + self.y()).0);
                self.op_val_mut(0);
                if a != (Wrapping(self.op_addr()) + Wrapping(u16::from(self.y().0))).0 {
                    // Signal for next phase we got it wrong.
                    self.op_val_mut(1);
                }
                self.op_addr_mut(a);
                Ok(OpState::Processing)
            }
            Tick::Tick5 => {
                // Save op_val so we know if this needed fixing.
                let t = self.op_val();
                // Even with an incorrect op_addr we still read from it.
                self.op_val_mut(self.ram().borrow().read(self.op_addr()));

                // Check old opVal to see if it's non-zero. If so it means the Y addition
                // crosses a page boundary and we'll have to fixup.
                // For a load operation that means another tick to read the correct
                // address.
                // For RMW it doesn't matter (we always do the extra tick).
                // For Store we're done. Just fixup p.opAddr so the return value is correct.
                let mut done = Ok(OpState::Done);
                if t != 0 {
                    self.op_addr_fixup_mut(true);
                    self.op_addr_mut((Wrapping(self.op_addr()) + Wrapping(0x0100)).0);
                    if mode == &InstructionMode::Load {
                        done = Ok(OpState::Processing);
                    }
                }
                // For RMW it doesn't matter, we tick again.
                if mode == &InstructionMode::Rmw {
                    done = Ok(OpState::Processing);
                }
                done
            }
            Tick::Tick6 => {
                // Optional (on load) in case adding Y went past a page boundary.
                self.op_val_mut(self.ram().borrow().read(self.op_addr()));
                match mode {
                    InstructionMode::Rmw => Ok(OpState::Processing),
                    _ => Ok(OpState::Done),
                }
            }
            Tick::Tick7 => {
                // On NMOS there's a spurious write here where we replay back
                // what we just read.
                self.ram().borrow_mut().write(self.op_addr(), self.op_val());
                Ok(OpState::Done)
            }
        }
    }

    // addr_zp implements Zero page mode - d
    // returning the value in op_val and the address read in op_addr (so RW operations can do things without having to
    // reread memory incorrectly to compute a storage address).
    // If mode is RMW then another tick will occur that writes the read value back to the same address due to how
    // the 6502 operates. In the CMOS case this is a 2nd read.
    // Returns OpState::Done if this tick ends address processing and/or any errors.
    fn addr_zp(&mut self, mode: &InstructionMode) -> Result<OpState> {
        match self.op_tick() {
            Tick::Reset | Tick::Tick1 | Tick::Tick5 | Tick::Tick6 | Tick::Tick7 | Tick::Tick8 => {
                Err(eyre!("addr_zp invalid op_tick: {:?}", self.op_tick()))
            }
            Tick::Tick2 => {
                // Already read the value but need to bump the PC
                self.op_addr_mut(u16::from(self.op_val()));
                self.pc_mut((Wrapping(self.pc()) + Wrapping(1)).0);
                match mode {
                    // For a store we're done since we have the address needed.
                    &InstructionMode::Store => Ok(OpState::Done),
                    _ => Ok(OpState::Processing),
                }
            }
            Tick::Tick3 => {
                self.op_val_mut(self.ram().borrow().read(self.op_addr()));
                match mode {
                    // For a load we're now done since the value is loaded.
                    &InstructionMode::Load => Ok(OpState::Done),
                    _ => Ok(OpState::Processing),
                }
            }
            Tick::Tick4 => {
                // On NMOS there's a spurious write here where we replay back
                // what we just read.
                self.ram().borrow_mut().write(self.op_addr(), self.op_val());
                Ok(OpState::Done)
            }
        }
    }

    // addr_zp_x implements Zero page X mode - d,x
    // returning the value in op_val and the address read in op_addr (so RW operations can do things without having to
    // reread memory incorrectly to compute a storage address).
    // If mode is RMW then another tick will occur that writes the read value back to the same address due to how
    // the 6502 operates.
    // Returns OpState::Done if this tick ends address processing and/or any errors.
    fn addr_zp_x(&mut self, mode: &InstructionMode) -> Result<OpState> {
        self.addr_zp_xy(mode, self.x().0)
    }

    // addr_zp_y implements Zero page Y mode - d,y
    // returning the value in op_val and the address read in op_addr (so RW operations can do things without having to
    // reread memory incorrectly to compute a storage address).
    // If mode is RMW then another tick will occur that writes the read value back to the same address due to how
    // the 6502 operates.
    // Returns OpState::Done if this tick ends address processing and/or any errors.
    fn addr_zp_y(&mut self, mode: &InstructionMode) -> Result<OpState> {
        self.addr_zp_xy(mode, self.y().0)
    }

    // addr_zp_xy implements the details for addr_zp_x and addr_zp_y since they only differ based on the register used.
    // See those functions for arg/return specifics.
    fn addr_zp_xy(&mut self, mode: &InstructionMode, reg: u8) -> Result<OpState> {
        match self.op_tick() {
            Tick::Reset | Tick::Tick1 | Tick::Tick6 | Tick::Tick7 | Tick::Tick8 => {
                Err(eyre!("addr_zp_x invalid op_tick: {:?}", self.op_tick()))
            }
            Tick::Tick2 => {
                // Already read the value but need to bump the PC.
                self.op_addr_mut(u16::from(self.op_val()));
                self.pc_mut((Wrapping(self.pc()) + Wrapping(1)).0);
                Ok(OpState::Processing)
            }
            Tick::Tick3 => {
                // Read from the ZP addr and then add the register for the real read later.
                _ = self.ram().borrow().read(self.op_addr());
                // Do this as a u8 so it wraps as needed.
                self.op_addr_mut(u16::from((Wrapping(self.op_val()) + Wrapping(reg)).0));
                // For a store we're done since we have the address needed.
                if mode == &InstructionMode::Store {
                    Ok(OpState::Done)
                } else {
                    Ok(OpState::Processing)
                }
            }
            Tick::Tick4 => {
                // Now read from the final address.
                self.op_val_mut(self.ram().borrow().read(self.op_addr()));
                // If we're load we're now done.
                if mode == &InstructionMode::Load {
                    Ok(OpState::Done)
                } else {
                    Ok(OpState::Processing)
                }
            }
            Tick::Tick5 => {
                // On NMOS there's a spurious write here where we replay back
                // what we just read.
                self.ram().borrow_mut().write(self.op_addr(), self.op_val());
                Ok(OpState::Done)
            }
        }
    }

    // perform_branch does all of the main logic for processing a branch which is taken.
    fn perform_branch(&mut self) -> Result<OpState> {
        match self.op_tick() {
            Tick::Reset | Tick::Tick1 | Tick::Tick5 | Tick::Tick6 | Tick::Tick7 | Tick::Tick8 => {
                Err(eyre!(
                    "perform_branch invalid op_tick: {:?}",
                    self.op_tick()
                ))
            }
            Tick::Tick2 => {
                self.pc_mut((Wrapping(self.pc()) + Wrapping(1)).0);
                Ok(OpState::Processing)
            }
            Tick::Tick3 => {
                // We only skip if the last instruction didn't. This way a branch always doesn't prevent interrupt processing
                // since on real silicon this is what happens (just a delay in the pipelining).
                if self.skip_interrupt() != SkipInterrupt::PrevSkip {
                    self.skip_interrupt_mut(SkipInterrupt::Skip);
                }
                self.branch_taken()
            }
            Tick::Tick4 => self.branch_taken2(),
        }
    }

    // branch_taken computes the first attempt to take a branch. This may be wrong
    // due to page crossing so it will return Processing or Done to indicate
    // whether to call branch_taken2 or not (call if Processing returns)
    #[allow(clippy::unnecessary_wraps)]
    fn branch_taken(&mut self) -> Result<OpState> {
        // This always reads the next instruction even if we're branching now.
        _ = self.ram().borrow().read(self.pc());

        // Per http://www.6502.org/tutorials/6502opcodes.html
        // the wrong page is defined as the a different page than
        // the next byte after the jump. i.e. current PC at the moment.

        // Now compute the new PC but possibly wrong page.
        // Stash the old one in p.opAddr so we can use in tick 4 if needed.
        self.op_addr_mut(self.pc());
        self.pc_mut(
            Wrapping(
                (self.pc() & 0xFF00)
                    | u16::from((Wrapping((self.pc() & 0x00FF) as u8) + Wrapping(self.op_val())).0),
            )
            .0,
        );

        // Now check the pc against one which didn't truncate for page by sign extending
        // op_val and adding it to op_addr.
        // NOTE: We don't lose the sign here since Wrapping will do the right thing.
        #[allow(
            clippy::cast_sign_loss,
            clippy::cast_lossless,
            clippy::cast_possible_wrap
        )]
        if self.pc() == (Wrapping(self.op_addr()) + Wrapping(self.op_val() as i8 as i16 as u16)).0 {
            return Ok(OpState::Done);
        }
        Ok(OpState::Processing)
    }

    // branch_taken2 is used when fixing up a page boundary issue from a previous
    // branch_taken call.
    #[allow(clippy::unnecessary_wraps)]
    fn branch_taken2(&mut self) -> Result<OpState> {
        // It always triggers a bus read of the newly computed PC (which is wrong if we got here).
        _ = self.ram().borrow().read(self.pc());

        // Set the correct PC value if we got here.
        // NOTE: We don't lose the sign here since Wrapping will do the right thing.
        #[allow(
            clippy::cast_sign_loss,
            clippy::cast_lossless,
            clippy::cast_possible_wrap
        )]
        let val = Wrapping(self.op_addr()) + Wrapping(self.op_val() as i8 as i16 as u16);
        self.pc_mut(val.0);

        Ok(OpState::Done)
    }

    // branch_nop reads the next byte as the branch offset and increments the PC.
    // Used for the 2nd tick when branches aren't taken.
    fn branch_nop(&mut self) -> Result<OpState> {
        match self.op_tick() {
            Tick::Reset
            | Tick::Tick1
            | Tick::Tick3
            | Tick::Tick4
            | Tick::Tick5
            | Tick::Tick6
            | Tick::Tick7
            | Tick::Tick8 => Err(eyre!("branch_nop invalid op_tick: {:?}", self.op_tick())),
            Tick::Tick2 => {
                self.pc_mut((Wrapping(self.pc()) + Wrapping(1)).0);
                Ok(OpState::Done)
            }
        }
    }

    // pop_stack pops the top value from the stack and adjusts
    // the stack pointer.
    fn pop_stack(&mut self) -> u8 {
        self.s_mut(self.s() + Wrapping(1));
        self.ram()
            .borrow()
            .read(u16::from(self.s().0) + STACK_START)
    }

    // push_stack takes the given 8 bit value and pushes it into the stack and adjusts
    // the stack pointer.
    fn push_stack(&mut self, val: u8) {
        self.ram()
            .borrow_mut()
            .write(u16::from(self.s().0) + STACK_START, val);
        self.s_mut(self.s() - Wrapping(1));
    }

    // adc implements the ADC/SBC opcodes which does add/subtract with carry on A.
    // This sets all associated flags in P. For SBC simply ones-complement op_val
    // before calling.
    // NOTE: For SBC this only works in non BCD mode. sbc() handles BCD directly but
    // otherwise calls adc for binary mode.
    // Always returns Done since this takes one tick and never returns an error.
    fn adc(&mut self) -> Result<OpState> {
        // Pull the carry bit out which thankfully is the low bit so can be
        // used directly.
        let carry = (self.p() & P_CARRY).0;

        // Do BCD mode.
        if (self.p() & P_DECIMAL) != P_NONE {
            // BCD details - http://6502.org/tutorials/decimal_mode.html
            // Also http://nesdev.com/6502_cpu.txt but it has errors
            let mut al =
                Wrapping(self.a().0 & 0x0F) + Wrapping(self.op_val() & 0x0F) + Wrapping(carry);
            // Low nibble fixup
            if al >= Wrapping(0x0A) {
                al = ((al + Wrapping(0x06)) & Wrapping(0x0F)) + Wrapping(0x10);
            }
            let mut sum = Wrapping(u16::from(self.a().0 & 0xF0))
                + Wrapping(u16::from(self.op_val() & 0xF0))
                + Wrapping(u16::from(al.0));
            // High nibble fixup
            if sum >= Wrapping(0xA0) {
                sum += 0x60;
            }
            let res = (sum.0 & 0xFF) as u8;
            let seq = Wrapping(self.a().0 & 0xF0) + Wrapping(self.op_val() & 0xF0) + al;
            let bin = self.a() + Wrapping(self.op_val()) + Wrapping(carry);
            self.overflow_check(self.a().0, self.op_val(), seq.0);
            // Carry for BCD is special. Just any value >= 0x0100 == carry which is
            // different than normal carry which is just looking at that bit.
            let c = if sum.0 >= 0x0100 { 0x0100 } else { 0x0000 };
            self.carry_check(c);
            self.negative_check(seq.0);
            self.zero_check(bin.0);
            self.a_mut(Wrapping(res));
            return Ok(OpState::Done);
        }

        // Otherwise do normal binary math.
        let sum = (self.a() + Wrapping(self.op_val()) + Wrapping(carry)).0;
        self.overflow_check(self.a().0, self.op_val(), sum);

        // Yes, could do bit checks here like the hardware but
        // just treating as uint16 math is simpler to code.
        self.carry_check(u16::from(self.a().0) + u16::from(self.op_val()) + u16::from(carry));
        // Now set the accumulator so the other flag checks are against the result.
        self.load_register(Register::A, Wrapping(sum))
    }

    // and implements the AND instruction on the given memory location in op_addr.
    // It then sets all associated flags and adjust cycles as needed.
    // Always returns Done since this takes one tick and never returns an error.
    fn and(&mut self) -> Result<OpState> {
        self.load_register(Register::A, self.a() & Wrapping(self.op_val()))
    }

    // asl implements the ASL instruction on the given memory location in op_addr.
    // It then sets all associated flags and adjust cycles as needed.
    // Always returns Done since this takes one tick and never returns an error.
    #[allow(clippy::unnecessary_wraps)]
    fn asl(&mut self) -> Result<OpState> {
        let new = self.op_val() << 1;
        self.ram().borrow_mut().write(self.op_addr(), new);
        self.carry_check(u16::from(self.op_val()) << 1);
        self.zero_check(new);
        self.negative_check(new);
        Ok(OpState::Done)
    }

    // asl_acc implements the ASL instruction directly on the accumulator.
    // It then sets all associated flags and adjust cycles as needed.
    // Always returns Done since accumulator mode is done on tick 2 and never returns an error.
    fn asl_acc(&mut self) -> Result<OpState> {
        self.carry_check(u16::from(self.a().0) << 1);
        self.load_register(Register::A, self.a() << 1)
    }

    // bcc implements the BCC instruction and branches if C is clear.
    // Returns Done when the branch has set the correct PC and/or an error.
    fn bcc(&mut self) -> Result<OpState> {
        if self.p() & P_CARRY == P_NONE {
            self.perform_branch()
        } else {
            self.branch_nop()
        }
    }

    // bcs implements the BCS instruction and branches if C is set.
    // Returns Done when the branch has set the correct PC and/or an error.
    fn bcs(&mut self) -> Result<OpState> {
        if self.p() & P_CARRY == P_NONE {
            self.branch_nop()
        } else {
            self.perform_branch()
        }
    }

    // beq implements the BEQ instruction and branches is Z is set.
    // Returns Done when the branch has set the correct PC and/or an error.
    fn beq(&mut self) -> Result<OpState> {
        if self.p() & P_ZERO == P_NONE {
            self.branch_nop()
        } else {
            self.perform_branch()
        }
    }

    // bit implements the BIT instruction for AND'ing against A
    // and setting N/V/Z based on the value.
    // Always returns Done since this takes one tick and never returns an error.
    #[allow(clippy::unnecessary_wraps)]
    fn bit(&mut self) -> Result<OpState> {
        self.zero_check(self.a().0 & self.op_val());
        self.negative_check(self.op_val());
        // Copy V from bit 6
        self.p_mut(self.p() & !P_OVERFLOW);
        if self.op_val() & P_OVERFLOW != P_NONE {
            self.p_mut(self.p() | P_OVERFLOW);
        }

        Ok(OpState::Done)
    }

    // bmi implements the BMI instruction and branches if N is set.
    // Returns Done when the branch has set the correct PC and/or an error.
    fn bmi(&mut self) -> Result<OpState> {
        if self.p() & P_NEGATIVE == P_NONE {
            self.branch_nop()
        } else {
            self.perform_branch()
        }
    }

    // bne implements the BNE instruction and branches is Z is clear.
    // Returns Done when the branch has set the correct PC and/or an error.
    fn bne(&mut self) -> Result<OpState> {
        if self.p() & P_ZERO == P_NONE {
            self.perform_branch()
        } else {
            self.branch_nop()
        }
    }

    // bpl implements the BPL instruction and branches if N is clear.
    // Returns Done when the branch has set the correct PC and/or an error.
    fn bpl(&mut self) -> Result<OpState> {
        if self.p() & P_NEGATIVE == P_NONE {
            self.perform_branch()
        } else {
            self.branch_nop()
        }
    }

    // bvc implements the BVC instruction and branches if V is clear.
    // Returns Done when the branch has set the correct PC and/or an error.
    fn bvc(&mut self) -> Result<OpState> {
        if self.p() & P_OVERFLOW == P_NONE {
            self.perform_branch()
        } else {
            self.branch_nop()
        }
    }

    // bvs implements the BVS instruction and branches if V is set.
    // Returns Done when the branch has set the correct PC and/or an error.
    fn bvs(&mut self) -> Result<OpState> {
        if self.p() & P_OVERFLOW == P_NONE {
            self.branch_nop()
        } else {
            self.perform_branch()
        }
    }

    // brk implements the BRK instruction. This does setup and then calls the
    // interrupt processing handler refenced at IRQ_VECTOR (normally).
    // Returns Done when done and/or errors.
    fn brk(&mut self) -> Result<OpState> {
        // This is the same as an interrupt handler so the vector we call
        // can change on a per tick basis on NMOS. i.e. we might push P with P_B set
        // but go to the NMI vector depending on timing.

        // New PC comes from IRQ_VECTOR unless we've raised an NMI.
        let ret = match self.irq_raised() {
            InterruptStyle::IRQ => self.run_interrupt(IRQ_VECTOR, true)?,
            InterruptStyle::NMI => self.run_interrupt(NMI_VECTOR, true)?,
            InterruptStyle::None => self.run_interrupt(IRQ_VECTOR, false)?,
        };
        // If we're done on this tick eat any pending interrupt since BRK is special.
        if ret == OpState::Done {
            self.irq_raised_mut(InterruptStyle::None);
        }
        Ok(ret)
    }

    // clc implements the CLC instruction clearing the C status bit.
    // Always returns Done since this takes one tick and never returns an error.
    #[allow(clippy::unnecessary_wraps)]
    fn clc(&mut self) -> Result<OpState> {
        self.p_mut(self.p() & !P_CARRY);
        Ok(OpState::Done)
    }

    // cld implements the CLD instruction clearing the D status bit.
    // Always returns Done since this takes one tick and never returns an error.
    #[allow(clippy::unnecessary_wraps)]
    fn cld(&mut self) -> Result<OpState> {
        self.p_mut(self.p() & !P_DECIMAL);
        Ok(OpState::Done)
    }

    // cli implements the CLI instruction for clearing the I status bit.
    // Always returns Done since this takes one tick and never returns an error.
    #[allow(clippy::unnecessary_wraps)]
    fn cli(&mut self) -> Result<OpState> {
        self.p_mut(self.p() & !P_INTERRUPT);
        Ok(OpState::Done)
    }

    // clv implements the CLV instruction clearing the V status bit.
    // Always returns Done since this takes one tick and never returns an error.
    #[allow(clippy::unnecessary_wraps)]
    fn clv(&mut self) -> Result<OpState> {
        self.p_mut(self.p() & !P_OVERFLOW);
        Ok(OpState::Done)
    }

    // dec implements the DEC instruction by decrementing the value (op_val) at op_addr.
    // Always returns Done since this takes one tick and never returns an error.
    fn dec(&mut self) -> Result<OpState> {
        self.store_with_flags(self.op_addr(), (Wrapping(self.op_val()) - Wrapping(1)).0)
    }

    // eor implements the EOR instruction which XORs op_val with A.
    // Always returns true since this takes one tick and never returns an error.
    fn eor(&mut self) -> Result<OpState> {
        self.load_register(Register::A, self.a() ^ Wrapping(self.op_val()))
    }

    // inc implements the INC instruction by incrementing the value (op_val) at op_addr.
    // Always returns Done since this takes one tick and never returns an error.
    fn inc(&mut self) -> Result<OpState> {
        self.store_with_flags(self.op_addr(), (Wrapping(self.op_val()) + Wrapping(1)).0)
    }

    // jmp implements the JMP instruction for jumping to a new address.
    // Doesn't use addressing mode functions since it's technically not
    // a load/rmw/store instruction so doesn't fit exactly.
    // Returns Done when done and/or errors.
    fn jmp(&mut self) -> Result<OpState> {
        match self.op_tick() {
            Tick::Reset
            | Tick::Tick1
            | Tick::Tick4
            | Tick::Tick5
            | Tick::Tick6
            | Tick::Tick7
            | Tick::Tick8 => Err(eyre!("jmp: invalid op_tick: {:?}", self.op_tick())),
            Tick::Tick2 => {
                // We've already read op_val which is the new PCL so increment PC only.
                self.pc_mut((Wrapping(self.pc()) + Wrapping(1)).0);
                Ok(OpState::Processing)
            }
            Tick::Tick3 => {
                // Read PCH and assemble the PC
                self.op_addr_mut(
                    (u16::from(self.ram().borrow().read(self.pc())) << 8)
                        | u16::from(self.op_val()),
                );
                self.pc_mut(self.op_addr());
                Ok(OpState::Done)
            }
        }
    }

    // jmp_indirect implements the indirect JMP instruction for jumping through a pointer to a new address.
    // Returns Done when the PC is correct. Returns an error on an invalid tick.
    fn jmp_indirect(&mut self) -> Result<OpState> {
        match self.op_tick() {
            Tick::Reset | Tick::Tick1 | Tick::Tick6 | Tick::Tick7 | Tick::Tick8 => {
                Err(eyre!("jmp indirect: invalid op_tick: {:?}", self.op_tick()))
            }
            Tick::Tick2 | Tick::Tick3 => {
                // Same as loading an absolute address
                self.addr_absolute(&InstructionMode::Load)
            }
            Tick::Tick4 => {
                // Read the low byte of the pointer and stash it in op_val if NMOS
                self.op_val_mut(self.ram().borrow().read(self.op_addr()));
                Ok(OpState::Processing)
            }
            Tick::Tick5 => {
                // Read the high byte. On NMOS this tick reads the wrong address if there was a page wrap.
                let addr = (self.op_addr() & 0xFF00)
                    | u16::from((Wrapping((self.op_addr() & 0x00FF) as u8) + Wrapping(1)).0);
                let val = self.ram().borrow().read(addr);
                self.op_addr_mut((u16::from(val) << 8) | u16::from(self.op_val()));
                self.pc_mut(self.op_addr());
                Ok(OpState::Done)
            }
        }
    }

    // jsr implements the JSR instruction for jumping to a subroutine.
    // Returns Done when done and/or errors.
    fn jsr(&mut self) -> Result<OpState> {
        match self.op_tick() {
            Tick::Reset | Tick::Tick1 | Tick::Tick7 | Tick::Tick8 => {
                Err(eyre!("jsr: invalid op_tick: {:?}", self.op_tick()))
            }
            Tick::Tick2 => {
                // Nothing happens here except to make the PC correct.
                // NOTE: This means the PC pushed below is actually off by one.
                //       RTS handles this by adding one to the popped PC.
                self.pc_mut((Wrapping(self.pc()) + Wrapping(1)).0);
                Ok(OpState::Processing)
            }
            Tick::Tick3 => {
                // Not 100% sure what happens on this cycle.
                // Per http://nesdev.com/6502_cpu.txt we read the current stack
                // value because there needs to be a tick to make S correct.
                self.s_mut(self.s() - Wrapping(1));
                _ = self.pop_stack();
                Ok(OpState::Processing)
            }
            Tick::Tick4 => {
                self.push_stack(((self.pc() & 0xFF00) >> 8) as u8);
                Ok(OpState::Processing)
            }
            Tick::Tick5 => {
                self.push_stack((self.pc() & 0x00FF) as u8);
                Ok(OpState::Processing)
            }
            Tick::Tick6 => {
                self.pc_mut(
                    (u16::from(self.ram().borrow().read(self.pc())) << 8)
                        | u16::from(self.op_val()),
                );
                Ok(OpState::Done)
            }
        }
    }

    // lsr implements the LSR instruction as a logical shift right on op_addr.
    // Always returns Done since this takes one tick and never returns an error.
    #[allow(clippy::unnecessary_wraps)]
    fn lsr(&mut self) -> Result<OpState> {
        let val = self.op_val() >> 1;
        self.ram().borrow_mut().write(self.op_addr(), val);
        // Shift bit 0 up into a possible carry position.
        self.carry_check(u16::from(self.op_val()) << 8);
        self.zero_check(val);
        self.negative_check(val);
        Ok(OpState::Done)
    }

    // lsr_acc implements the LSR instruction as a logical shift right on A.
    // Always returns Done since this takes one tick and never returns an error.
    fn lsr_acc(&mut self) -> Result<OpState> {
        // Shift bit 0 up into a possible carry position.
        self.carry_check(u16::from(self.a().0) << 8);
        self.load_register(Register::A, self.a() >> 1)
    }

    // ora implements the ORA instruction which ORs op_val with A.
    // Always returns Done since this takes one tick and never returns an error.
    fn ora(&mut self) -> Result<OpState> {
        self.load_register(Register::A, self.a() | Wrapping(self.op_val()))
    }

    // push_register is the common logic for pushing A,X,Y onto the stack.
    fn push_register(&mut self, val: u8) -> Result<OpState> {
        match self.op_tick() {
            Tick::Reset
            | Tick::Tick1
            | Tick::Tick4
            | Tick::Tick5
            | Tick::Tick6
            | Tick::Tick7
            | Tick::Tick8 => Err(eyre!("pha: invalid op_tick: {:?}", self.op_tick())),
            Tick::Tick2 => Ok(OpState::Processing),
            Tick::Tick3 => {
                self.push_stack(val);
                Ok(OpState::Done)
            }
        }
    }

    // pha implements the PHA instruction for pushing A onto the stack.
    // Returns Done when done and/or errors.
    fn pha(&mut self) -> Result<OpState> {
        self.push_register(self.a().0)
    }

    // php implements the PHP instruction for pushing P onto the stack.
    // Returns Done when done and/or errors.
    fn php(&mut self) -> Result<OpState> {
        let mut push = self.p();

        // This is always set
        push |= P_S1;

        // PHP always sets B where-as IRQ/NMI don't.
        push |= P_B;
        self.push_register(push.0)
    }

    // pull_register is the common logic for pulling A,X,Y off the stack.
    fn pull_register(&mut self, reg: Register) -> Result<OpState> {
        match self.op_tick() {
            Tick::Reset | Tick::Tick1 | Tick::Tick5 | Tick::Tick6 | Tick::Tick7 | Tick::Tick8 => {
                Err(eyre!("pla: invalid op_tick: {:?}", self.op_tick()))
            }
            Tick::Tick2 => Ok(OpState::Processing),
            Tick::Tick3 => {
                // A read of the current stack happens while the CPU is incrementing S.
                // Since our popStack does both of these together on this cycle it's just
                // a throw away read.
                self.s_mut(self.s() - Wrapping(1));
                _ = self.pop_stack();
                Ok(OpState::Processing)
            }
            Tick::Tick4 => {
                // The real read
                let val = Wrapping(self.pop_stack());
                self.load_register(reg, val)
            }
        }
    }

    // pla implements the PLA instruction for pulling A from the stack.
    // Returns Done when done and/or errors.
    fn pla(&mut self) -> Result<OpState> {
        self.pull_register(Register::A)
    }

    // plp implements the PLP instructions for pulling P from the stack.
    // Returns Done when done and/or errors.
    fn plp(&mut self) -> Result<OpState> {
        let ret = self.pull_register(Register::P)?;
        if ret == OpState::Done {
            // The actual flags register always has S1 set to one.
            self.p_mut(self.p() | P_S1);
            // And the B bit is never set in the register.
            self.p_mut(self.p() & !P_B);
        }
        Ok(ret)
    }

    // rol implements the ROL instruction which does a rotate left on op_addr.
    // It then sets all associated flags and adjust cycles as needed.
    // Always returns Done since this takes one tick and never returns an error.
    #[allow(clippy::unnecessary_wraps)]
    fn rol(&mut self) -> Result<OpState> {
        let carry = (self.p() & P_CARRY).0;
        let new = (self.op_val() << 1) | carry;
        self.ram().borrow_mut().write(self.op_addr(), new);
        self.carry_check(u16::from(self.op_val()) << 1);
        self.zero_check(new);
        self.negative_check(new);
        Ok(OpState::Done)
    }

    // rol_acc implements the ROL instruction directly on the accumulator.
    // It then sets all associated flags and adjust cycles as needed.
    // Always returns Done since accumulator mode is done on tick 2 and never returns an error.
    fn rol_acc(&mut self) -> Result<OpState> {
        let carry = Wrapping((self.p() & P_CARRY).0);
        self.carry_check(u16::from(self.a().0) << 1);
        self.load_register(Register::A, (self.a() << 1) | carry)
    }

    // ror implements the ROR instruction for doing a rotate right on the contents
    // of op_addr. Sets flags.
    // Always returns Done since this is one tick and never returns an error.
    #[allow(clippy::unnecessary_wraps)]
    fn ror(&mut self) -> Result<OpState> {
        let carry = (self.p() & P_CARRY).0 << 7;
        let new = (self.op_val() >> 1) | carry;
        self.ram().borrow_mut().write(self.op_addr(), new);
        // Just see if carry is set or not.
        self.carry_check(u16::from(self.op_val()) << 8);
        self.zero_check(new);
        self.negative_check(new);
        Ok(OpState::Done)
    }

    // ror_acc implements the ROR instruction directly on the accumulator.
    // It then sets all associated flags and adjust cycles as needed.
    // Always returns Done since accumulator mode is done on tick 2 and never returns an error.
    fn ror_acc(&mut self) -> Result<OpState> {
        let carry = Wrapping((self.p() & P_CARRY).0 << 7);
        // Just see if carry is set or not.
        self.carry_check(u16::from(self.a().0) << 8);
        self.load_register(Register::A, (self.a() >> 1) | carry)
    }

    // rti implements the RTI instruction for returning out of an interrupt handler.
    // Returns Done when done and/or errors.
    fn rti(&mut self) -> Result<OpState> {
        match self.op_tick() {
            Tick::Reset | Tick::Tick1 | Tick::Tick7 | Tick::Tick8 => {
                Err(eyre!("rti: invalid op_tick: {:?}", self.op_tick()))
            }
            Tick::Tick2 => Ok(OpState::Processing),
            Tick::Tick3 => {
                // A read of the current stack happens while the CPU is incrementing S.
                // Since our popStack does both of these together on this cycle it's just
                // a throw away read.
                self.s_mut(self.s() - Wrapping(1));
                _ = self.pop_stack();
                Ok(OpState::Processing)
            }
            Tick::Tick4 => {
                // The real read for P
                let p = self.pop_stack();
                self.p_mut(Flags(p));
                // The actual flags registers always has S1 set to one
                self.p_mut(self.p() | P_S1);
                // And B is never set.
                self.p_mut(self.p() & !P_B);
                Ok(OpState::Processing)
            }
            Tick::Tick5 => {
                // PCL
                let o = self.pop_stack();
                self.op_val_mut(o);
                Ok(OpState::Processing)
            }
            Tick::Tick6 => {
                // Pop PCH and set PC
                let o = self.pop_stack();
                self.pc_mut((u16::from(o) << 8) | u16::from(self.op_val()));
                Ok(OpState::Done)
            }
        }
    }

    // RTS implements the RTS instruction and pops the PC off the stack
    // for returning from an subroutine.
    // Returns Done when done and/or errors.
    fn rts(&mut self) -> Result<OpState> {
        match self.op_tick() {
            Tick::Reset | Tick::Tick1 | Tick::Tick7 | Tick::Tick8 => {
                Err(eyre!("rts: invalid op_tick: {:?}", self.op_tick()))
            }
            Tick::Tick2 => Ok(OpState::Processing),
            Tick::Tick3 => {
                // A read of the current stack happens while the CPU is incrementing S.
                // Since our popStack does both of these together on this cycle it's just
                // a throw away read.
                self.s_mut(self.s() - Wrapping(1));
                _ = self.pop_stack();
                Ok(OpState::Processing)
            }
            Tick::Tick4 => {
                // PCL
                let o = self.pop_stack();
                self.op_val_mut(o);
                Ok(OpState::Processing)
            }
            Tick::Tick5 => {
                // PCH
                let o = self.pop_stack();
                self.pc_mut((u16::from(o) << 8) | u16::from(self.op_val()));
                Ok(OpState::Processing)
            }
            Tick::Tick6 => {
                // Read the current PC value then increment PC so we're pointing at the right addr.
                _ = self.ram().borrow().read(self.pc());
                self.pc_mut((Wrapping(self.pc()) + Wrapping(1)).0);
                Ok(OpState::Done)
            }
        }
    }

    // sbc implements the SBC instruction for both binary and BCD modes (if implemented)
    // and sets all associated flags.
    // Always returns Done since this takes one tick and never returns an error.
    fn sbc(&mut self) -> Result<OpState> {
        // Do BCD mode.
        if (self.p() & P_DECIMAL) != P_NONE {
            // Pull the carry bit out which thankfully is the low bit so can be
            // used directly.
            let carry = (self.p() & P_CARRY).0;

            // BCD details - http://6502.org/tutorials/decimal_mode.html
            // Also http://nesdev.com/6502_cpu.txt but it has errors
            // Note: Wraps are ok here and intended as we're doing bit extensions on purpose.
            #[allow(clippy::cast_possible_wrap)]
            let mut al = Wrapping((self.a().0 & 0x0F) as i8)
                - Wrapping((self.op_val() & 0x0F) as i8)
                + Wrapping(carry as i8)
                - Wrapping(1);

            // Low nibble fixup.
            if al < Wrapping(0) {
                al = ((al - Wrapping(0x06)) & Wrapping(0x0F)) - Wrapping(0x10);
            }

            let mut sum;
            sum = Wrapping(i16::from(self.a().0 & 0xF0))
                - Wrapping(i16::from(self.op_val() & 0xF0))
                + Wrapping(i16::from(al.0));
            // High nibble fixup (for all)
            if sum < Wrapping(0x0000) {
                sum -= 0x60;
            }

            // NOTE: We don't lose the sign here BCD doesn't care.
            #[allow(clippy::cast_sign_loss)]
            let res = (sum.0 & 0xFF) as u8;

            // Do normal binary math to set C,N,Z
            let b = self.a() + Wrapping(!self.op_val()) + Wrapping(carry);
            self.overflow_check(self.a().0, !self.op_val(), b.0);

            self.negative_check(b.0);
            self.zero_check(b.0);

            // Yes, could do bit checks here like the hardware but
            // just treating as uint16 math is simpler to code.
            self.carry_check(u16::from(self.a().0) + u16::from(!self.op_val()) + u16::from(carry));
            self.a_mut(Wrapping(res));
            return Ok(OpState::Done);
        }

        // Otherwise binary mode is just ones complement p.opVal and ADC.
        self.op_val_mut(!self.op_val());
        self.adc()
    }

    // sec implements the SEC instruction for setting the carry bit.
    // Always returns Done since this takes one tick and never returns an error.
    #[allow(clippy::unnecessary_wraps)]
    fn sec(&mut self) -> Result<OpState> {
        self.p_mut(self.p() | P_CARRY);
        Ok(OpState::Done)
    }

    // sed implements the SED instruction for setting the D status bit.
    // Always returns Done since this takes one tick and never returns an error.
    #[allow(clippy::unnecessary_wraps)]
    fn sed(&mut self) -> Result<OpState> {
        self.p_mut(self.p() | P_DECIMAL);
        Ok(OpState::Done)
    }

    // sei implements the SEI instruction for setting the I status bit.
    // Always returns Done since this takes one tick and never returns an error.
    #[allow(clippy::unnecessary_wraps)]
    fn sei(&mut self) -> Result<OpState> {
        self.p_mut(self.p() | P_INTERRUPT);
        Ok(OpState::Done)
    }
}

macro_rules! cpu_internal {
    () => {
        // state_mut sets the current CPU state.
        fn state_mut(&mut self, new: State) {
            self.state = new;
        }

        // a returns the contents of the A register.
        fn a(&self) -> Wrapping<u8> {
            self.a
        }
        // a_mut sets the contents of the A register.
        fn a_mut(&mut self, new: Wrapping<u8>) {
            self.a = new;
        }

        // x returns the contents of the X register.
        fn x(&self) -> Wrapping<u8> {
            self.x
        }
        // x_mut sets the contents of the X register.
        fn x_mut(&mut self, new: Wrapping<u8>) {
            self.x = new;
        }

        // y returns the contents of the Y register.
        fn y(&self) -> Wrapping<u8> {
            self.y
        }
        // y_mut sets the contents of the Y register.
        fn y_mut(&mut self, new: Wrapping<u8>) {
            self.y = new;
        }

        // s returns the contents of the S register.
        fn s(&self) -> Wrapping<u8> {
            self.s
        }
        // s_mut sets the contents of the S register.
        fn s_mut(&mut self, new: Wrapping<u8>) {
            self.s = new;
        }

        // p returns the current Flags from the P register.
        fn p(&self) -> Flags {
            self.p
        }
        // p_mut sets the P register to the given Flags.
        fn p_mut(&mut self, new: Flags) {
            self.p = new;
        }

        // op_val returns the internal op_val register.
        fn op_val(&self) -> u8 {
            self.op_val
        }
        // op_val_mut sets the internal op_val register.
        fn op_val_mut(&mut self, new: u8) {
            self.op_val = new;
        }

        // op_addr returns the internal op_addr register.
        fn op_addr(&self) -> u16 {
            self.op_addr
        }
        // op_addr_mut sets the internal op_addr register.
        fn op_addr_mut(&mut self, new: u16) {
            self.op_addr = new;
        }

        // op_raw returns the current opcode byte.
        fn op_raw(&self) -> u8 {
            self.op_raw
        }

        // op returns the current decoded Operation.
        fn op(&self) -> Operation {
            self.op
        }

        // addr_done returns the internal addr_done state.
        fn addr_done(&self) -> OpState {
            self.addr_done
        }
        // addr_done_mut sets the internal addr_done state.
        fn addr_done_mut(&mut self, new: OpState) {
            self.addr_done = new;
        }

        // skip_interrupt returns the current SkipInterrupt state.
        fn skip_interrupt(&self) -> SkipInterrupt {
            self.skip_interrupt
        }
        // skip_interrupt_mut sets the SkipInterrupt state.
        fn skip_interrupt_mut(&mut self, new: SkipInterrupt) {
            self.skip_interrupt = new;
        }

        // irq_raised returns the current InterruptStyle state.
        fn irq_raised(&self) -> InterruptStyle {
            self.irq_raised
        }
        // irq_raised_mut sets the InterruptStyle state.
        fn irq_raised_mut(&mut self, new: InterruptStyle) {
            self.irq_raised = new;
        }

        // The real underlying RAM
        fn cpu_ram(&self) -> Rc<RefCell<RecordRAM>> {
            self.ram.clone()
        }

        // op_addr_fixup returns whether this addressing mode fixed up
        // addresses and took extra cycles
        fn op_addr_fixup(&self) -> bool {
            self.op_addr_fixup
        }
        // op_addr_fixup_mut sets op_addr_fixup
        fn op_addr_fixup_mut(&mut self, new: bool) {
            self.op_addr_fixup = new
        }
    };
}

impl<'a> CPUInternal<'a> for CPU6502<'a> {
    cpu_internal!();
}
impl<'a> CPUInternal<'a> for CPU6510<'a> {
    cpu_internal!();
}
impl<'a> CPUInternal<'a> for CPURicoh<'a> {
    cpu_internal!();

    // adc implements the ADC/SBC opcodes which does add/subtract with carry on A.
    // This sets all associated flags in P. For SBC simply ones-complement op_val
    // before calling. For Richo this means no BCD.
    // Always returns Done since this takes one tick and never returns an error.
    fn adc(&mut self) -> Result<OpState> {
        // Pull the carry bit out which thankfully is the low bit so can be
        // used directly.
        let carry = (self.p & P_CARRY).0;

        // Do normal binary math.
        let sum = (self.a + Wrapping(self.op_val) + Wrapping(carry)).0;
        self.overflow_check(self.a.0, self.op_val, sum);

        // Yes, could do bit checks here like the hardware but
        // just treating as uint16 math is simpler to code.
        self.carry_check(u16::from(self.a.0) + u16::from(self.op_val) + u16::from(carry));
        // Now set the accumulator so the other flag checks are against the result.
        self.load_register(Register::A, Wrapping(sum))
    }

    // sbc implements the SBC instruction for binary math. This is just an
    // inversion and calls ADC. As this is Ricoh there is no BCD support.
    // Sets all associated flags.
    // Always returns Done since this takes one tick and never returns an error.
    fn sbc(&mut self) -> Result<OpState> {
        // Binary mode is just ones complement p.opVal and ADC.
        self.op_val = !self.op_val;
        self.adc()
    }
}

// Macro which overrides the common CPUInternal that all variants of CMOS need.
// The 2 params are the address read on the extra 3rd cycle in ADC/SBC immediate
// mode. This seems to differ (per the TomHarte tests) between Rockwell and WDC.
//
// A lot of this was checked with the datasheet:
//
// https://web.archive.org/web/20141129202001if_/http://archive.6502.org/datasheets/wdc_w65c02s_feb_2004.pdf
//
// and this writeup:
//
// http://6502.org/tutorials/65c02opcodes.html
//
// TODO: Get some actual chips and single step them to validate this.
macro_rules! cpu_internal_cmos {
    ($adc_imm_bus_addr:expr) => {
        // load_instruction abstracts all load instruction opcodes. The address mode function is
        // used to get the proper values loaded into op_addr and op_val.
        // Then on the same tick this is done op_func is called to load the appropriate register.
        // Returns OpState::Done when complete and/or any error.
        fn load_instruction(
            &mut self,
            address_mode: fn(&mut Self, &InstructionMode) -> Result<OpState>,
            op_func: fn(&mut Self) -> Result<OpState>,
        ) -> Result<OpState> {
            // Account for ADC/SBC in D mode on CMOS needing to do one more cycle.
            let mut skip_done = false;
            if self.addr_done != OpState::Done {
                self.addr_done = address_mode(self, &InstructionMode::Load)?;
                if self.addr_done == OpState::Done {
                    skip_done = true;
                }
            }
            match self.addr_done {
                OpState::Processing => Ok(OpState::Processing),
                OpState::Done => {
                    if skip_done
                        && self.p & P_DECIMAL != P_NONE
                        && (self.op.op == Opcode::ADC || self.op.op == Opcode::SBC)
                    {
                        Ok(OpState::Processing)
                    } else {
                        if self.p & P_DECIMAL != P_NONE
                            && (self.op.op == Opcode::ADC || self.op.op == Opcode::SBC)
                        {
                            // Do another read cycle to account for SBC/ADC needing this.
                            // This is a bit weird...Seems that immediate mode doesn't
                            // have an op_addr to read so ADC puts one address on the
                            // bus always and SBC does a different one.
                            if self.op.mode == AddressMode::Immediate {
                                // Don't overwrite op_val in immediate (we already read it)
                                // but this does need a bus cycle.
                                if self.op.op == Opcode::ADC {
                                    _ = self.ram.borrow().read($adc_imm_bus_addr);
                                } else {
                                    _ = self.ram.borrow().read(0x0000);
                                }
                            } else {
                                self.op_val = self.ram.borrow().read(self.op_addr());
                            };
                        }
                        // No bus cycle needed here as that happened above in addr_done
                        // for non-ADC/SBC cases.
                        op_func(self)
                    }
                }
            }
        }

        // addr_absolute implements Absolute mode - a
        // returning the value in op_val and the address read in op_addr (so RW operations can do things without having to
        // reread memory incorrectly to compute a storage address).
        // If mode is RMW then another tick will occur that writes the read value back to the same address due to how
        // the 6502 operates.
        // Returns OpState::Done if this tick ends address processing and/or any errors.
        fn addr_absolute(&mut self, mode: &InstructionMode) -> Result<OpState> {
            match self.op_tick {
                Tick::Reset | Tick::Tick1 | Tick::Tick6 | Tick::Tick7 | Tick::Tick8 => {
                    Err(eyre!("addr_absolute invalid op_tick: {:?}", self.op_tick))
                }
                Tick::Tick2 => {
                    // op_val has the first start of the address so start computing it.
                    self.op_addr = u16::from(self.op_val) & 0x00FF;
                    self.pc += 1;
                    Ok(OpState::Processing)
                }
                Tick::Tick3 => {
                    self.op_val = self.ram.borrow().read(self.pc.0);
                    self.pc += 1;
                    self.op_addr |= u16::from(self.op_val) << 8;
                    match mode {
                        // For a store we're done since the opcode can decide what to store.
                        InstructionMode::Store => Ok(OpState::Done),
                        _ => Ok(OpState::Processing),
                    }
                }
                Tick::Tick4 => {
                    // For load and RMW we read the value
                    self.op_val = self.ram.borrow().read(self.op_addr);
                    match mode {
                        // For a load we're now done.
                        &InstructionMode::Load => Ok(OpState::Done),
                        _ => Ok(OpState::Processing),
                    }
                }
                Tick::Tick5 => {
                    // On NMOS there's a spurious write here where we replay back
                    // what we just read. On CMOS instead it's a spurious read.
                    self.ram.borrow().read(self.op_addr);
                    Ok(OpState::Done)
                }
            }
        }

        // addr_absolute_xy implements the details for addr_absolute_x and addr_absolute_y since
        // they only differ based on the register used.
        // See those functions for arg/return specifics.
        fn addr_absolute_xy(&mut self, mode: &InstructionMode, reg: u8) -> Result<OpState> {
            match self.op_tick {
                Tick::Reset | Tick::Tick1 | Tick::Tick7 | Tick::Tick8 => {
                    Err(eyre!("addr_absolute invalid op_tick: {:?}", self.op_tick))
                }
                Tick::Tick2 => {
                    // op_val has the first start of the address so start computing it.
                    self.op_addr = u16::from(self.op_val) & 0x00FF;
                    self.pc += 1;
                    Ok(OpState::Processing)
                }
                Tick::Tick3 => {
                    self.op_val = self.ram.borrow().read(self.pc.0);
                    self.op_addr |= u16::from(self.op_val) << 8;
                    // Add reg but do it in a way which won't page wrap (if needed).
                    let a = (self.op_addr & 0xFF00)
                        | u16::from((Wrapping((self.op_addr & 0x00FF) as u8) + Wrapping(reg)).0);
                    self.op_val = 0;
                    if a != (Wrapping(self.op_addr) + Wrapping(u16::from(reg))).0 {
                        // Signal for next phase fixup is needed
                        self.op_val = 1;
                    }
                    self.op_addr = a;
                    Ok(OpState::Processing)
                }
                Tick::Tick4 => {
                    // Check old opVal to see if it's non-zero. If so it means the reg addition
                    // crosses a page boundary and we'll have to fixup otherwise this is fine.
                    // For a load operation that means another tick to read the correct address.
                    // For RMW it doesn't matter (we always do the extra tick).
                    // For Store we're done. Just fixup p.opAddr so the return value is correct.

                    // If we didn't make the wrong address and load/storing we're good.
                    // For RMW we still read here but do continue to the next tick.
                    if self.op_val == 0 {
                        if mode == &InstructionMode::Store
                            || self.op.op == Opcode::INC
                            || self.op.op == Opcode::DEC
                        {
                            // For stores and INC/DEC we have to do something on the bus so
                            // CMOS just rereads the last PC.
                            // INC/DEC are special in they always take 7 cycles which we
                            // also check later but in testing appears to always shove
                            // a PC cycle here rather than the addr (which happens next)
                            _ = self.ram.borrow().read(self.pc.0);
                        } else {
                            self.op_val = self.ram.borrow().read(self.op_addr);
                        }
                        // Advance the PC since we didn't earlier as down below CMOS
                        // can reread this value.
                        self.pc += 1;
                        if mode == &InstructionMode::Rmw {
                            self.op_val = 0;
                            return Ok(OpState::Processing);
                        }
                        return Ok(OpState::Done);
                    }

                    self.op_addr_fixup = true;
                    // Every tick requires a bus cycle so while we're fixing up
                    // we have to read something. CMOS rereads the last PC+2 value.
                    // Leave op_val as it was so the next tick can tell we had to
                    // do a fixup (for RMW since it always gets there).
                    _ = self.ram.borrow().read(self.pc.0);
                    self.pc += 1;

                    // We computed the wrong addr before so fix it now by page wrapping.
                    self.op_addr = (Wrapping(self.op_addr) + Wrapping(0x0100)).0;

                    // Stores are done and ready to write on their next cycle since
                    // the addr is correct now.
                    if mode == &InstructionMode::Store {
                        return Ok(OpState::Done);
                    }

                    // Everything else runs another tick at this point
                    Ok(OpState::Processing)
                }
                Tick::Tick5 => {
                    let t = self.op_val;
                    // So get the correct value in now for both loads (extra cycle for fixup)
                    // and RMW (which always gets here minimum).
                    self.op_val = self.ram.borrow().read(self.op_addr);

                    // For a load or a RMW that didn't overflow we're done. Unless...it's
                    // a INC/DEC in which case it always goes the extra cycle per
                    // http://www.6502.org/tutorials/65c02opcodes.html
                    // Otherwise RMW overflow always advances as does non CMOS RMW always.
                    if mode == &InstructionMode::Load
                        || (t == 0 && self.op.op != Opcode::INC && self.op.op != Opcode::DEC)
                    {
                        return Ok(OpState::Done);
                    }
                    Ok(OpState::Processing)
                }
                Tick::Tick6 => {
                    // On NMOS there's a spurious write here where we replay back
                    // what we just read. On CMOS instead it's a spurious read.
                    // The WDC datasheet says this is AA+X+1 which
                    // I doubt actually. Everything else just seems to think it
                    // rereads the same addr twice as already did.
                    // This cycle is an RMW/Store at this point so the bus cycle
                    // happens in the instruction.
                    Ok(OpState::Done)
                }
            }
        }

        // addr_indirect_x implements Zero page indirect plus X mode - (d,x)
        // returning the value in op_val and the address read in op_addr (so RW operations can do things without having to
        // reread memory incorrectly to compute a storage address).
        // Returns OpState::Done if this tick ends address processing and/or any errors.
        fn addr_indirect_x(&mut self, mode: &InstructionMode) -> Result<OpState> {
            match self.op_tick {
                Tick::Reset | Tick::Tick1 | Tick::Tick7 | Tick::Tick8 => {
                    Err(eyre!("addr_indirect_x invalid op_tick: {:?}", self.op_tick))
                }
                Tick::Tick2 => {
                    // We've already read the value but need to bump the PC
                    // and assign it into op_addr so the throw away read in
                    // tick3 reads the right place.
                    self.op_addr = u16::from(self.op_val) & 0x00FF;
                    self.pc += 1;
                    Ok(OpState::Processing)
                }
                Tick::Tick3 => {
                    // A throwaway read from the ZP addr. We'll add the X register as well for the real read next.
                    self.ram.borrow().read(self.op_addr);
                    // Does this as a Wrapping so it wraps as needed since it stays in ZP.
                    self.op_addr = u16::from((Wrapping(self.op_val) + self.x).0);
                    Ok(OpState::Processing)
                }
                Tick::Tick4 => {
                    // Read effective addr low byte
                    self.op_val = self.ram.borrow().read(self.op_addr);
                    // Now increment (with ZP rollover) for next read.
                    // There is no truncation since we know this is always
                    // 0-255.
                    #[allow(clippy::cast_possible_truncation)]
                    let a = Wrapping(self.op_addr as u8);
                    self.op_addr = u16::from((a + Wrapping(1)).0);
                    Ok(OpState::Processing)
                }
                Tick::Tick5 => {
                    // Read high byte, shift over and add op_val which has the low byte.
                    self.op_addr = (u16::from(self.ram.borrow().read(self.op_addr)) << 8)
                        | u16::from(self.op_val);
                    match mode {
                        // For a store we're done as op_addr now contains the destination address.
                        InstructionMode::Store => Ok(OpState::Done),
                        _ => Ok(OpState::Processing),
                    }
                }
                Tick::Tick6 => {
                    self.op_val = self.ram.borrow().read(self.op_addr);
                    // We're done as we've loaded the value and there are no
                    // RMW instructions for CMOS.
                    Ok(OpState::Done)
                }
            }
        }

        // addr_indirect_y implements Zero page indirect plus Y mode - (d),y
        // returning the value in op_val and the address read in op_addr (so RW operations can do things without having to
        // reread memory incorrectly to compute a storage address).
        // Returns OpState::Done if this tick ends address processing and/or any errors.
        fn addr_indirect_y(&mut self, mode: &InstructionMode) -> Result<OpState> {
            match self.op_tick {
                Tick::Reset | Tick::Tick1 | Tick::Tick7 | Tick::Tick8 => {
                    Err(eyre!("addr_indirect_y invalid op_tick: {:?}", self.op_tick))
                }
                Tick::Tick2 => {
                    // We've already read the value but need to bump the PC
                    // and assign it into op_addr so the throw away read in
                    // tick3 reads the right place.
                    self.op_addr = u16::from(self.op_val) & 0x00FF;
                    self.pc += 1;
                    Ok(OpState::Processing)
                }
                Tick::Tick3 => {
                    // Read from the ZP addr to start building our pointer.
                    self.op_val = self.ram.borrow().read(self.op_addr);
                    // Setup op_addr for next read and handle ZP wrapping.
                    #[allow(clippy::cast_possible_truncation)]
                    let a = u16::from((Wrapping(self.op_addr as u8) + Wrapping(1)).0);
                    self.op_addr = a;
                    Ok(OpState::Processing)
                }
                Tick::Tick4 => {
                    // Compute effective address and then add Y to it (possibly wrongly).
                    self.op_addr = (u16::from(self.ram.borrow().read(self.op_addr)) << 8)
                        | u16::from(self.op_val);
                    // Add Y but do it in a way which won't page wrap (if needed).
                    #[allow(clippy::cast_possible_truncation)]
                    let a = (self.op_addr & 0xFF00)
                        | u16::from((Wrapping(self.op_addr as u8) + self.y).0);
                    self.op_val = 0;
                    if a != (Wrapping(self.op_addr) + Wrapping(u16::from(self.y.0))).0 {
                        // Signal for next phase we got it wrong.
                        self.op_val = 1;
                    }
                    self.op_addr = a;
                    Ok(OpState::Processing)
                }
                Tick::Tick5 => {
                    // Save op_val so we know if this needed fixing.
                    let t = self.op_val;
                    if t == 0 && mode == &InstructionMode::Load {
                        // Read the right thing.
                        self.op_val = self.ram.borrow().read(self.op_addr);
                    } else {
                        self.op_addr_fixup = true;
                        // CMOS doesn't spurious read the wrong op_addr. It just rereads the last PC.
                        _ = self.ram.borrow().read((self.pc - Wrapping(1)).0);
                    }

                    // Check old opVal to see if it's non-zero. If so it means the Y addition
                    // crosses a page boundary and we'll have to fixup.
                    // For a load operation that means another tick to read the correct
                    // address.
                    // For Store we're done. Just fixup p.opAddr so the return value is correct.
                    let mut done = Ok(OpState::Done);
                    if t != 0 {
                        self.op_addr = (Wrapping(self.op_addr) + Wrapping(0x0100)).0;
                        if mode == &InstructionMode::Load {
                            done = Ok(OpState::Processing);
                        }
                    }
                    done
                }
                Tick::Tick6 => {
                    // Optional (on load) in case adding Y went past a page boundary.
                    self.op_val = self.ram.borrow().read(self.op_addr);
                    Ok(OpState::Done)
                }
            }
        }

        // addr_zp implements Zero page mode - d
        // returning the value in op_val and the address read in op_addr (so RW operations can do things without having to
        // reread memory incorrectly to compute a storage address).
        // If mode is RMW then another tick will occur that writes the read value back to the same address due to how
        // the 6502 operates. In the CMOS case this is a 2nd read.
        // Returns OpState::Done if this tick ends address processing and/or any errors.
        fn addr_zp(&mut self, mode: &InstructionMode) -> Result<OpState> {
            match self.op_tick {
                Tick::Reset
                | Tick::Tick1
                | Tick::Tick5
                | Tick::Tick6
                | Tick::Tick7
                | Tick::Tick8 => Err(eyre!("addr_zp invalid op_tick: {:?}", self.op_tick)),
                Tick::Tick2 => {
                    // Already read the value but need to bump the PC
                    self.op_addr = u16::from(self.op_val);
                    self.pc += 1;
                    match mode {
                        // For a store we're done since we have the address needed.
                        &InstructionMode::Store => Ok(OpState::Done),
                        _ => Ok(OpState::Processing),
                    }
                }
                Tick::Tick3 => {
                    self.op_val = self.ram.borrow().read(self.op_addr);
                    match mode {
                        // For a load we're now done since the value is loaded.
                        &InstructionMode::Load => Ok(OpState::Done),
                        _ => Ok(OpState::Processing),
                    }
                }
                Tick::Tick4 => {
                    // On NMOS there's a spurious write here where we replay back
                    // what we just read. On CMOS instead it's a spurious read.
                    self.ram.borrow().read(self.op_addr);
                    Ok(OpState::Done)
                }
            }
        }

        // addr_zp_xy implements the details for addr_zp_x and addr_zp_y since they only differ based on the register used.
        // See those functions for arg/return specifics.
        fn addr_zp_xy(&mut self, mode: &InstructionMode, reg: u8) -> Result<OpState> {
            match self.op_tick {
                Tick::Reset | Tick::Tick1 | Tick::Tick6 | Tick::Tick7 | Tick::Tick8 => {
                    Err(eyre!("addr_zp_x invalid op_tick: {:?}", self.op_tick))
                }
                Tick::Tick2 => {
                    // Already read the value but need to bump the PC.
                    self.op_addr = u16::from(self.op_val);
                    self.pc += 1;
                    Ok(OpState::Processing)
                }
                Tick::Tick3 => {
                    // Read from the ZP addr and then add the register for the real read later.
                    _ = self.ram.borrow().read(self.op_addr);
                    // Do this as a u8 so it wraps as needed.
                    self.op_addr = u16::from((Wrapping(self.op_val) + Wrapping(reg)).0);
                    // For a store we're done since we have the address needed.
                    if mode == &InstructionMode::Store {
                        Ok(OpState::Done)
                    } else {
                        Ok(OpState::Processing)
                    }
                }
                Tick::Tick4 => {
                    // Now read from the final address.
                    self.op_val = self.ram.borrow().read(self.op_addr);
                    // If we're load we're now done.
                    if mode == &InstructionMode::Load {
                        Ok(OpState::Done)
                    } else {
                        Ok(OpState::Processing)
                    }
                }
                Tick::Tick5 => {
                    // On NMOS there's a spurious write here where we replay back
                    // what we just read. On CMOS instead it's a spurious read.
                    self.ram.borrow().read(self.op_addr);
                    Ok(OpState::Done)
                }
            }
        }

        // run_interrupt does all the heavy lifting for any interrupt processing.
        // i.e. pushing values onto the stack and loading PC with the right address.
        // Pass in the vector to be used for loading the PC (which means for BRK
        // it can change if an NMI happens before we get to the load ticks).
        // Returns OpState::Done when complete (and PC is correct). Can return an error on an
        // invalid tick count.
        fn run_interrupt(&mut self, vec: u16, irq: bool) -> Result<OpState> {
            match self.op_tick {
                Tick::Reset | Tick::Tick1 | Tick::Tick8 => {
                    Err(eyre!("run_interrupt: invalid op_tick: {:?}", self.op_tick))
                }
                Tick::Tick2 => {
                    // Increment the PC on a non IRQ (i.e. BRK) since that changes where returns happen.
                    if !irq {
                        self.pc += 1;
                    }
                    Ok(OpState::Processing)
                }
                Tick::Tick3 => {
                    // There is no truncation as we mask and shift into 8 bits.
                    #[allow(clippy::cast_possible_truncation)]
                    self.push_stack(((self.pc.0 & 0xFF00) >> 8) as u8);
                    Ok(OpState::Processing)
                }
                Tick::Tick4 => {
                    // There is no truncation as we mask into 8 bits.
                    #[allow(clippy::cast_possible_truncation)]
                    self.push_stack((self.pc.0 & 0x00FF) as u8);
                    Ok(OpState::Processing)
                }
                Tick::Tick5 => {
                    let mut push = self.p;
                    // S1 is always set
                    push |= P_S1;
                    // B always set unless this triggered due to IRQ
                    push |= P_B;
                    if irq {
                        push &= !P_B;
                    }
                    self.push_stack(push.0);
                    // Now set P after we've pushed.

                    // CMOS turns off D always
                    self.p &= !P_DECIMAL;

                    // For BRK/IRQ we set I. NMI does not.
                    if self.irq_raised != InterruptStyle::NMI {
                        self.p |= P_INTERRUPT;
                    }
                    Ok(OpState::Processing)
                }
                Tick::Tick6 => {
                    self.op_val = self.ram.borrow().read(vec);
                    Ok(OpState::Processing)
                }
                Tick::Tick7 => {
                    // Compute the new PC from the 2nd vector component and the previous val read.
                    self.pc = Wrapping(
                        (u16::from(self.ram.borrow().read(vec + 1)) << 8) | u16::from(self.op_val),
                    );

                    // If we didn't previously skip an interrupt from processing make sure we execute the first instruction of
                    // a handler before firing again.
                    if irq && self.skip_interrupt != SkipInterrupt::PrevSkip {
                        self.skip_interrupt = SkipInterrupt::Skip;
                    }
                    Ok(OpState::Done)
                }
            }
        }

        // adc implements the ADC/SBC opcodes which does add/subtract with carry on A.
        // This sets all associated flags in P. For SBC simply ones-complement op_val
        // before calling.
        // NOTE: SBC this only works in non BCD mode. sbc() handles this directly.
        // Always returns Done since this takes one tick and never returns an error.
        fn adc(&mut self) -> Result<OpState> {
            // Pull the carry bit out which thankfully is the low bit so can be
            // used directly.
            let carry = (self.p & P_CARRY).0;

            // Do BCD.
            if (self.p & P_DECIMAL) != P_NONE {
                // BCD details - http://6502.org/tutorials/decimal_mode.html
                // Also http://nesdev.com/6502_cpu.txt but it has errors
                let mut al =
                    Wrapping(self.a.0 & 0x0F) + Wrapping(self.op_val & 0x0F) + Wrapping(carry);
                // Low nibble fixup
                if al >= Wrapping(0x0A) {
                    al = ((al + Wrapping(0x06)) & Wrapping(0x0F)) + Wrapping(0x10);
                }
                let mut sum = Wrapping(u16::from(self.a.0 & 0xF0))
                    + Wrapping(u16::from(self.op_val & 0xF0))
                    + Wrapping(u16::from(al.0));
                // High nibble fixup
                if sum >= Wrapping(0xA0) {
                    sum += 0x60;
                }
                let res = (sum.0 & 0xFF) as u8;
                let seq = Wrapping(self.a.0 & 0xF0) + Wrapping(self.op_val & 0xF0) + al;
                self.overflow_check(self.a.0, self.op_val, seq.0);
                // Carry for BCD is special. Just any value >= 0x0100 == carry which is
                // different than normal carry which is just looking at that bit.
                let c = if sum.0 >= 0x0100 { 0x0100 } else { 0x0000 };
                self.carry_check(c);
                // Do the correct checks for CMOS.
                self.negative_check(res);
                self.zero_check(res);
                self.a = Wrapping(res);
                return Ok(OpState::Done);
            }

            // Otherwise do normal binary math.
            let sum = (self.a + Wrapping(self.op_val) + Wrapping(carry)).0;
            self.overflow_check(self.a.0, self.op_val, sum);

            // Yes, could do bit checks here like the hardware but
            // just treating as uint16 math is simpler to code.
            self.carry_check(u16::from(self.a.0) + u16::from(self.op_val) + u16::from(carry));
            // Now set the accumulator so the other flag checks are against the result.
            self.load_register(Register::A, Wrapping(sum))
        }

        // bit implements the BIT instruction for AND'ing against A
        // and setting N/V/Z based on the value.
        // In immediate mode (CMOS only) only Z is set, not N/V.
        // Always returns Done since this takes one tick and never returns an error.
        #[allow(clippy::unnecessary_wraps)]
        fn bit(&mut self) -> Result<OpState> {
            self.zero_check(self.a.0 & self.op_val);
            if self.op.mode != AddressMode::Immediate {
                self.negative_check(self.op_val);
                // Copy V from bit 6
                self.p &= !P_OVERFLOW;
                if self.op_val & P_OVERFLOW != P_NONE {
                    self.p |= P_OVERFLOW;
                }
            }
            Ok(OpState::Done)
        }

        // brk implements the BRK instruction. This does setup and then calls the
        // interrupt processing handler refenced at IRQ_VECTOR (normally).
        // Returns Done when done and/or errors.
        fn brk(&mut self) -> Result<OpState> {
            // This is the same as an interrupt handler so the vector we call
            // can change on a per tick basis on NMOS. i.e. we might push P with P_B set
            // but go to the NMI vector depending on timing.
            // CMOS doesn't do this. It will always run BRK to completion first.
            self.run_interrupt(IRQ_VECTOR, false)
        }

        // jmp_indirect implements the indirect JMP instruction for jumping through a pointer to a new address.
        // Returns Done when the PC is correct. Returns an error on an invalid tick.
        fn jmp_indirect(&mut self) -> Result<OpState> {
            match self.op_tick {
                Tick::Reset | Tick::Tick1 | Tick::Tick7 | Tick::Tick8 => {
                    Err(eyre!("jmp indirect: invalid op_tick: {:?}", self.op_tick))
                }
                Tick::Tick2 | Tick::Tick3 => {
                    // Same as loading an absolute address
                    self.addr_absolute(&InstructionMode::Load)
                }
                Tick::Tick4 => {
                    // Read the low byte of the pointer and stash it in op_val if NMOS
                    // For CMOS we simply reread PC+2
                    // CMOS always reads the right low byte as compared to NMOS.
                    self.op_val = self.ram.borrow().read(self.op_addr);
                    Ok(OpState::Processing)
                }
                Tick::Tick5 => {
                    // CMOS may read the wrong high byte but it'll fix on the next instruction.
                    // So do a read from this where the +1 doesn't wrap the page but store the
                    // real addr in op_addr so the next step works.
                    let addr = self.op_addr & 0xFF00
                        | u16::from((Wrapping((self.op_addr & 0x00FF) as u8) + Wrapping(1)).0);
                    _ = self.ram.borrow().read(addr);
                    self.op_addr = (Wrapping(self.op_addr) + Wrapping(1)).0;
                    Ok(OpState::Processing)
                }
                Tick::Tick6 => {
                    // CMOS always takes this tick to correct the final addr.
                    let val = self.ram.borrow().read(self.op_addr);
                    self.op_addr = (u16::from(val) << 8) | u16::from(self.op_val);
                    self.pc = Wrapping(self.op_addr);
                    Ok(OpState::Done)
                }
            }
        }

        // sbc implements the SBC instruction for both binary and BCD modes.
        // and sets all associated flags.
        // Always returns Done since this takes one tick and never returns an error.
        fn sbc(&mut self) -> Result<OpState> {
            // Do BCD
            if (self.p & P_DECIMAL) != P_NONE {
                // Pull the carry bit out which thankfully is the low bit so can be
                // used directly.
                let carry = (self.p & P_CARRY).0;

                // BCD details - http://6502.org/tutorials/decimal_mode.html
                // Also http://nesdev.com/6502_cpu.txt but it has errors
                // Note: Wraps are ok here and intended as we're doing bit extensions on purpose.
                #[allow(clippy::cast_possible_wrap)]
                let al = Wrapping((self.a.0 & 0x0F) as i8) - Wrapping((self.op_val & 0x0F) as i8)
                    + Wrapping(carry as i8)
                    - Wrapping(1);

                let mut sum = Wrapping(i16::from(self.a.0)) - Wrapping(i16::from(self.op_val))
                    + Wrapping(i16::from(carry))
                    - Wrapping(1);
                // High nibble fixup
                if sum < Wrapping(0x0000) {
                    sum -= 0x60;
                }
                // Fixup low nibble
                if al < Wrapping(0x0000) {
                    sum -= 0x06;
                }

                // NOTE: We don't lose the sign here BCD doesn't care.
                #[allow(clippy::cast_sign_loss)]
                let res = (sum.0 & 0xFF) as u8;

                // Do normal binary math to set C,N,Z
                let b = self.a + Wrapping(!self.op_val) + Wrapping(carry);
                self.overflow_check(self.a.0, !self.op_val, b.0);

                // CMOS gets these right.
                self.negative_check(res);
                self.zero_check(res);

                // Yes, could do bit checks here like the hardware but
                // just treating as uint16 math is simpler to code.
                self.carry_check(u16::from(self.a.0) + u16::from(!self.op_val) + u16::from(carry));
                self.a = Wrapping(res);
                return Ok(OpState::Done);
            }

            // Otherwise binary mode is just ones complement p.opVal and ADC.
            self.op_val = !self.op_val;
            self.adc()
        }
    };
}

impl<'a> CPUInternal<'a> for CPU65C02<'a> {
    cpu_internal!();
    cpu_internal_cmos!(0x007F);
}

impl<'a> CPUInternal<'a> for CPU65C02Rockwell<'a> {
    cpu_internal!();
    cpu_internal_cmos!(0x0059);
}

impl<'a> CPUInternal<'a> for CPU65SC02<'a> {
    cpu_internal!();
    cpu_internal_cmos!(0x0056);
}

// Common implementations which are NMOS only specific (undocumented opcodes
// and opcode processing). CMOS can implement `process_opcode` directly and
// doesn't need the rest.
trait CPUNMOSInternal<'a>: CPUInternal<'a> + CPU<'a> {
    #[allow(clippy::too_many_lines)]
    fn process_opcode(&mut self) -> Result<OpState> {
        match (self.op().op, self.op().mode) {
            // 0x00 - BRK #i
            (Opcode::BRK, AddressMode::Immediate) => self.brk(),
            // 0x01 - ORA (d,x)
            (Opcode::ORA, AddressMode::IndirectX) => {
                self.load_instruction(Self::addr_indirect_x, Self::ora)
            }
            // 0x02 0x12 0x22 0x32 0x42 0x52 0x62 0x72 0x92 0xB2 0xD2 0xF2 - HLT
            (Opcode::HLT, AddressMode::Implied) => self.hlt(),
            // 0x03 - SLO (d,x)
            (Opcode::SLO, AddressMode::IndirectX) => {
                self.rmw_instruction(Self::addr_indirect_x, Self::slo)
            }
            // 0x04 0x44 0x64 - NOP d
            (Opcode::NOP, AddressMode::ZeroPage) => self.addr_zp(&InstructionMode::Load),
            // 0x05 - ORA d
            (Opcode::ORA, AddressMode::ZeroPage) => self.load_instruction(Self::addr_zp, Self::ora),
            // 0x06 - ASL d
            (Opcode::ASL, AddressMode::ZeroPage) => self.rmw_instruction(Self::addr_zp, Self::asl),
            // 0x07 - SLO d
            (Opcode::SLO, AddressMode::ZeroPage) => self.rmw_instruction(Self::addr_zp, Self::slo),
            // 0x08 - PHP
            (Opcode::PHP, AddressMode::Implied) => self.php(),
            // 0x09 - ORA #i
            (Opcode::ORA, AddressMode::Immediate) => {
                self.load_instruction(Self::addr_immediate, Self::ora)
            }
            // 0x0A - ASL
            (Opcode::ASL, AddressMode::Implied) => self.asl_acc(),
            // 0x0B 0x2B - ANC #i
            (Opcode::ANC, AddressMode::Immediate) => {
                self.load_instruction(Self::addr_immediate, Self::anc)
            }
            // 0x0C - NOP a
            (Opcode::NOP, AddressMode::Absolute) => self.addr_absolute(&InstructionMode::Load),
            // 0x0D - ORA a
            (Opcode::ORA, AddressMode::Absolute) => {
                self.load_instruction(Self::addr_absolute, Self::ora)
            }
            // 0x0E - ASL a
            (Opcode::ASL, AddressMode::Absolute) => {
                self.rmw_instruction(Self::addr_absolute, Self::asl)
            }
            // 0x0F - SLO a
            (Opcode::SLO, AddressMode::Absolute) => {
                self.rmw_instruction(Self::addr_absolute, Self::slo)
            }
            // 0x10 - BPL *+r
            (Opcode::BPL, AddressMode::Relative) => self.bpl(),
            // 0x11 - ORA (d),y
            (Opcode::ORA, AddressMode::IndirectY) => {
                self.load_instruction(Self::addr_indirect_y, Self::ora)
            }
            // 0x12 - HLT see 0x02
            // 0x13 - SLO (d),y
            (Opcode::SLO, AddressMode::IndirectY) => {
                self.rmw_instruction(Self::addr_indirect_y, Self::slo)
            }
            // 0x14 0x34 0x54 0x74 0xD4 0xF4 - NOP d,x
            (Opcode::NOP, AddressMode::ZeroPageX) => self.addr_zp_x(&InstructionMode::Load),
            // 0x15 - ORA d,x
            (Opcode::ORA, AddressMode::ZeroPageX) => {
                self.load_instruction(Self::addr_zp_x, Self::ora)
            }
            // 0x16 - ASL d,x
            (Opcode::ASL, AddressMode::ZeroPageX) => {
                self.rmw_instruction(Self::addr_zp_x, Self::asl)
            }
            // 0x17 - SLO d,x
            (Opcode::SLO, AddressMode::ZeroPageX) => {
                self.rmw_instruction(Self::addr_zp_x, Self::slo)
            }
            // 0x18 - CLC
            (Opcode::CLC, AddressMode::Implied) => self.clc(),
            // 0x19 - ORA a,y
            (Opcode::ORA, AddressMode::AbsoluteY) => {
                self.load_instruction(Self::addr_absolute_y, Self::ora)
            }
            // 0x1A 0x3A 0x5A 0x7A 0xDA 0xEA 0xFA - NOP
            (Opcode::NOP, AddressMode::Implied) => Ok(OpState::Done),
            // 0x1B - SLO a,y
            (Opcode::SLO, AddressMode::AbsoluteY) => {
                self.rmw_instruction(Self::addr_absolute_y, Self::slo)
            }
            // 0x1C 0x3C 0x5C 0x7C 0xDC 0xFC - NOP a,x
            (Opcode::NOP, AddressMode::AbsoluteX) => self.addr_absolute_x(&InstructionMode::Load),
            // 0x1D - ORA a,x
            (Opcode::ORA, AddressMode::AbsoluteX) => {
                self.load_instruction(Self::addr_absolute_x, Self::ora)
            }
            // 0x1E - ASL a,x
            (Opcode::ASL, AddressMode::AbsoluteX) => {
                self.rmw_instruction(Self::addr_absolute_x, Self::asl)
            }
            // 0x1F - SLO a,x
            (Opcode::SLO, AddressMode::AbsoluteX) => {
                self.rmw_instruction(Self::addr_absolute_x, Self::slo)
            }
            // 0x20 - JSR a
            (Opcode::JSR, AddressMode::Absolute) => self.jsr(),
            // 0x21 - AND (d,x)
            (Opcode::AND, AddressMode::IndirectX) => {
                self.load_instruction(Self::addr_indirect_x, Self::and)
            }
            // 0x22 - HLT see 0x02
            // 0x23 - RLA (d,x)
            (Opcode::RLA, AddressMode::IndirectX) => {
                self.rmw_instruction(Self::addr_indirect_x, Self::rla)
            }
            // 0x24 - BIT d
            (Opcode::BIT, AddressMode::ZeroPage) => self.load_instruction(Self::addr_zp, Self::bit),
            // 0x25 - AND d
            (Opcode::AND, AddressMode::ZeroPage) => self.load_instruction(Self::addr_zp, Self::and),
            // 0x26 - ROL d
            (Opcode::ROL, AddressMode::ZeroPage) => self.rmw_instruction(Self::addr_zp, Self::rol),
            // 0x27 - RLA d
            (Opcode::RLA, AddressMode::ZeroPage) => self.rmw_instruction(Self::addr_zp, Self::rla),
            // 0x28 - PLP
            (Opcode::PLP, AddressMode::Implied) => self.plp(),
            // 0x29 - AND #i
            (Opcode::AND, AddressMode::Immediate) => {
                self.load_instruction(Self::addr_immediate, Self::and)
            }
            // 0x2A - ROL
            (Opcode::ROL, AddressMode::Implied) => self.rol_acc(),
            // 0x2B - ANC #i see 0x0B
            // 0x2C - BIT a
            (Opcode::BIT, AddressMode::Absolute) => {
                self.load_instruction(Self::addr_absolute, Self::bit)
            }
            // 0x2D - AND a
            (Opcode::AND, AddressMode::Absolute) => {
                self.load_instruction(Self::addr_absolute, Self::and)
            }
            // 0x2E - ROL a
            (Opcode::ROL, AddressMode::Absolute) => {
                self.rmw_instruction(Self::addr_absolute, Self::rol)
            }
            // 0x2F - RLA a
            (Opcode::RLA, AddressMode::Absolute) => {
                self.rmw_instruction(Self::addr_absolute, Self::rla)
            }
            // 0x30 - BMI *+r
            (Opcode::BMI, AddressMode::Relative) => self.bmi(),
            // 0x31 - AND (d),y
            (Opcode::AND, AddressMode::IndirectY) => {
                self.load_instruction(Self::addr_indirect_y, Self::and)
            }
            // 0x32 - HLT see 0x02
            // 0x33 - RLA (d),y
            (Opcode::RLA, AddressMode::IndirectY) => {
                self.rmw_instruction(Self::addr_indirect_y, Self::rla)
            }
            // 0x34 - NOP d,x see 0x14
            // 0x35 - AND d,x
            (Opcode::AND, AddressMode::ZeroPageX) => {
                self.load_instruction(Self::addr_zp_x, Self::and)
            }
            // 0x36 - ROL d,x
            (Opcode::ROL, AddressMode::ZeroPageX) => {
                self.rmw_instruction(Self::addr_zp_x, Self::rol)
            }
            // 0x37 - RLA d,x
            (Opcode::RLA, AddressMode::ZeroPageX) => {
                self.rmw_instruction(Self::addr_zp_x, Self::rla)
            }
            // 0x38 - SEC
            (Opcode::SEC, AddressMode::Implied) => self.sec(),
            // 0x39 - AND a,y
            (Opcode::AND, AddressMode::AbsoluteY) => {
                self.load_instruction(Self::addr_absolute_y, Self::and)
            }
            // 0x3A - NOP see 0x1A
            // 0x3B - RLA a,y
            (Opcode::RLA, AddressMode::AbsoluteY) => {
                self.rmw_instruction(Self::addr_absolute_y, Self::rla)
            }
            // 0x3C - NOP see 0x1C
            // 0x3D - AND a,x
            (Opcode::AND, AddressMode::AbsoluteX) => {
                self.load_instruction(Self::addr_absolute_x, Self::and)
            }
            // 0x3E - ROL a,x
            (Opcode::ROL, AddressMode::AbsoluteX) => {
                self.rmw_instruction(Self::addr_absolute_x, Self::rol)
            }
            // 0x3F - RLA a,x
            (Opcode::RLA, AddressMode::AbsoluteX) => {
                self.rmw_instruction(Self::addr_absolute_x, Self::rla)
            }
            // 0x40 - RTI
            (Opcode::RTI, AddressMode::Implied) => self.rti(),
            // 0x41 - EOR (d,x)
            (Opcode::EOR, AddressMode::IndirectX) => {
                self.load_instruction(Self::addr_indirect_x, Self::eor)
            }
            // 0x42 - HLT see 0x02
            // 0x43 - SRE (d,x)
            (Opcode::SRE, AddressMode::IndirectX) => {
                self.rmw_instruction(Self::addr_indirect_x, Self::sre)
            }
            // 0x44 - NOP see 0x04
            // 0x45 - EOR d
            (Opcode::EOR, AddressMode::ZeroPage) => self.load_instruction(Self::addr_zp, Self::eor),
            // 0x46 - LSR d
            (Opcode::LSR, AddressMode::ZeroPage) => self.rmw_instruction(Self::addr_zp, Self::lsr),
            // 0x47 - SRE d
            (Opcode::SRE, AddressMode::ZeroPage) => self.rmw_instruction(Self::addr_zp, Self::sre),
            // 0x48 - PHA
            (Opcode::PHA, AddressMode::Implied) => self.pha(),
            // 0x49 - EOR #i
            (Opcode::EOR, AddressMode::Immediate) => {
                self.load_instruction(Self::addr_immediate, Self::eor)
            }
            // 0x4A - LSR
            (Opcode::LSR, AddressMode::Implied) => self.lsr_acc(),
            // 0x4B - ALR #i
            (Opcode::ALR, AddressMode::Immediate) => {
                self.load_instruction(Self::addr_immediate, Self::alr)
            }
            // 0x4C - JMP a
            (Opcode::JMP, AddressMode::Absolute) => self.jmp(),
            // 0x4D - EOR a
            (Opcode::EOR, AddressMode::Absolute) => {
                self.load_instruction(Self::addr_absolute, Self::eor)
            }
            // 0x4E - LSR a
            (Opcode::LSR, AddressMode::Absolute) => {
                self.rmw_instruction(Self::addr_absolute, Self::lsr)
            }
            // 0x4F - SRE a
            (Opcode::SRE, AddressMode::Absolute) => {
                self.rmw_instruction(Self::addr_absolute, Self::sre)
            }
            // 0x50 - BVC *+r
            (Opcode::BVC, AddressMode::Relative) => self.bvc(),
            // 0x51 - EOR (d),y
            (Opcode::EOR, AddressMode::IndirectY) => {
                self.load_instruction(Self::addr_indirect_y, Self::eor)
            }
            // 0x52 - HLT 0x02
            // 0x53 - SRE (d),y
            (Opcode::SRE, AddressMode::IndirectY) => {
                self.rmw_instruction(Self::addr_indirect_y, Self::sre)
            }
            // 0x54 - NOP 0x14
            // 0x55 - EOR d,x
            (Opcode::EOR, AddressMode::ZeroPageX) => {
                self.load_instruction(Self::addr_zp_x, Self::eor)
            }
            // 0x56 - LSR d,x
            (Opcode::LSR, AddressMode::ZeroPageX) => {
                self.rmw_instruction(Self::addr_zp_x, Self::lsr)
            }
            // 0x57 - SRE d,x
            (Opcode::SRE, AddressMode::ZeroPageX) => {
                self.rmw_instruction(Self::addr_zp_x, Self::sre)
            }
            // 0x58 - CLI
            (Opcode::CLI, AddressMode::Implied) => self.cli(),
            // 0x59 - EOR a,y
            (Opcode::EOR, AddressMode::AbsoluteY) => {
                self.load_instruction(Self::addr_absolute_y, Self::eor)
            }
            // 0x5A - NOP see 0x1A
            // 0x5B - SRE a,y
            (Opcode::SRE, AddressMode::AbsoluteY) => {
                self.rmw_instruction(Self::addr_absolute_y, Self::sre)
            }
            // 0x5C - NOP see 0x1C
            // 0x5D - EOR a,x
            (Opcode::EOR, AddressMode::AbsoluteX) => {
                self.load_instruction(Self::addr_absolute_x, Self::eor)
            }
            // 0x5E - LSR a,x
            (Opcode::LSR, AddressMode::AbsoluteX) => {
                self.rmw_instruction(Self::addr_absolute_x, Self::lsr)
            }
            // 0x5F - SRE a,x
            (Opcode::SRE, AddressMode::AbsoluteX) => {
                self.rmw_instruction(Self::addr_absolute_x, Self::sre)
            }
            // 0x60 - RTS
            (Opcode::RTS, AddressMode::Implied) => self.rts(),
            // 0x61 - ADC (d,x)
            (Opcode::ADC, AddressMode::IndirectX) => {
                self.load_instruction(Self::addr_indirect_x, Self::adc)
            }
            // 0x62 - HLT see 0x02
            // 0x63 - RRA (d,x)
            (Opcode::RRA, AddressMode::IndirectX) => {
                self.rmw_instruction(Self::addr_indirect_x, Self::rra)
            }
            // 0x64 - NOP - see 0x04
            // 0x65 - ADC d
            (Opcode::ADC, AddressMode::ZeroPage) => self.load_instruction(Self::addr_zp, Self::adc),
            // 0x66 - ROR d
            (Opcode::ROR, AddressMode::ZeroPage) => self.rmw_instruction(Self::addr_zp, Self::ror),
            // 0x67 - RRA d
            (Opcode::RRA, AddressMode::ZeroPage) => self.rmw_instruction(Self::addr_zp, Self::rra),
            // 0x68 - PLA
            (Opcode::PLA, AddressMode::Implied) => self.pla(),
            // 0x69 - ADC #i
            (Opcode::ADC, AddressMode::Immediate) => {
                self.load_instruction(Self::addr_immediate, Self::adc)
            }
            // 0x6A - ROR
            (Opcode::ROR, AddressMode::Implied) => self.ror_acc(),
            // 0x6B - ARR #i
            (Opcode::ARR, AddressMode::Immediate) => {
                self.load_instruction(Self::addr_immediate, Self::arr)
            }
            // 0x6C - JMP (a)
            (Opcode::JMP, AddressMode::AbsoluteIndirect) => self.jmp_indirect(),
            // 0x6D - ADC a
            (Opcode::ADC, AddressMode::Absolute) => {
                self.load_instruction(Self::addr_absolute, Self::adc)
            }
            // 0x6E - ROR a
            (Opcode::ROR, AddressMode::Absolute) => {
                self.rmw_instruction(Self::addr_absolute, Self::ror)
            }
            // 0x6F - RRA a
            (Opcode::RRA, AddressMode::Absolute) => {
                self.rmw_instruction(Self::addr_absolute, Self::rra)
            }
            // 0x70 - BVS *+r
            (Opcode::BVS, AddressMode::Relative) => self.bvs(),
            // 0x71 - ADC (d),y
            (Opcode::ADC, AddressMode::IndirectY) => {
                self.load_instruction(Self::addr_indirect_y, Self::adc)
            }
            // 0x72 - HLT - see 0x02
            // 0x73 - RRA (d),y
            (Opcode::RRA, AddressMode::IndirectY) => {
                self.rmw_instruction(Self::addr_indirect_y, Self::rra)
            }
            // 0x74 - NOP - see 0x14
            // 0x75 - ADC d,x
            (Opcode::ADC, AddressMode::ZeroPageX) => {
                self.load_instruction(Self::addr_zp_x, Self::adc)
            }
            // 0x76 - ROR d,x
            (Opcode::ROR, AddressMode::ZeroPageX) => {
                self.rmw_instruction(Self::addr_zp_x, Self::ror)
            }
            // 0x77 - RRA d,x
            (Opcode::RRA, AddressMode::ZeroPageX) => {
                self.rmw_instruction(Self::addr_zp_x, Self::rra)
            }
            // 0x78 - SEI
            (Opcode::SEI, AddressMode::Implied) => self.sei(),
            // 0x79 - ADC a,y
            (Opcode::ADC, AddressMode::AbsoluteY) => {
                self.load_instruction(Self::addr_absolute_y, Self::adc)
            }
            // 0x7A - NOP - see 0x1A
            // 0x7B - RRA a,y
            (Opcode::RRA, AddressMode::AbsoluteY) => {
                self.rmw_instruction(Self::addr_absolute_y, Self::rra)
            }
            // 0x7C - NOP - see 0x1C
            // 0x7D - ADC a,x
            (Opcode::ADC, AddressMode::AbsoluteX) => {
                self.load_instruction(Self::addr_absolute_x, Self::adc)
            }
            // 0x7E - ROR a,x
            (Opcode::ROR, AddressMode::AbsoluteX) => {
                self.rmw_instruction(Self::addr_absolute_x, Self::ror)
            }
            // 0x7F - RRA a,x
            (Opcode::RRA, AddressMode::AbsoluteX) => {
                self.rmw_instruction(Self::addr_absolute_x, Self::rra)
            }
            // 0x80 0x82 0x89 0xC2 0xE2 - NOP #i
            (Opcode::NOP, AddressMode::Immediate) => self.addr_immediate(&InstructionMode::Load),
            // 0x81 - STA (d,x)
            (Opcode::STA, AddressMode::IndirectX) => {
                self.store_instruction(Self::addr_indirect_x, self.a().0)
            }
            // 0x82 - NOP see 0x80
            // 0x83 - SAX (d,x)
            (Opcode::SAX, AddressMode::IndirectX) => {
                self.store_instruction(Self::addr_indirect_x, self.a().0 & self.x().0)
            }
            // 0x84 - STY d
            (Opcode::STY, AddressMode::ZeroPage) => {
                self.store_instruction(Self::addr_zp, self.y().0)
            }
            // 0x85 - STA d
            (Opcode::STA, AddressMode::ZeroPage) => {
                self.store_instruction(Self::addr_zp, self.a().0)
            }
            // 0x86 - STX d
            (Opcode::STX, AddressMode::ZeroPage) => {
                self.store_instruction(Self::addr_zp, self.x().0)
            }
            // 0x87 - SAX d
            (Opcode::SAX, AddressMode::ZeroPage) => {
                self.store_instruction(Self::addr_zp, self.a().0 & self.x().0)
            }
            // 0x88 - DEY
            (Opcode::DEY, AddressMode::Implied) => {
                self.load_register(Register::Y, self.y() - Wrapping(1))
            }
            // 0x89 - NOP see 0x80
            // 0x8A - TXA
            (Opcode::TXA, AddressMode::Implied) => self.load_register(Register::A, self.x()),
            // 0x8B - XAA #i
            (Opcode::XAA, AddressMode::Immediate) => {
                self.load_instruction(Self::addr_immediate, Self::xaa)
            }
            // 0x8C - STY a
            (Opcode::STY, AddressMode::Absolute) => {
                self.store_instruction(Self::addr_absolute, self.y().0)
            }
            // 0x8D - STA a
            (Opcode::STA, AddressMode::Absolute) => {
                self.store_instruction(Self::addr_absolute, self.a().0)
            }
            // 0x8E - STX a
            (Opcode::STX, AddressMode::Absolute) => {
                self.store_instruction(Self::addr_absolute, self.x().0)
            }
            // 0x8F - SAX a
            (Opcode::SAX, AddressMode::Absolute) => {
                self.store_instruction(Self::addr_absolute, self.a().0 & self.x().0)
            }
            // 0x90 - BCC *+r
            (Opcode::BCC, AddressMode::Relative) => self.bcc(),
            // 0x91 - STA (d),y
            (Opcode::STA, AddressMode::IndirectY) => {
                self.store_instruction(Self::addr_indirect_y, self.a().0)
            }
            // 0x92 - HLT see 0x02
            // 0x93 - AHX (d),y
            (Opcode::AHX, AddressMode::IndirectY) => self.ahx(Self::addr_indirect_y),
            // 0x94 - STY d,x
            (Opcode::STY, AddressMode::ZeroPageX) => {
                self.store_instruction(Self::addr_zp_x, self.y().0)
            }
            // 0x95 - STA d,x
            (Opcode::STA, AddressMode::ZeroPageX) => {
                self.store_instruction(Self::addr_zp_x, self.a().0)
            }
            // 0x96 - STX d,y
            (Opcode::STX, AddressMode::ZeroPageY) => {
                self.store_instruction(Self::addr_zp_y, self.x().0)
            }
            // 0x97 - SAX d,y
            (Opcode::SAX, AddressMode::ZeroPageY) => {
                self.store_instruction(Self::addr_zp_y, self.a().0 & self.x().0)
            }
            // 0x98 - TYA
            (Opcode::TYA, AddressMode::Implied) => self.load_register(Register::A, self.y()),
            // 0x99 - STA a,y
            (Opcode::STA, AddressMode::AbsoluteY) => {
                self.store_instruction(Self::addr_absolute_y, self.a().0)
            }
            // 0x9A - TXS
            (Opcode::TXS, AddressMode::Implied) => {
                self.s_mut(self.x());
                Ok(OpState::Done)
            }
            // 0x9B - TAS a,y
            (Opcode::TAS, AddressMode::AbsoluteY) => self.tas(),
            // 0x9C - SHY a,x
            (Opcode::SHY, AddressMode::AbsoluteX) => self.shy(Self::addr_absolute_x),
            // 0x9D - STA a,x
            (Opcode::STA, AddressMode::AbsoluteX) => {
                self.store_instruction(Self::addr_absolute_x, self.a().0)
            }
            // 0x9E - SHX a,y
            (Opcode::SHX, AddressMode::AbsoluteY) => self.shx(Self::addr_absolute_y),
            // 0x9F - AHX a,y
            (Opcode::AHX, AddressMode::AbsoluteY) => self.ahx(Self::addr_absolute_y),
            // 0xA0 - LDY #i
            (Opcode::LDY, AddressMode::Immediate) => {
                self.load_instruction(Self::addr_immediate, Self::load_register_y)
            }
            // 0xA1 - LDA (d,x)
            (Opcode::LDA, AddressMode::IndirectX) => {
                self.load_instruction(Self::addr_indirect_x, Self::load_register_a)
            }
            // 0xA2 - LDX #i
            (Opcode::LDX, AddressMode::Immediate) => {
                self.load_instruction(Self::addr_immediate, Self::load_register_x)
            }
            // 0xA3 - LAX (d,x)
            (Opcode::LAX, AddressMode::IndirectX) => {
                self.load_instruction(Self::addr_indirect_x, Self::lax)
            }
            // 0xA4 - LDY d
            (Opcode::LDY, AddressMode::ZeroPage) => {
                self.load_instruction(Self::addr_zp, Self::load_register_y)
            }
            // 0xA5 - LDA d
            (Opcode::LDA, AddressMode::ZeroPage) => {
                self.load_instruction(Self::addr_zp, Self::load_register_a)
            }
            // 0xA6 - LDX d
            (Opcode::LDX, AddressMode::ZeroPage) => {
                self.load_instruction(Self::addr_zp, Self::load_register_x)
            }
            // 0xA7 - LAX d
            (Opcode::LAX, AddressMode::ZeroPage) => self.load_instruction(Self::addr_zp, Self::lax),
            // 0xA8 - TAY
            (Opcode::TAY, AddressMode::Implied) => self.load_register(Register::Y, self.a()),
            // 0xA9 - LDA #i
            (Opcode::LDA, AddressMode::Immediate) => {
                self.load_instruction(Self::addr_immediate, Self::load_register_a)
            }
            // 0xAA - TAX
            (Opcode::TAX, AddressMode::Implied) => self.load_register(Register::X, self.a()),
            // 0xAB - OAL #i
            (Opcode::OAL, AddressMode::Immediate) => {
                self.load_instruction(Self::addr_immediate, Self::oal)
            }
            // 0xAC - LDY a
            (Opcode::LDY, AddressMode::Absolute) => {
                self.load_instruction(Self::addr_absolute, Self::load_register_y)
            }
            // 0xAD - LDA a
            (Opcode::LDA, AddressMode::Absolute) => {
                self.load_instruction(Self::addr_absolute, Self::load_register_a)
            }
            // 0xAE - LDX a
            (Opcode::LDX, AddressMode::Absolute) => {
                self.load_instruction(Self::addr_absolute, Self::load_register_x)
            }
            // 0xAF - LAX a
            (Opcode::LAX, AddressMode::Absolute) => {
                self.load_instruction(Self::addr_absolute, Self::lax)
            }
            // 0xB0 - BCS *+r
            (Opcode::BCS, AddressMode::Relative) => self.bcs(),
            // 0xB1 - LDA (d),y
            (Opcode::LDA, AddressMode::IndirectY) => {
                self.load_instruction(Self::addr_indirect_y, Self::load_register_a)
            }
            // 0xB2 - HLT see 0x02
            // 0xB3 - LAX (d),y
            (Opcode::LAX, AddressMode::IndirectY) => {
                self.load_instruction(Self::addr_indirect_y, Self::lax)
            }
            // 0xB4 - LDY d,x
            (Opcode::LDY, AddressMode::ZeroPageX) => {
                self.load_instruction(Self::addr_zp_x, Self::load_register_y)
            }
            // 0xB5 - LDA d,x
            (Opcode::LDA, AddressMode::ZeroPageX) => {
                self.load_instruction(Self::addr_zp_x, Self::load_register_a)
            }
            // 0xB6 - LDX d,y
            (Opcode::LDX, AddressMode::ZeroPageY) => {
                self.load_instruction(Self::addr_zp_y, Self::load_register_x)
            }
            // 0xB7 - LAX d,y
            (Opcode::LAX, AddressMode::ZeroPageY) => {
                self.load_instruction(Self::addr_zp_y, Self::lax)
            }
            // 0xB8 - CLV
            (Opcode::CLV, AddressMode::Implied) => self.clv(),
            // 0xB9 - LDA a,y
            (Opcode::LDA, AddressMode::AbsoluteY) => {
                self.load_instruction(Self::addr_absolute_y, Self::load_register_a)
            }
            // 0xBA - TSX
            (Opcode::TSX, AddressMode::Implied) => self.load_register(Register::X, self.s()),
            // 0xBB - LAS a,y
            (Opcode::LAS, AddressMode::AbsoluteY) => {
                self.load_instruction(Self::addr_absolute_y, Self::las)
            }
            // 0xBC - LDY a,x
            (Opcode::LDY, AddressMode::AbsoluteX) => {
                self.load_instruction(Self::addr_absolute_x, Self::load_register_y)
            }
            // 0xBD - LDA a,x
            (Opcode::LDA, AddressMode::AbsoluteX) => {
                self.load_instruction(Self::addr_absolute_x, Self::load_register_a)
            }
            // 0xBE - LDX a,y
            (Opcode::LDX, AddressMode::AbsoluteY) => {
                self.load_instruction(Self::addr_absolute_y, Self::load_register_x)
            }
            // 0xBF - LAX a,y
            (Opcode::LAX, AddressMode::AbsoluteY) => {
                self.load_instruction(Self::addr_absolute_y, Self::lax)
            }
            // 0xC0 - CPY #i
            (Opcode::CPY, AddressMode::Immediate) => {
                self.load_instruction(Self::addr_immediate, Self::compare_y)
            }
            // 0xC1 - CMP (d,x)
            (Opcode::CMP, AddressMode::IndirectX) => {
                self.load_instruction(Self::addr_indirect_x, Self::compare_a)
            }
            // 0xC2 - NOP see 0x80
            // 0xC3 - DCP (d,X)
            (Opcode::DCP, AddressMode::IndirectX) => {
                self.rmw_instruction(Self::addr_indirect_x, Self::dcp)
            }
            // 0xC4 - CPY d
            (Opcode::CPY, AddressMode::ZeroPage) => {
                self.load_instruction(Self::addr_zp, Self::compare_y)
            }
            // 0xC5 - CMP d
            (Opcode::CMP, AddressMode::ZeroPage) => {
                self.load_instruction(Self::addr_zp, Self::compare_a)
            }
            // 0xC6 - DEC d
            (Opcode::DEC, AddressMode::ZeroPage) => self.rmw_instruction(Self::addr_zp, Self::dec),
            // 0xC7 - DCP d
            (Opcode::DCP, AddressMode::ZeroPage) => self.rmw_instruction(Self::addr_zp, Self::dcp),
            // 0xC8 - INY
            (Opcode::INY, AddressMode::Implied) => {
                self.load_register(Register::Y, self.y() + Wrapping(1))
            }
            // 0xC9 - CMP #i
            (Opcode::CMP, AddressMode::Immediate) => {
                self.load_instruction(Self::addr_immediate, Self::compare_a)
            }
            // 0xCA - DEX
            (Opcode::DEX, AddressMode::Implied) => {
                self.load_register(Register::X, self.x() - Wrapping(1))
            }
            // 0xCB - AXS #i
            (Opcode::AXS, AddressMode::Immediate) => {
                self.load_instruction(Self::addr_immediate, Self::axs)
            }
            // 0xCC - CPY a
            (Opcode::CPY, AddressMode::Absolute) => {
                self.load_instruction(Self::addr_absolute, Self::compare_y)
            }
            // 0xCD - CMP a
            (Opcode::CMP, AddressMode::Absolute) => {
                self.load_instruction(Self::addr_absolute, Self::compare_a)
            }
            // 0xCE - DEC a
            (Opcode::DEC, AddressMode::Absolute) => {
                self.rmw_instruction(Self::addr_absolute, Self::dec)
            }
            // 0xCF - DCP a
            (Opcode::DCP, AddressMode::Absolute) => {
                self.rmw_instruction(Self::addr_absolute, Self::dcp)
            }
            // 0xD0 - BNE *+r
            (Opcode::BNE, AddressMode::Relative) => self.bne(),
            // 0xD1 - CMP (d),y
            (Opcode::CMP, AddressMode::IndirectY) => {
                self.load_instruction(Self::addr_indirect_y, Self::compare_a)
            }
            // 0xD2 - HLT see 0x02
            // 0xD3 - DCP (d),y
            (Opcode::DCP, AddressMode::IndirectY) => {
                self.rmw_instruction(Self::addr_indirect_y, Self::dcp)
            }
            // 0xD4 - NOP see 0x14
            // 0xD5 - CMP d,x
            (Opcode::CMP, AddressMode::ZeroPageX) => {
                self.load_instruction(Self::addr_zp_x, Self::compare_a)
            }
            // 0xD6 - DEC d,x
            (Opcode::DEC, AddressMode::ZeroPageX) => {
                self.rmw_instruction(Self::addr_zp_x, Self::dec)
            }
            // 0xD7 - DCP d,x
            (Opcode::DCP, AddressMode::ZeroPageX) => {
                self.rmw_instruction(Self::addr_zp_x, Self::dcp)
            }
            // 0xD8 - CLD
            (Opcode::CLD, AddressMode::Implied) => self.cld(),
            // 0xD9 - CMP a,y
            (Opcode::CMP, AddressMode::AbsoluteY) => {
                self.load_instruction(Self::addr_absolute_y, Self::compare_a)
            }
            // 0xDA - NOP see 0x1A
            // 0xDB - DCP a,y
            (Opcode::DCP, AddressMode::AbsoluteY) => {
                self.rmw_instruction(Self::addr_absolute_y, Self::dcp)
            }
            // 0xDC - NOP see 0x1C
            // 0xDD - CMP a,x
            (Opcode::CMP, AddressMode::AbsoluteX) => {
                self.load_instruction(Self::addr_absolute_x, Self::compare_a)
            }
            // 0xDE - DEC a,x
            (Opcode::DEC, AddressMode::AbsoluteX) => {
                self.rmw_instruction(Self::addr_absolute_x, Self::dec)
            }
            // 0xDF - DCP a,x
            (Opcode::DCP, AddressMode::AbsoluteX) => {
                self.rmw_instruction(Self::addr_absolute_x, Self::dcp)
            }
            // 0xE0 - CPX #i
            (Opcode::CPX, AddressMode::Immediate) => {
                self.load_instruction(Self::addr_immediate, Self::compare_x)
            }
            // 0xE1 - SBC (d,x)
            (Opcode::SBC, AddressMode::IndirectX) => {
                self.load_instruction(Self::addr_indirect_x, Self::sbc)
            }
            // 0xE2 - NOP see 0x80
            // 0xE3 - ISC (d,x)
            (Opcode::ISC, AddressMode::IndirectX) => {
                self.rmw_instruction(Self::addr_indirect_x, Self::isc)
            }
            // 0xE4 - CPX d
            (Opcode::CPX, AddressMode::ZeroPage) => {
                self.load_instruction(Self::addr_zp, Self::compare_x)
            }
            // 0xE5 - SBC d
            (Opcode::SBC, AddressMode::ZeroPage) => self.load_instruction(Self::addr_zp, Self::sbc),
            // 0xE6 - INC d
            (Opcode::INC, AddressMode::ZeroPage) => self.rmw_instruction(Self::addr_zp, Self::inc),
            // 0xE7 - ISC d
            (Opcode::ISC, AddressMode::ZeroPage) => self.rmw_instruction(Self::addr_zp, Self::isc),
            // 0xE8 - INX
            (Opcode::INX, AddressMode::Implied) => {
                self.load_register(Register::X, self.x() + Wrapping(1))
            }
            // 0xE9 0xEB - SBC #i
            (Opcode::SBC, AddressMode::Immediate) => {
                self.load_instruction(Self::addr_immediate, Self::sbc)
            }
            // 0xEA - NOP see 0x1A
            // 0xEB - SBC see 0xE9
            // 0xEC - CPX a
            (Opcode::CPX, AddressMode::Absolute) => {
                self.load_instruction(Self::addr_absolute, Self::compare_x)
            }
            // 0xED - SBC a
            (Opcode::SBC, AddressMode::Absolute) => {
                self.load_instruction(Self::addr_absolute, Self::sbc)
            }
            // 0xEE - INC a
            (Opcode::INC, AddressMode::Absolute) => {
                self.rmw_instruction(Self::addr_absolute, Self::inc)
            }
            // 0xEF - ISC a
            (Opcode::ISC, AddressMode::Absolute) => {
                self.rmw_instruction(Self::addr_absolute, Self::isc)
            }
            // 0xF0 - BEQ *+r
            (Opcode::BEQ, AddressMode::Relative) => self.beq(),
            // 0xF1 - SBC (d),y
            (Opcode::SBC, AddressMode::IndirectY) => {
                self.load_instruction(Self::addr_indirect_y, Self::sbc)
            }
            // 0xF2 - HLT see 0x02
            // 0xF3 - ISC (d),y
            (Opcode::ISC, AddressMode::IndirectY) => {
                self.rmw_instruction(Self::addr_indirect_y, Self::isc)
            }
            // 0xF4 - NOP see 0x14
            // 0xF5 - SBC d,x
            (Opcode::SBC, AddressMode::ZeroPageX) => {
                self.load_instruction(Self::addr_zp_x, Self::sbc)
            }
            // 0xF6 - INC d,x
            (Opcode::INC, AddressMode::ZeroPageX) => {
                self.rmw_instruction(Self::addr_zp_x, Self::inc)
            }
            // 0xF7 - ISC d,x
            (Opcode::ISC, AddressMode::ZeroPageX) => {
                self.rmw_instruction(Self::addr_zp_x, Self::isc)
            }
            // 0xF8 - SED
            (Opcode::SED, AddressMode::Implied) => self.sed(),
            // 0xF9 - SBC a,y
            (Opcode::SBC, AddressMode::AbsoluteY) => {
                self.load_instruction(Self::addr_absolute_y, Self::sbc)
            }
            // 0xFA - NOP see 0x1A
            // 0xFB - ISC a,y
            (Opcode::ISC, AddressMode::AbsoluteY) => {
                self.rmw_instruction(Self::addr_absolute_y, Self::isc)
            }
            // 0xFC - NOP see 0x1C
            // 0xFD - SBC a,x
            (Opcode::SBC, AddressMode::AbsoluteX) => {
                self.load_instruction(Self::addr_absolute_x, Self::sbc)
            }
            // 0xFE - INC a,x
            (Opcode::INC, AddressMode::AbsoluteX) => {
                self.rmw_instruction(Self::addr_absolute_x, Self::inc)
            }
            // 0xFF - ISC a,x
            (Opcode::ISC, AddressMode::AbsoluteX) => {
                self.rmw_instruction(Self::addr_absolute_x, Self::isc)
            }
            _ => Err(eyre!(
                "no implementation for {:?} {:?}",
                self.op().op,
                self.op().mode
            )),
        }
    }

    // ahx implements the undocumented AHX instruction based on the addressing mode passed in.
    // The value stored is (A & X & (ADDR_HI + 1))
    // Returns Done when complete and/or errors
    fn ahx(
        &mut self,
        address_mode: fn(&mut Self, &InstructionMode) -> Result<OpState>,
    ) -> Result<OpState> {
        self.ahx_shx_shy_common(address_mode, self.a() & self.x())
    }

    // ahx_shx_shy_common implements the common logic for SHX and SHY.
    fn ahx_shx_shy_common(
        &mut self,
        address_mode: fn(&mut Self, &InstructionMode) -> Result<OpState>,
        v: Wrapping<u8>,
    ) -> Result<OpState> {
        // This is a store but we can't use store_instruction since it depends on knowing op_addr
        // for the final computed value so we have to do the addressing mode ourselves.
        match self.addr_done() {
            OpState::Processing => {
                let ret = address_mode(self, &InstructionMode::Store)?;
                self.addr_done_mut(ret);
                Ok(OpState::Processing)
            }
            OpState::Done => {
                // The op_addr we use to calculate val is actually based on what
                // was on the bus at the start of this cycle (i.e. potentially the
                // bad one). So that means if we did a fixup subtract a page for
                // this when computing val.
                let fixed_op_addr = if self.op_addr_fixup() {
                    (Wrapping(self.op_addr()) - Wrapping(0x0100)).0
                } else {
                    self.op_addr()
                };
                let val = (v & (Wrapping((fixed_op_addr >> 8) as u8) + Wrapping(1))).0;
                if self.op_addr_fixup() {
                    // If we did a fixup this actually corrupts op_addr by replacing the high byte with val.
                    self.op_addr_mut((self.op_addr() & 0x00FF) | u16::from(val) << 8);
                }
                self.ram().borrow_mut().write(self.op_addr(), val);
                Ok(OpState::Done)
            }
        }
    }

    // alr implements the undocumented opcode for ALR.
    // This does AND #i (op_val) and then LSR on A setting all associated flags.
    // Always returns Done since this takes one tick and never returns an error.
    fn alr(&mut self) -> Result<OpState> {
        self.load_register(Register::A, self.a() & Wrapping(self.op_val()))?;
        self.lsr_acc()
    }

    // anc implements the undocumented opcode for ANC. This does AND #i (op_val) and then
    // sets carry based on bit 7 (sign extend).
    // Always returns Done since this takes one tick and never returns an error.
    fn anc(&mut self) -> Result<OpState> {
        self.load_register(Register::A, self.a() & Wrapping(self.op_val()))?;
        self.carry_check(u16::from(self.a().0) << 1);
        Ok(OpState::Done)
    }

    // arr implements implements the undocumented opcode for ARR.
    // This does AND #i (p.opVal) and then ROR except some flags are set differently.
    // Implemented as described in http://nesdev.com/6502_cpu.txt
    // Always returns Done since this takes one tick and never returns an error.
    fn arr(&mut self) -> Result<OpState> {
        let val = (self.a() & Wrapping(self.op_val())).0;
        self.load_register(Register::A, Wrapping(val))?;
        self.ror_acc()?;

        // Flags are different based on BCD or not (since the ALU acts different).
        if self.p() & P_DECIMAL != P_NONE {
            // If bit 6 changed state between AND output and rotate output then set V.
            if (val ^ self.a().0) & 0x40 == 0x00 {
                self.p_mut(self.p() & !P_OVERFLOW);
            } else {
                self.p_mut(self.p() | P_OVERFLOW);
            }

            // Now do possible odd BCD fixups and set C
            let ah = val >> 4;
            let al = val & 0x0F;
            if (al + (al & 0x01)) > 5 {
                self.a_mut(Wrapping(
                    (self.a().0 & 0xF0) | ((self.a() + Wrapping(6)).0 & 0x0F),
                ));
            }
            if (ah + (ah & 0x01)) > 5 {
                self.p_mut(self.p() | P_CARRY);
                self.a_mut(self.a() + Wrapping(0x60));
            } else {
                self.p_mut(self.p() & !P_CARRY);
            }
            return Ok(OpState::Done);
        }

        // C is bit 6
        self.carry_check(u16::from(self.a().0) << 2);
        // V is bit 5 ^ bit 6
        if ((self.a().0 & 0x40) >> 6) ^ ((self.a().0 & 0x20) >> 5) == 0x00 {
            self.p_mut(self.p() & !P_OVERFLOW);
        } else {
            self.p_mut(self.p() | P_OVERFLOW);
        }
        Ok(OpState::Done)
    }

    // axs implements the undocumented opcode for AXS.
    // (A AND X) - p.opVal (no borrow) setting all associated flags post SBC.
    // Always returns Done since this takes one tick and never returns an error.
    fn axs(&mut self) -> Result<OpState> {
        // Save A off to restore later
        let a = self.a();
        self.load_register(Register::A, self.a() & self.x())?;
        // Carry is always set
        self.p_mut(self.p() | P_CARRY);

        // Save D & V state since it's always ignored for this but needs to keep values.
        let d = self.p() & P_DECIMAL;
        let v = self.p() & P_OVERFLOW;
        // Clear D so SBC never uses BCD mode (we'll reset it later from saved state).
        self.p_mut(self.p() & !P_DECIMAL);
        self.sbc()?;

        // Clear V now in case SBC set it so we can properly restore it below.
        self.p_mut(self.p() & !P_OVERFLOW);

        // Save A in a temp so we can load registers in the right order to set flags (based on X, not old A)
        let x = self.a();
        self.load_register(Register::A, a)?;
        self.load_register(Register::X, x)?;

        // Restore D & V from our initial state.
        self.p_mut(self.p() | d | v);
        Ok(OpState::Done)
    }

    // dcp implements the undocumented opcode for DCP.
    // This decrements the value at op_addr and then does a CMP with A setting associated flags.
    // Always returns Done since this takes one tick and never returns an error.
    fn dcp(&mut self) -> Result<OpState> {
        self.op_val_mut((Wrapping(self.op_val()) - Wrapping(1)).0);
        self.ram().borrow_mut().write(self.op_addr(), self.op_val());
        self.compare_a()
    }

    fn hlt(&mut self) -> Result<OpState> {
        match self.op_tick() {
            Tick::Reset
            | Tick::Tick1
            | Tick::Tick4
            | Tick::Tick5
            | Tick::Tick6
            | Tick::Tick7
            | Tick::Tick8 => Err(eyre!("hlt invalid op_tick: {:?}", self.op_tick())),
            Tick::Tick2 => Ok(OpState::Processing),
            Tick::Tick3 => {
                // Read the next location one more time.
                self.ram().borrow().read(self.pc());

                // The actual PC inside the chip doesn't advance so back it up.
                self.pc_mut((Wrapping(self.pc()) - Wrapping(1)).0);

                self.state_mut(State::Halted);
                Ok(OpState::Done)
            }
        }
    }

    // isc implements the undocumented opcode for ISC.
    // This increments the value at op_addr and then does an SBC and sets associated flags.
    // Always returns Done since this takes one tick and never returns an error.
    fn isc(&mut self) -> Result<OpState> {
        self.op_val_mut((Wrapping(self.op_val()) + Wrapping(1)).0);
        self.ram().borrow_mut().write(self.op_addr(), self.op_val());
        self.sbc()
    }

    // las implements the undocumented opcode for LAS.
    // This take op_val and ANDs it with S and then stores that in A,X,S setting flags accordingly.
    // Always returns Done since this takes one tick and never returns an error.
    fn las(&mut self) -> Result<OpState> {
        self.s_mut(Wrapping(self.s().0 & self.op_val()));
        self.load_register(Register::X, self.s())?;
        self.load_register(Register::A, self.s())
    }

    // lax implements the undocumented opcode for LAX.
    // This loads A and X with the same value and sets all associated flags.
    // Always returns Done since this takes one tick and never returns an error.
    fn lax(&mut self) -> Result<OpState> {
        self.load_register(Register::A, Wrapping(self.op_val()))?;
        self.load_register(Register::X, Wrapping(self.op_val()))
    }

    // oal implements the undocumented opcode for OAL.
    // Per the NoMoreSecrets PDF this does:
    // A,X = (A | CONST) & op_val
    //
    // We use 0xEE as the CONST since TomHarte tests assume it and lots of
    // common implementations picked that as a result.
    // Always returns Done since this takes one tick and never returns an error.
    fn oal(&mut self) -> Result<OpState> {
        let val = (self.a() | Wrapping(0xEE)) & Wrapping(self.op_val());
        self.load_register(Register::A, val)?;
        self.load_register(Register::X, val)
    }

    // rla implements the undocumented opcode for RLA. This does a ROL on
    // the contents of op_addr and then AND's it against A. Sets flags and carry.
    // Always returns Done since this takes one tick and never returns an error.
    fn rla(&mut self) -> Result<OpState> {
        let val = Wrapping((self.op_val() << 1) | (self.p() & P_CARRY).0);
        self.ram().borrow_mut().write(self.op_addr(), val.0);
        self.carry_check(u16::from(self.op_val()) << 1);
        self.load_register(Register::A, self.a() & val)
    }

    // rra implements the undocumented opcode for RRA. This does a ROR on op_addr
    // and then ADC's it against A. Sets flags and carry.
    // Always returns Done since this is one tick and never returns an error.
    fn rra(&mut self) -> Result<OpState> {
        let n = ((self.p() & P_CARRY).0 << 7) | (self.op_val() >> 1);
        self.ram().borrow_mut().write(self.op_addr(), n);
        // Old bit 0 becomes carry
        self.carry_check(u16::from(self.op_val()) << 8);
        self.op_val_mut(n);
        self.adc()
    }

    // shx implements the undocumented SHX instruction based on the addressing mode passed in.
    // The value stored is (X & (ADDR_HI + 1))
    // Returns Done and/or errors when complete.
    fn shx(
        &mut self,
        address_mode: fn(&mut Self, &InstructionMode) -> Result<OpState>,
    ) -> Result<OpState> {
        self.ahx_shx_shy_common(address_mode, self.x())
    }

    // shy implements the undocumented SHY instruction based on the addressing mode passed in.
    // The value stored is (Y & (ADDR_HI + 1))
    // Returns Done and/or errors when complete.
    fn shy(
        &mut self,
        address_mode: fn(&mut Self, &InstructionMode) -> Result<OpState>,
    ) -> Result<OpState> {
        self.ahx_shx_shy_common(address_mode, self.y())
    }

    // slo implements the undocumented opcode for SLO. This does an ASL on the
    // contents of op_addr and then OR's it against A. Sets flags and carry.
    // Always returns Done since this takes one tick and never returns an error.
    fn slo(&mut self) -> Result<OpState> {
        self.ram()
            .borrow_mut()
            .write(self.op_addr(), self.op_val() << 1);
        self.carry_check(u16::from(self.op_val()) << 1);
        self.load_register(Register::A, (Wrapping(self.op_val()) << 1) | self.a())
    }

    // sre implements the undocumented opcode for SRE. This does a LSR on
    // op_addr and then XOR's it against A. Sets flags and carry.
    // Always returns Done since this takes one tick and never returns an error.
    fn sre(&mut self) -> Result<OpState> {
        self.ram()
            .borrow_mut()
            .write(self.op_addr(), self.op_val() >> 1);
        // Old bit 0 becomes carry
        self.carry_check(u16::from(self.op_val()) << 8);
        self.load_register(Register::A, (Wrapping(self.op_val()) >> 1) ^ self.a())
    }

    // tas implements the undocumented opcode for TAS which only has one addressing mode.
    // This does the same operations as AHX above but then also sets S = A&X
    // Returns Done and/or errors when complete.
    fn tas(&mut self) -> Result<OpState> {
        self.s_mut(self.a() & self.x());
        self.ahx(Self::addr_absolute_y)
    }

    // xaa implements the undocumented opcode for XAA.
    // Per the NoMoreSecrets PDF this does:
    // A = (A | CONST) & x & op_val
    //
    // We use 0xEE as the CONST since TomHarte tests assume it and lots of
    // common implementations picked that as a result.
    // Always returns Done since this takes one tick and never returns an error.
    fn xaa(&mut self) -> Result<OpState> {
        self.load_register(
            Register::A,
            (self.a() | Wrapping(0xEE)) & self.x() & Wrapping(self.op_val()),
        )
    }
}

impl<'a> CPUNMOSInternal<'a> for CPU6502<'a> {}
impl<'a> CPUNMOSInternal<'a> for CPU6510<'a> {}
impl<'a> CPUNMOSInternal<'a> for CPURicoh<'a> {
    // arr implements implements the undocumented opcode for ARR.
    // This does AND #i (p.opVal) and then ROR except some flags are set differently.
    // Implemented as described in http://nesdev.com/6502_cpu.txt
    // Needs it's own impl for Ricoh as no BCD exists so that path can't be taken
    // regardless of the flags setting.
    // Always returns Done since this takes one tick and never returns an error.
    fn arr(&mut self) -> Result<OpState> {
        let val = (self.a() & Wrapping(self.op_val())).0;
        self.load_register(Register::A, Wrapping(val))?;
        self.ror_acc()?;

        // C is bit 6
        self.carry_check(u16::from(self.a().0) << 2);
        // V is bit 5 ^ bit 6
        if ((self.a().0 & 0x40) >> 6) ^ ((self.a().0 & 0x20) >> 5) == 0x00 {
            self.p_mut(self.p() & !P_OVERFLOW);
        } else {
            self.p_mut(self.p() | P_OVERFLOW);
        }
        Ok(OpState::Done)
    }
}

macro_rules! cpu_nmos_power_reset {
    () => {
        /// `power_on` will reset the CPU to power on state which isn't well defined.
        /// Registers are random and stack is at random (though visual 6502 claims it's 0xFD
        /// due to a push P/PC in reset which gets run at power on).
        /// P is cleared with interrupts disabled and decimal mode random (for NMOS versions).
        /// The starting PC value is loaded from the reset vector.
        ///
        /// # Errors
        /// If reset has any issues an error will be returned.
        fn power_on(&mut self) -> Result<()> {
            // This is our RecordRAM which needs initializing.
            self.ram().borrow_mut().power_on();

            if self.state != State::Off {
                return Err(eyre!("cannot power on except from an off state"));
            }

            let mut rng = rand::thread_rng();

            // This is always set and clears the rest.
            self.p = P_S1;

            // Randomize decimal mode
            if rng.gen::<f64>() > 0.5 {
                self.p |= P_DECIMAL;
            }

            // Randomize register contents
            self.a = rng.gen();
            self.x = rng.gen();
            self.y = rng.gen();
            self.s = rng.gen();

            self.state = State::On;

            // Use reset to get everything else done.
            loop {
                match self.reset() {
                    Ok(OpState::Done) => break,
                    Ok(OpState::Processing) => continue,
                    Err(e) => return Err(e),
                }
            }
            Ok(())
        }

        /// reset is similar to `power_on` except the main registers are not touched. The stack reset to 0x00
        /// and then moved 3 bytes as if PC/P have been pushed though R/W is only set to read so nothing
        /// changes. Flags are not disturbed except for interrupts being disabled
        /// and the PC is loaded from the reset vector.
        /// There are 2 cycles of "setup" before the same sequence as BRK happens (internally it forces BRK
        /// into the IR). It holds the R/W line high so no writes happen but otherwise the sequence is the same.
        /// Visual 6502 simulation shows this all in detail.
        /// This takes 7 cycles once triggered (same as interrupts).
        /// Will return true when reset is complete and errors if any occur.
        ///
        /// # Errors
        /// Internal problems (getting into the wrong state) can result in errors.
        fn reset(&mut self) -> Result<OpState> {
            if self.state == State::Off {
                return Err(eyre!("power_on not called before calling reset!"));
            }

            // If we haven't started a reset sequence start it now.
            if self.state != State::Reset {
                self.state = State::Reset;
                self.op_tick = Tick::Reset;
                self.reset_tick = ResetTick::Tick1;
            }
            self.op_tick = self.op_tick.next();
            self.debug();
            self.clocks += 1;

            match self.reset_tick {
                ResetTick::Tick1 | ResetTick::Tick2 => {
                    // Burn off 2 clocks internally to reset before we start processing.
                    // Technically this runs the next 2 sequences of the current opcode.
                    // We don't bother emulating that and instead just reread the
                    // current PC
                    _ = self.ram.borrow().read(self.pc.0);

                    self.reset_tick = self.reset_tick.next();

                    // Leave op_tick in reset mode so once we're done here it'll match below
                    // as Tick1.
                    self.op_tick = Tick::Reset;

                    Ok(OpState::Processing)
                }
                ResetTick::Tick3 => {
                    match self.op_tick {
                        Tick::Tick1 => {
                            // Standard first tick reads current PC value which normally
                            // is the opcode but we discard.
                            self.ram.borrow().read(self.pc.0);
                            self.pc += 1;

                            // Reset our other internal state

                            // If we were halted before, clear that out.
                            self.halt_opcode = 0x00;
                            self.halt_pc = 0x0000;

                            // The stack ends up at 0xFD which implies it gets set to 0x00 now
                            // as we pull 3 bytes off the stack in the end.
                            self.s = Wrapping(0x00);
                            Ok(OpState::Processing)
                        }
                        Tick::Tick2 => {
                            // Read another throw away value which is normally the opval but
                            // discarded as well.
                            self.ram.borrow().read(self.pc.0);
                            self.pc += 1;
                            Ok(OpState::Processing)
                        }
                        Tick::Tick3 | Tick::Tick4 => {
                            // Tick3: Simulate pushing P onto stack but reset holds R/W high so we don't write.
                            // Tick4: Simulate writing low byte of PC onto stack. Same rules as Tick3.
                            // These reads go nowhere (technically they end up in internal regs but since that's
                            // not visible externally, who cares?).
                            let addr: u16 = STACK_START + u16::from(self.s.0);
                            self.ram.borrow().read(addr);
                            self.s -= 1;
                            Ok(OpState::Processing)
                        }
                        Tick::Tick5 => {
                            // Final write to stack (PC high) but actual read due to being in reset.
                            let addr: u16 = STACK_START + u16::from(self.s.0);
                            self.ram.borrow().read(addr);
                            self.s -= 1;

                            // Disable interrupts
                            self.p |= P_INTERRUPT;

                            // On NMOS D is random after reset.
                            let mut rng = rand::thread_rng();
                            self.p &= !P_DECIMAL;

                            if rng.gen::<f64>() > 0.5 {
                                self.p |= P_DECIMAL;
                            }
                            Ok(OpState::Processing)
                        }
                        Tick::Tick6 => {
                            // Load PCL from reset vector
                            self.op_val = self.ram.borrow().read(RESET_VECTOR);
                            Ok(OpState::Processing)
                        }
                        Tick::Tick7 => {
                            // Load PCH from reset vector and go back into normal operations.
                            self.pc = Wrapping(
                                u16::from(self.ram.borrow().read(RESET_VECTOR + 1)) << 8
                                    | u16::from(self.op_val),
                            );
                            self.reset_tick = ResetTick::Tick1;
                            self.op_tick = Tick::Reset;
                            self.state = State::Running;
                            self.interrupt_state = InterruptState::None;
                            self.irq_raised = InterruptStyle::None;
                            self.skip_interrupt = SkipInterrupt::None;
                            Ok(OpState::Done)
                        }
                        // Technically both this and the reset_tick one below are impossible
                        // sans bugs here as tick() won't run while we're in reset and it's the only other
                        // way to modify the sequence.
                        _ => Err(eyre!("invalid op_tick in reset: {}", self.op_tick)),
                    }
                }
            }
        }
    };
}

macro_rules! cpu_impl {
    () => {
        /// Use this to enable or disable state based debugging dynamically.
        fn set_debug(&mut self, d: Option<Box<dyn CPUDebug>>) {
            self.debug = d;
        }

        /// debug will emit a filled in value when called. If called from `tick` this
        /// will only happen at the start of an opcode.
        /// If RDY is asserted it will simply repeat the previous state if at Tick1.
        fn debug(&self) {
            if let Some(d) = &self.debug {
                let (ref_state, full) = d.get_debug();
                let mut state = ref_state.borrow_mut();
                state.state = self.state;
                state.a = self.a.0;
                state.x = self.x.0;
                state.y = self.y.0;
                state.s = self.s.0;
                state.p = self.p;
                state.pc = self.pc.0;
                state.clocks = self.clocks;
                state.op_val = self.op_val;
                state.op_addr = self.op_addr;
                state.op_tick = self.op_tick;

                let ram = self.ram.borrow();
                if full {
                    // Do a full copy. This is expensive for every instruction.
                    ram.ram(&mut state.ram);
                } else {
                    // We don't need to memcpy 64k. We just need
                    // the 3 possible instructions bytes at PC.
                    state.ram[usize::from(self.pc.0)] = ram.read(self.pc.0);
                    // These could wrap around so make sure we don't go out of range.
                    let pc1 = (self.pc + Wrapping(1)).0;
                    state.ram[usize::from(pc1)] = ram.read(pc1);
                    let pc2 = (self.pc + Wrapping(2)).0;
                    state.ram[usize::from(pc2)] = ram.read(pc2);
                }
            }
        }

        /// ram returns a reference to the Memory implementation.
        fn ram(&self) -> Rc<RefCell<dyn Memory>> {
            self.ram.clone()
        }

        // pc returns the current PC value.
        fn pc(&self) -> u16 {
            self.pc.0
        }
        // pc_muts sets PC to the given address.
        fn pc_mut(&mut self, new: u16) {
            self.pc = Wrapping(new);
        }

        // op_tick returns the current Tick value for the operation in progress.
        fn op_tick(&self) -> Tick {
            self.op_tick
        }
    };
}

impl<'a> CPU<'a> for CPU6502<'a> {
    cpu_impl!();
    cpu_nmos_power_reset!();
}

impl<'a> CPU<'a> for CPU6510<'a> {
    cpu_impl!();
    cpu_nmos_power_reset!();
}

// The Richo and CMOS while technically very different actually share the same
// power_on/reset functions since the main difference from NMOS is a defined
// D state (CMOS sets it to off and Richo disables it so the same effect).
macro_rules! cpu_cmos_ricoh_power_reset {
    () => {
        /// `power_on` will reset the CPU to power on state which isn't well defined.
        /// Registers are random and stack is at random (though visual 6502 claims it's 0xFD
        /// due to a push P/PC in reset which gets run at power on).
        /// P is cleared with interrupts disabled and decimal mode random (for NMOS versions).
        /// The starting PC value is loaded from the reset vector.
        ///
        /// # Errors
        /// If reset has any issues an error will be returned.
        fn power_on(&mut self) -> Result<()> {
            // This is our RecordRAM which needs initializing.
            self.ram().borrow_mut().power_on();

            if self.state != State::Off {
                return Err(eyre!("cannot power on except from an off state"));
            }

            let mut rng = rand::thread_rng();

            // This is always set and clears the rest.
            // This includes D which is always off.
            self.p = P_S1;

            // Randomize register contents
            self.a = rng.gen();
            self.x = rng.gen();
            self.y = rng.gen();
            self.s = rng.gen();

            self.state = State::On;

            // Use reset to get everything else done.
            loop {
                match self.reset() {
                    Ok(OpState::Done) => break,
                    Ok(OpState::Processing) => continue,
                    Err(e) => return Err(e),
                }
            }
            Ok(())
        }

        /// reset is similar to `power_on` except the main registers are not touched. The stack reset to 0x00
        /// and then moved 3 bytes as if PC/P have been pushed though R/W is only set to read so nothing
        /// changes. Flags are not disturbed except for interrupts being disabled
        /// and the PC is loaded from the reset vector.
        /// There are 2 cycles of "setup" before the same sequence as BRK happens (internally it forces BRK
        /// into the IR). It holds the R/W line high so no writes happen but otherwise the sequence is the same.
        /// Visual 6502 simulation shows this all in detail.
        /// This takes 7 cycles once triggered (same as interrupts).
        /// Will return true when reset is complete and errors if any occur.
        ///
        /// # Errors
        /// Internal problems (getting into the wrong state) can result in errors.
        fn reset(&mut self) -> Result<OpState> {
            if self.state == State::Off {
                return Err(eyre!("power_on not called before calling reset!"));
            }

            // If we haven't started a reset sequence start it now.
            if self.state != State::Reset {
                self.state = State::Reset;
                self.op_tick = Tick::Reset;
                self.reset_tick = ResetTick::Tick1;
            }
            self.op_tick = self.op_tick.next();
            self.debug();
            self.clocks += 1;

            match self.reset_tick {
                ResetTick::Tick1 | ResetTick::Tick2 => {
                    // Burn off 2 clocks internally to reset before we start processing.
                    // Technically this runs the next 2 sequences of the current opcode.
                    // We don't bother emulating that and instead just reread the
                    // current PC
                    _ = self.ram.borrow().read(self.pc.0);

                    self.reset_tick = self.reset_tick.next();

                    // Leave op_tick in reset mode so once we're done here it'll match below
                    // as Tick1.
                    self.op_tick = Tick::Reset;

                    Ok(OpState::Processing)
                }
                ResetTick::Tick3 => {
                    match self.op_tick {
                        Tick::Tick1 => {
                            // Standard first tick reads current PC value which normally
                            // is the opcode but we discard.
                            self.ram.borrow().read(self.pc.0);
                            self.pc += 1;

                            // Reset our other internal state

                            // If we were halted before, clear that out.
                            self.halt_opcode = 0x00;
                            self.halt_pc = 0x0000;

                            // The stack ends up at 0xFD which implies it gets set to 0x00 now
                            // as we pull 3 bytes off the stack in the end.
                            self.s = Wrapping(0x00);
                            Ok(OpState::Processing)
                        }
                        Tick::Tick2 => {
                            // Read another throw away value which is normally the opval but
                            // discarded as well.
                            self.ram.borrow().read(self.pc.0);
                            self.pc += 1;
                            Ok(OpState::Processing)
                        }
                        Tick::Tick3 | Tick::Tick4 => {
                            // Tick3: Simulate pushing P onto stack but reset holds R/W high so we don't write.
                            // Tick4: Simulate writing low byte of PC onto stack. Same rules as Tick3.
                            // These reads go nowhere (technically they end up in internal regs but since that's
                            // not visible externally, who cares?).
                            let addr: u16 = STACK_START + u16::from(self.s.0);
                            self.ram.borrow().read(addr);
                            self.s -= 1;
                            Ok(OpState::Processing)
                        }
                        Tick::Tick5 => {
                            // Final write to stack (PC high) but actual read due to being in reset.
                            let addr: u16 = STACK_START + u16::from(self.s.0);
                            self.ram.borrow().read(addr);
                            self.s -= 1;

                            // Disable interrupts and make sure decimal is off
                            self.p |= P_INTERRUPT;
                            self.p &= !P_DECIMAL;
                            Ok(OpState::Processing)
                        }
                        Tick::Tick6 => {
                            // Load PCL from reset vector
                            self.op_val = self.ram.borrow().read(RESET_VECTOR);
                            Ok(OpState::Processing)
                        }
                        Tick::Tick7 => {
                            // Load PCH from reset vector and go back into normal operations.
                            self.pc = Wrapping(
                                u16::from(self.ram.borrow().read(RESET_VECTOR + 1)) << 8
                                    | u16::from(self.op_val),
                            );
                            self.reset_tick = ResetTick::Tick1;
                            self.op_tick = Tick::Reset;
                            self.state = State::Running;
                            self.interrupt_state = InterruptState::None;
                            self.irq_raised = InterruptStyle::None;
                            self.skip_interrupt = SkipInterrupt::None;
                            Ok(OpState::Done)
                        }
                        // Technically both this and the reset_tick one below are impossible
                        // sans bugs here as tick() won't run while we're in reset and it's the only other
                        // way to modify the sequence.
                        _ => Err(eyre!("invalid op_tick in reset: {}", self.op_tick)),
                    }
                }
            }
        }
    };
}

// Ricoh has variations in power/reset so need different macros since CMOS shares this impl.
// However resolve_opcode and opcode_op are consistent across all NMOS so the
// trait default is fine there.
impl<'a> CPU<'a> for CPURicoh<'a> {
    cpu_impl!();
    cpu_cmos_ricoh_power_reset!();
}

// Use the macros for everything on CMOS except resolve opcodes.
impl<'a> CPU<'a> for CPU65C02<'a> {
    cpu_impl!();
    cpu_cmos_ricoh_power_reset!();

    /// Given an `Opcode` and `AddressMode` return the valid u8 values that
    /// can represent it.
    ///
    /// # Errors
    /// If the `AddressMode` is not valid for this opcode an error will result.
    fn resolve_opcode(&self, op: &Opcode, mode: &AddressMode) -> Result<&'static Vec<u8>> {
        let Some(hm) = cmos_wdc_opcodes().get(op) else {
            return Err(eyre!("invalid opcode {op} for 65C02 cpu"));
        };
        let Some(v) = hm.get(mode) else {
            return Err(eyre!("address mode {mode} isn't valid for opcode {op}"));
        };
        Ok(v)
    }

    /// Given an opcode u8 value this will return the Operation struct
    /// defining it. i.e. `Opcode` and `AddressMode`.
    #[must_use]
    fn opcode_op(&self, op: u8) -> Operation {
        // SAFETY: We know a u8 is in range due to how we built this
        //         so a direct index is fine vs having the range check
        //         an index lookup. This is measurably faster than a [x]
        //         lookup which always error checks.
        unsafe { *cmos_wdc_opcodes_values().get_unchecked(usize::from(op)) }
    }
}

impl<'a> CPU<'a> for CPU65C02Rockwell<'a> {
    cpu_impl!();
    cpu_cmos_ricoh_power_reset!();

    /// Given an `Opcode` and `AddressMode` return the valid u8 values that
    /// can represent it.
    ///
    /// # Errors
    /// If the `AddressMode` is not valid for this opcode an error will result.
    fn resolve_opcode(&self, op: &Opcode, mode: &AddressMode) -> Result<&'static Vec<u8>> {
        let Some(hm) = cmos_rockwell_opcodes().get(op) else {
            return Err(eyre!("invalid opcode {op} for 65C02 Rockwell cpu"));
        };
        let Some(v) = hm.get(mode) else {
            return Err(eyre!("address mode {mode} isn't valid for opcode {op}"));
        };
        Ok(v)
    }

    /// Given an opcode u8 value this will return the Operation struct
    /// defining it. i.e. `Opcode` and `AddressMode`.
    #[must_use]
    fn opcode_op(&self, op: u8) -> Operation {
        // SAFETY: We know a u8 is in range due to how we built this
        //         so a direct index is fine vs having the range check
        //         an index lookup. This is measurably faster than a [x]
        //         lookup which always error checks.
        unsafe { *cmos_rockwell_opcodes_values().get_unchecked(usize::from(op)) }
    }
}

impl<'a> CPU<'a> for CPU65SC02<'a> {
    cpu_impl!();
    cpu_cmos_ricoh_power_reset!();

    /// Given an `Opcode` and `AddressMode` return the valid u8 values that
    /// can represent it.
    ///
    /// # Errors
    /// If the `AddressMode` is not valid for this opcode an error will result.
    fn resolve_opcode(&self, op: &Opcode, mode: &AddressMode) -> Result<&'static Vec<u8>> {
        let Some(hm) = cmos_65SC02_opcodes().get(op) else {
            return Err(eyre!("invalid opcode {op} for 65SC02 cpu"));
        };
        let Some(v) = hm.get(mode) else {
            return Err(eyre!("address mode {mode} isn't valid for opcode {op}"));
        };
        Ok(v)
    }

    /// Given an opcode u8 value this will ret urn the Operation struct
    /// defining it. i.e. `Opcode` and `AddressMode`.
    #[must_use]
    fn opcode_op(&self, op: u8) -> Operation {
        // SAFETY: We know a u8 is in range due to how we built this
        //         so a direct index is fine vs having the range check
        //         an index lookup. This is measurably faster than a [x]
        //         lookup which always error checks.
        unsafe { *cmos_65SC02_opcodes_values().get_unchecked(usize::from(op)) }
    }
}

macro_rules! chip_impl_nmos {
    ($cpu:ident) => {
        impl<'a> Chip for $cpu<'a> {
            /// `tick` is used to move the clock forward one tick and either start processing
            /// a new opcode or continue on one already started.
            ///
            /// # Errors
            /// Bad internal state or causing a halt of the CPU will result in errors.
            ///
            /// Bad internal state includes not powering on, not completing a reset sequence
            /// and already being halted.
            #[allow(clippy::too_many_lines)]
            fn tick(&mut self) -> Result<()> {
                // Fast path if halted. PC doesn't advance nor do we take clocks.
                if self.state == State::Halted {
                    return Err(ErrReport::new(CPUError::Halted {
                        op: self.halt_opcode,
                    }));
                }

                if self.state == State::RDY {
                    let last = self.cpu_ram().borrow().last_action.borrow().1;
                    self.ram().borrow().read(last);
                    if let Some(rdy) = self.rdy {
                        if rdy.raised() {
                            return Ok(());
                        }

                        // Set to Tick so this replicates running even though
                        // we did nothing. This way tick_done() is happy.
                        self.state = State::Tick;
                        return Ok(());
                    }
                }

                // Handles improper states. Only tick_done() or reset() can move into this state.
                if self.state != State::Running {
                    return Err(eyre!("CPU not in Running state - {}", self.state));
                }

                // If we get a new interrupt while running one then NMI always wins until it's done.
                let mut irq_raised = false;
                let mut nmi_raised = false;
                if let Some(irq) = self.irq {
                    irq_raised = irq.raised();
                }
                if let Some(nmi) = self.nmi {
                    nmi_raised = nmi.raised();
                }

                // NMI always wins so even if we're already processing an interrupt it can upgrade
                // to NMI from IRQ mid processing.
                if irq_raised || nmi_raised {
                    match self.irq_raised {
                        InterruptStyle::None => {
                            self.irq_raised = InterruptStyle::IRQ;
                            if nmi_raised {
                                self.irq_raised = InterruptStyle::NMI;
                            }
                        }
                        InterruptStyle::IRQ => {
                            if nmi_raised {
                                self.irq_raised = InterruptStyle::NMI;
                            }
                        }
                        InterruptStyle::NMI => {}
                    }
                }

                // Move to the state tick_done() has to move us out of.
                self.state = State::Tick;

                // Always bump the clock count and op_tick.
                self.clocks += 1;
                self.op_tick = self.op_tick.next();

                // Emit debugging if required
                if self.debug.is_some() && self.op_tick == Tick::Tick1 {
                    self.debug();
                }

                // Whether to actually run an opcode below. Certain cases in Tick1 we
                // don't but still need to check RDY which is post opcode.
                let mut run = true;

                match self.op_tick {
                    Tick::Tick1 => {
                        // If we're in Tick1 this means start a new instruction based on the PC value so grab
                        // the opcode now and look it up.
                        self.op_raw = self.ram.borrow().read(self.pc.0);
                        self.op = self.opcode_op(self.op_raw);
                        self.op_addr_fixup = false;

                        // If one is raised and we're not skipping and interrupts
                        // are enabled or it's an NMI then we move into interrupt mode.
                        // If interrupts are disabled it doesn't change state.
                        if self.irq_raised != InterruptStyle::None
                            && self.skip_interrupt != SkipInterrupt::Skip
                        {
                            if self.p & P_INTERRUPT == P_INTERRUPT
                                && self.irq_raised == InterruptStyle::IRQ
                            {
                                self.irq_raised = InterruptStyle::None;
                                self.interrupt_state = InterruptState::None;
                            } else {
                                self.interrupt_state = InterruptState::Running;
                            }
                        }

                        // PC advances always when we start a new opcode except for IRQ/NMI
                        // (unless we're skipping to run one more instruction).
                        if self.interrupt_state != InterruptState::Running {
                            self.pc += 1;
                        }

                        // Move out of the done state.
                        self.addr_done = OpState::Processing;
                        run = false; // There's nothing else to do but check RDY below.
                    }
                    Tick::Tick2 => {
                        // All instructions fetch the value after the opcode (though some like BRK/PHP/etc ignore it).
                        // We keep it since some instructions such as absolute addr then require getting one
                        // more byte. So cache at this stage since we no idea if it's needed.
                        // NOTE: the PC doesn't increment here as that's dependent on addressing mode which will handle it.
                        self.op_val = self.ram.borrow().read(self.pc.0);

                        // We've started a new instruction so no longer skipping interrupt processing.
                        if self.skip_interrupt == SkipInterrupt::Skip {
                            self.skip_interrupt = SkipInterrupt::PrevSkip;
                        } else {
                            self.skip_interrupt = SkipInterrupt::None;
                        }
                    }
                    // The remainder don't do anything general per cycle so they can be ignored. Opcode processing determines
                    // when they are done and all of them do sanity checking for Tick range.
                    _ => {}
                }

                if run {
                    // Process the opcode or interrupt
                    let ret: Result<OpState>;
                    if self.interrupt_state == InterruptState::Running {
                        let mut addr = IRQ_VECTOR;
                        if self.irq_raised == InterruptStyle::NMI {
                            addr = NMI_VECTOR;
                        }
                        ret = self.run_interrupt(addr, true);
                    } else {
                        ret = self.process_opcode();
                    }

                    // We'll treat an error as halted since internal state is unknown at that point.
                    // For halted instructions though we'll return a custom error type so it can
                    // be detected vs internal errors.
                    if self.state == State::Halted || ret.is_err() {
                        self.state = State::Halted;
                        self.halt_opcode = self.op_raw;
                        ret?;
                        return Err(ErrReport::new(CPUError::Halted {
                            op: self.halt_opcode,
                        }));
                    }

                    let state = ret?;

                    if state == OpState::Done {
                        // Reset so the next tick starts a new instruction
                        // It'll handle doing start of instruction reset on state.
                        self.op_tick = Tick::Reset;

                        // If we're already running an IRQ clear state so we don't loop
                        // trying to start it again.
                        if self.interrupt_state == InterruptState::Running {
                            self.irq_raised = InterruptStyle::None;
                        }
                        self.interrupt_state = InterruptState::None;
                    }
                }

                // If RDY is held high and we didn't just process a write we move into
                // the RDY state. It'll keep rereading this last address but nothing else
                // until RDY drops.
                if let Some(rdy) = self.rdy {
                    if rdy.raised()
                        && self.cpu_ram().borrow().last_action.borrow().0 != LastBusAction::Write
                    {
                        self.state = State::RDY;
                    }
                }

                Ok(())
            }

            /// `tick_done` moves the CPU back to a state where the next tick can run.
            /// For the 6502 there are no internal latches so generally there is no shadow
            /// state to account but all Chip implementations need this function.
            /// NOTE: Calling `tick` with `rdy()` high and `tick_done` with it low will
            ///       result in an error as `tick`+`tick_done` is assumed to be otherwise atomic.
            ///
            /// # Errors
            /// Bad internal state will result in errors.
            fn tick_done(&mut self) -> Result<()> {
                if self.state == State::RDY {
                    return Ok(());
                }

                if self.state != State::Tick {
                    return Err(eyre!("tick_done called outside Tick - {}", self.state));
                }
                // Move to the next state.
                self.state = State::Running;
                Ok(())
            }
        }
    };
}

chip_impl_nmos!(CPU6502);
chip_impl_nmos!(CPU6510);
chip_impl_nmos!(CPURicoh);

// CMOS is slightly different so needs a different macro.
macro_rules! chip_impl_cmos {
    ($cpu:ident) => {
        impl<'a> Chip for $cpu<'a> {
            /// `tick` is used to move the clock forward one tick and either start processing
            /// a new opcode or continue on one already started.
            ///
            /// # Errors
            /// Bad internal state or causing a halt of the CPU will result in errors.
            ///
            /// Bad internal state includes not powering on, not completing a reset sequence
            /// and already being halted.
            #[allow(clippy::too_many_lines)]
            fn tick(&mut self) -> Result<()> {
                // Fast path if halted. PC doesn't advance nor do we take clocks.
                if self.state == State::Halted {
                    return Err(ErrReport::new(CPUError::Halted {
                        op: self.halt_opcode,
                    }));
                }

                if self.state == State::RDY {
                    let last = self.cpu_ram().borrow().last_action.borrow().1;
                    self.ram().borrow().read(last);
                    if let Some(rdy) = self.rdy {
                        if rdy.raised() {
                            return Ok(());
                        }

                        // Set to Tick so this replicates running even though
                        // we did nothing. This way tick_done() is happy.
                        self.state = State::Tick;
                        return Ok(());
                    }
                }

                // Handles improper states. Only tick_done() or reset() or wai() can move into these states.
                if self.state != State::Running && self.state != State::WaitingForInterrupt {
                    return Err(eyre!(
                        "CPU not in Running or WaitingForInterrupt state - {}",
                        self.state
                    ));
                }

                // If we get a new interrupt while running one then NMI always wins until it's done.
                let mut irq_raised = false;
                let mut nmi_raised = false;
                if let Some(irq) = self.irq {
                    irq_raised = irq.raised();
                }
                if let Some(nmi) = self.nmi {
                    nmi_raised = nmi.raised();
                }

                // NMI always wins so even if we're already processing an interrupt it can upgrade
                // to NMI from IRQ mid processing.
                if irq_raised || nmi_raised {
                    match self.irq_raised {
                        InterruptStyle::None => {
                            self.irq_raised = InterruptStyle::IRQ;
                            if nmi_raised {
                                self.irq_raised = InterruptStyle::NMI;
                            }
                        }
                        InterruptStyle::IRQ => {
                            if nmi_raised {
                                self.irq_raised = InterruptStyle::NMI;
                            }
                        }
                        InterruptStyle::NMI => {}
                    }
                }

                // If we're waiting for an interrupt and none have been raised we don't
                // advance time and just stay waiting for instruction start.
                if self.state == State::WaitingForInterrupt
                    && self.irq_raised == InterruptStyle::None
                {
                    return Ok(());
                }

                // Move to the state tick_done() has to move us out of.
                self.state = State::Tick;

                // Always bump the clock count and op_tick.
                self.clocks += 1;
                self.op_tick = self.op_tick.next();

                // Emit debugging if required
                if self.debug.is_some() && self.op_tick == Tick::Tick1 {
                    self.debug();
                }

                // Whether to actually run an opcode below. Certain cases in Tick1 we
                // don't but still need to check RDY which is post opcode.
                let mut run = true;

                match self.op_tick {
                    Tick::Tick1 => {
                        // If we're in Tick1 this means start a new instruction based on the PC value so grab
                        // the opcode now and look it up.
                        self.op_raw = self.ram.borrow().read(self.pc.0);
                        self.op = self.opcode_op(self.op_raw);
                        self.op_addr_fixup = false;

                        // Special case the 1 cycle NOP for CMOS. This just burns a cycle and ignores interrupts.
                        if self.op.op == Opcode::NOP && self.op.mode == AddressMode::NOPCmos {
                            self.pc += 1;
                            self.op_tick = Tick::Reset;
                            run = false; // There's nothing else to do but check RDY below.
                        } else {
                            // If one is raised and we're not skipping and interrupts
                            // are enabled or it's an NMI then we move into interrupt mode.
                            // If interrupts are disabled it doesn't change state.
                            if self.irq_raised != InterruptStyle::None
                                && self.skip_interrupt != SkipInterrupt::Skip
                            {
                                if self.p & P_INTERRUPT == P_INTERRUPT
                                    && self.irq_raised == InterruptStyle::IRQ
                                {
                                    self.irq_raised = InterruptStyle::None;
                                    self.interrupt_state = InterruptState::None;
                                } else {
                                    self.interrupt_state = InterruptState::Running;
                                }
                            }

                            // PC advances always when we start a new opcode except for IRQ/NMI
                            // (unless we're skipping to run one more instruction).
                            if self.interrupt_state != InterruptState::Running {
                                self.pc += 1;
                            }

                            // Move out of the done state.
                            self.addr_done = OpState::Processing;
                            run = false; // There's nothing else to do but check RDY below.
                        }
                    }
                    Tick::Tick2 => {
                        // All instructions fetch the value after the opcode (though some like BRK/PHP/etc ignore it).
                        // We keep it since some instructions such as absolute addr then require getting one
                        // more byte. So cache at this stage since we no idea if it's needed.
                        // NOTE: the PC doesn't increment here as that's dependent on addressing mode which will handle it.
                        self.op_val = self.ram.borrow().read(self.pc.0);

                        // We've started a new instruction so no longer skipping interrupt processing.
                        if self.skip_interrupt == SkipInterrupt::Skip {
                            self.skip_interrupt = SkipInterrupt::PrevSkip;
                        } else {
                            self.skip_interrupt = SkipInterrupt::None;
                        }
                    }
                    // The remainder don't do anything general per cycle so they can be ignored. Opcode processing determines
                    // when they are done and all of them do sanity checking for Tick range.
                    _ => {}
                }

                if run {
                    // Process the opcode or interrupt
                    let ret: Result<OpState>;
                    if self.interrupt_state == InterruptState::Running {
                        let mut addr = IRQ_VECTOR;
                        if self.irq_raised == InterruptStyle::NMI {
                            addr = NMI_VECTOR;
                        }
                        ret = self.run_interrupt(addr, true);
                    } else {
                        ret = self.process_opcode();
                    }

                    // We'll treat an error as halted since internal state is unknown at that point.
                    // For halted instructions though we'll return a custom error type so it can
                    // be detected vs internal errors.
                    if self.state == State::Halted || ret.is_err() {
                        self.state = State::Halted;
                        self.halt_opcode = self.op_raw;
                        ret?;
                        return Err(ErrReport::new(CPUError::Halted {
                            op: self.halt_opcode,
                        }));
                    }

                    let state = ret?;

                    if state == OpState::Done {
                        // Reset so the next tick starts a new instruction
                        // It'll handle doing start of instruction reset on state.
                        self.op_tick = Tick::Reset;

                        // If we're already running an IRQ clear state so we don't loop
                        // trying to start it again.
                        if self.interrupt_state == InterruptState::Running {
                            self.irq_raised = InterruptStyle::None;
                        }
                        self.interrupt_state = InterruptState::None;
                    }
                }

                // If RDY is held high and we didn't just process a write we move into
                // the RDY state. It'll keep rereading this last address but nothing else
                // until RDY drops.
                if let Some(rdy) = self.rdy {
                    if rdy.raised()
                        && self.cpu_ram().borrow().last_action.borrow().0 != LastBusAction::Write
                    {
                        self.state = State::RDY;
                    }
                }

                Ok(())
            }

            /// `tick_done` moves the CPU back to a state where the next tick can run.
            /// For the 6502 there are no internal latches so generally there is no shadow
            /// state to account but all Chip implementations need this function.
            /// NOTE: Calling `tick` with `rdy()` high and `tick_done` with it low will
            ///       result in an error as `tick`+`tick_done` is assumed to be otherwise atomic.
            ///
            /// # Errors
            /// Bad internal state will result in errors.
            fn tick_done(&mut self) -> Result<()> {
                if self.state == State::RDY {
                    return Ok(());
                }

                // If we're in WAI just return, no state changes.
                if self.state == State::WaitingForInterrupt {
                    return Ok(());
                }

                if self.state != State::Tick {
                    return Err(eyre!("tick_done called outside Tick - {}", self.state));
                }
                // Move to the next state.
                self.state = State::Running;
                Ok(())
            }
        }
    };
}

chip_impl_cmos!(CPU65C02);
chip_impl_cmos!(CPU65C02Rockwell);
chip_impl_cmos!(CPU65SC02);

macro_rules! cpu_new {
    () => {
        /// Build a new CPU.
        /// NOTE: This is not usable at this point. Call `power_on` to begin
        /// operation. Anything else will return errors.
        #[must_use]
        pub fn new(def: ChipDef<'a>) -> Self {
            let r = RecordRAM::new(def.ram);
            Self {
                a: Wrapping(0x00),
                x: Wrapping(0x00),
                y: Wrapping(0x00),
                s: Wrapping(0x00),
                p: P_NONE,
                pc: Wrapping(0x0000),
                debug: None,
                state: State::Off,
                irq_raised: InterruptStyle::default(),
                irq: def.irq,
                nmi: def.nmi,
                rdy: def.rdy,
                interrupt_state: InterruptState::default(),
                skip_interrupt: SkipInterrupt::default(),
                clocks: 0,
                ram: Rc::new(RefCell::new(r)),
                op: Operation::default(),
                op_raw: 0x00,
                op_val: 0x00,
                op_tick: Tick::Reset,
                reset_tick: ResetTick::Tick1,
                op_addr: 0x0000,
                addr_done: OpState::Done,
                halt_opcode: 0x00,
                halt_pc: 0x0000,
                disassemble: RefCell::new(String::with_capacity(32)),
                op_addr_fixup: false,
            }
        }
    };
}

impl<'a> CPU6502<'a> {
    cpu_new!();
}

impl<'a> CPURicoh<'a> {
    cpu_new!();
}

impl<'a> CPU6510<'a> {
    /// Build a new CPU. Optionally pass input states for the I/O pins. If
    /// nothing is passed these will all be tied to pulldowns.
    /// If the io pins are not input style this will panic as it's intended
    /// to emulate initial wiring for a 6510 which powers up in input mode.
    /// NOTE: This is not usable at this point. Call `power_on` to begin
    /// operation. Anything else will return errors.
    #[must_use]
    pub fn new(def: ChipDef<'a>, io: Option<[io::Style; 6]>) -> Self {
        let input = match io {
            Some(io) => io,
            None => [io::Style::In(&io::Pulldown {}); 6],
        };
        let mut r = Box::new(C6510RAM::new(def.ram, input));
        r.power_on();
        let io = r.io_state.clone();

        let ram = Rc::new(RefCell::new(RecordRAM::new(r)));
        Self {
            a: Wrapping(0x00),
            x: Wrapping(0x00),
            y: Wrapping(0x00),
            s: Wrapping(0x00),
            p: P_NONE,
            pc: Wrapping(0x0000),
            debug: None,
            state: State::Off,
            irq_raised: InterruptStyle::default(),
            irq: def.irq,
            nmi: def.nmi,
            rdy: def.rdy,
            interrupt_state: InterruptState::default(),
            skip_interrupt: SkipInterrupt::default(),
            clocks: 0,
            ram,
            op: Operation::default(),
            op_raw: 0x00,
            op_val: 0x00,
            op_tick: Tick::Reset,
            reset_tick: ResetTick::Tick1,
            op_addr: 0x0000,
            addr_done: OpState::Done,
            halt_opcode: 0x00,
            halt_pc: 0x0000,
            disassemble: RefCell::new(String::with_capacity(32)),
            op_addr_fixup: false,
            io,
        }
    }

    /// Return the state of I/O pin 0-5 for a 6510.
    ///
    /// # Errors
    /// Any usage outside 0-5 for pin will result in an error.
    pub fn io_pin(&self, pin: usize) -> Result<io::Style> {
        if pin > 5 {
            return Err(eyre!("I/O pin {pin} out of range"));
        }
        Ok(self.io.borrow()[pin])
    }
}

// All of the common functions WDC/Rockwell/S share.
trait CPUCMOSInternal<'a>: CPUInternal<'a> + CPU<'a> {
    // CMOS has a different process_opcode so we override the trait default impl.
    #[allow(clippy::too_many_lines)]
    fn process_opcode(&mut self) -> Result<OpState> {
        match (self.op().op, self.op().mode) {
            // 0x00 - BRK #i
            (Opcode::BRK, AddressMode::Immediate) => self.brk(),
            // 0x01 - ORA (d,x)
            (Opcode::ORA, AddressMode::IndirectX) => {
                self.load_instruction(Self::addr_indirect_x, Self::ora)
            }
            // 0x02 0x22 0x42 0x62 0x82 0xC2 0xE2 - NOP #i
            (Opcode::NOP, AddressMode::Immediate) => self.addr_immediate(&InstructionMode::Load),
            // 0x03 0x13 0x23 0x33 0x43 0x53 0x63 0x73 0x83 0x93 0xA3 0xB3 0xC3 0xD3 0xE3 0xF3
            // 0x0B 0x1B 0x2B 0x3B 0x4B 0x5B 0x6B 0x7B 0x8B 0x9B 0xAB 0xBB 0xEA 0xEB 0xFB
            // NOP
            // Note: Technically none of these which trigger NOPCmos will get here as single
            //       cycles ones are handled directly in tick(). But here for completeness.
            (Opcode::NOP, AddressMode::NOPCmos | AddressMode::Implied) => Ok(OpState::Done),
            // 0x04 - TSB d
            (Opcode::TSB, AddressMode::ZeroPage) => self.rmw_instruction(Self::addr_zp, Self::tsb),
            // 0x05 - ORA d
            (Opcode::ORA, AddressMode::ZeroPage) => self.load_instruction(Self::addr_zp, Self::ora),
            // 0x06 - ASL d
            (Opcode::ASL, AddressMode::ZeroPage) => self.rmw_instruction(Self::addr_zp, Self::asl),
            // 0x07 0x17 0x27 0x37 0x47 0x57 0x67 0x77 - RMB x,d
            (Opcode::RMB, AddressMode::ZeroPage) => self.rmw_instruction(Self::addr_zp, Self::rmb),
            // 0x08 - PHP
            (Opcode::PHP, AddressMode::Implied) => self.php(),
            // 0x09 - ORA #i
            (Opcode::ORA, AddressMode::Immediate) => {
                self.load_instruction(Self::addr_immediate, Self::ora)
            }
            // 0x0A - ASL
            (Opcode::ASL, AddressMode::Implied) => self.asl_acc(),
            // 0x0B - NOP see 0x03
            // 0x0C - TSB a
            (Opcode::TSB, AddressMode::Absolute) => {
                self.rmw_instruction(Self::addr_absolute, Self::tsb)
            }
            // 0x0D - ORA a
            (Opcode::ORA, AddressMode::Absolute) => {
                self.load_instruction(Self::addr_absolute, Self::ora)
            }
            // 0x0E - ASL a
            (Opcode::ASL, AddressMode::Absolute) => {
                self.rmw_instruction(Self::addr_absolute, Self::asl)
            }
            // 0x0F 0x1F 0x2F 0x3F 0x4F 0x5F 0x6F 0x7F - BBR x,dr
            (Opcode::BBR, AddressMode::ZeroPageRelative) => {
                // Figure out the x based on opcode. MSB is the index
                let x = (self.op_raw() & 0xF0) >> 4;
                self.bbr(x)
            }
            // 0x10 - BPL *+r
            (Opcode::BPL, AddressMode::Relative) => self.bpl(),
            // 0x11 - ORA (d),y
            (Opcode::ORA, AddressMode::IndirectY) => {
                self.load_instruction(Self::addr_indirect_y, Self::ora)
            }
            // 0x12 - ORA (d)
            (Opcode::ORA, AddressMode::Indirect) => {
                self.load_instruction(Self::addr_indirect, Self::ora)
            }
            // 0x13 - NOP see 0x03
            // 0x14 - TRB d
            (Opcode::TRB, AddressMode::ZeroPage) => self.rmw_instruction(Self::addr_zp, Self::trb),
            // 0x15 - ORA d,x
            (Opcode::ORA, AddressMode::ZeroPageX) => {
                self.load_instruction(Self::addr_zp_x, Self::ora)
            }
            // 0x16 - ASL d,x
            (Opcode::ASL, AddressMode::ZeroPageX) => {
                self.rmw_instruction(Self::addr_zp_x, Self::asl)
            }
            // 0x17 - RMB 1,x see 0x07
            // 0x18 - CLC
            (Opcode::CLC, AddressMode::Implied) => self.clc(),
            // 0x19 - ORA a,y
            (Opcode::ORA, AddressMode::AbsoluteY) => {
                self.load_instruction(Self::addr_absolute_y, Self::ora)
            }
            // 0x1A - INC
            (Opcode::INC, AddressMode::Implied) => {
                self.load_register(Register::A, self.a() + Wrapping(1))
            }
            // 0x1B - NOP see 0x03
            // 0x1C - TRB a
            (Opcode::TRB, AddressMode::Absolute) => {
                self.rmw_instruction(Self::addr_absolute, Self::trb)
            }
            // 0x1D - ORA a,x
            (Opcode::ORA, AddressMode::AbsoluteX) => {
                self.load_instruction(Self::addr_absolute_x, Self::ora)
            }
            // 0x1E - ASL a,x
            (Opcode::ASL, AddressMode::AbsoluteX) => {
                self.rmw_instruction(Self::addr_absolute_x, Self::asl)
            }
            // 0x1F - BBR 1,dr see 0x0F
            // 0x20 - JSR a
            (Opcode::JSR, AddressMode::Absolute) => self.jsr(),
            // 0x21 - AND (d,x)
            (Opcode::AND, AddressMode::IndirectX) => {
                self.load_instruction(Self::addr_indirect_x, Self::and)
            }
            // 0x22 - NOP #i see 0x02
            // 0x23 - NOP see 0x03
            // 0x24 - BIT d
            (Opcode::BIT, AddressMode::ZeroPage) => self.load_instruction(Self::addr_zp, Self::bit),
            // 0x25 - AND d
            (Opcode::AND, AddressMode::ZeroPage) => self.load_instruction(Self::addr_zp, Self::and),
            // 0x26 - ROL d
            (Opcode::ROL, AddressMode::ZeroPage) => self.rmw_instruction(Self::addr_zp, Self::rol),
            // 0x27 - RMB 2,x see 0x07
            // 0x28 - PLP
            (Opcode::PLP, AddressMode::Implied) => self.plp(),
            // 0x29 - AND #i
            (Opcode::AND, AddressMode::Immediate) => {
                self.load_instruction(Self::addr_immediate, Self::and)
            }
            // 0x2A - ROL
            (Opcode::ROL, AddressMode::Implied) => self.rol_acc(),
            // 0x2B - NOP see 0x03
            // 0x2C - BIT a
            (Opcode::BIT, AddressMode::Absolute) => {
                self.load_instruction(Self::addr_absolute, Self::bit)
            }
            // 0x2D - AND a
            (Opcode::AND, AddressMode::Absolute) => {
                self.load_instruction(Self::addr_absolute, Self::and)
            }
            // 0x2E - ROL a
            (Opcode::ROL, AddressMode::Absolute) => {
                self.rmw_instruction(Self::addr_absolute, Self::rol)
            }
            // 0x2F - BBR 2,dr see 0x0F
            // 0x30 - BMI *+r
            (Opcode::BMI, AddressMode::Relative) => self.bmi(),
            // 0x31 - AND (d),y
            (Opcode::AND, AddressMode::IndirectY) => {
                self.load_instruction(Self::addr_indirect_y, Self::and)
            }
            // 0x32 - AND (d)
            (Opcode::AND, AddressMode::Indirect) => {
                self.load_instruction(Self::addr_indirect, Self::and)
            }
            // 0x33 - NOP see 0x03
            // 0x34 - BIT d,x
            (Opcode::BIT, AddressMode::ZeroPageX) => {
                self.load_instruction(Self::addr_zp_x, Self::bit)
            }
            // 0x35 - AND d,x
            (Opcode::AND, AddressMode::ZeroPageX) => {
                self.load_instruction(Self::addr_zp_x, Self::and)
            }
            // 0x36 - ROL d,x
            (Opcode::ROL, AddressMode::ZeroPageX) => {
                self.rmw_instruction(Self::addr_zp_x, Self::rol)
            }
            // 0x37 - RMB 3,x see 0x07
            // 0x38 - SEC
            (Opcode::SEC, AddressMode::Implied) => self.sec(),
            // 0x39 - AND a,y
            (Opcode::AND, AddressMode::AbsoluteY) => {
                self.load_instruction(Self::addr_absolute_y, Self::and)
            }
            // 0x3A - DEC
            (Opcode::DEC, AddressMode::Implied) => {
                self.load_register(Register::A, self.a() - Wrapping(1))
            }
            // 0x3B - NOP see 0x03
            // 0x3C - BIT a,x
            (Opcode::BIT, AddressMode::AbsoluteX) => {
                self.load_instruction(Self::addr_absolute_x, Self::bit)
            }
            // 0x3D - AND a,x
            (Opcode::AND, AddressMode::AbsoluteX) => {
                self.load_instruction(Self::addr_absolute_x, Self::and)
            }
            // 0x3E - ROL a,x
            (Opcode::ROL, AddressMode::AbsoluteX) => {
                self.rmw_instruction(Self::addr_absolute_x, Self::rol)
            }
            // 0x3F - BBR 3,dr see 0x0F
            // 0x40 - RTI
            (Opcode::RTI, AddressMode::Implied) => self.rti(),
            // 0x41 - EOR (d,x)
            (Opcode::EOR, AddressMode::IndirectX) => {
                self.load_instruction(Self::addr_indirect_x, Self::eor)
            }
            // 0x42 - NOP #i see 0x02
            // 0x43 - NOP see 0x03
            // 0x44 - NOP d
            (Opcode::NOP, AddressMode::ZeroPage) => self.addr_zp(&InstructionMode::Load),
            // 0x45 - EOR d
            (Opcode::EOR, AddressMode::ZeroPage) => self.load_instruction(Self::addr_zp, Self::eor),
            // 0x46 - LSR d
            (Opcode::LSR, AddressMode::ZeroPage) => self.rmw_instruction(Self::addr_zp, Self::lsr),
            // 0x47 - RMB 4,x see 0x07
            // 0x48 - PHA
            (Opcode::PHA, AddressMode::Implied) => self.pha(),
            // 0x49 - EOR #i
            (Opcode::EOR, AddressMode::Immediate) => {
                self.load_instruction(Self::addr_immediate, Self::eor)
            }
            // 0x4A - LSR
            (Opcode::LSR, AddressMode::Implied) => self.lsr_acc(),
            // 0x4B - NOP see 0x03
            // 0x4C - JMP a
            (Opcode::JMP, AddressMode::Absolute) => self.jmp(),
            // 0x4D - EOR a
            (Opcode::EOR, AddressMode::Absolute) => {
                self.load_instruction(Self::addr_absolute, Self::eor)
            }
            // 0x4E - LSR a
            (Opcode::LSR, AddressMode::Absolute) => {
                self.rmw_instruction(Self::addr_absolute, Self::lsr)
            }
            // 0x4F - BBR 4,dr see 0x0F
            // 0x50 - BVC *+r
            (Opcode::BVC, AddressMode::Relative) => self.bvc(),
            // 0x51 - EOR (d),y
            (Opcode::EOR, AddressMode::IndirectY) => {
                self.load_instruction(Self::addr_indirect_y, Self::eor)
            }
            // 0x52 - EOR (d)
            (Opcode::EOR, AddressMode::Indirect) => {
                self.load_instruction(Self::addr_indirect, Self::eor)
            }
            // 0x53 - NOP see 0x03
            // 0x54 0xD4 0xF4 - NOP d,x
            (Opcode::NOP, AddressMode::ZeroPageX) => self.addr_zp_x(&InstructionMode::Load),
            // 0x55 - EOR d,x
            (Opcode::EOR, AddressMode::ZeroPageX) => {
                self.load_instruction(Self::addr_zp_x, Self::eor)
            }
            // 0x56 - LSR d,x
            (Opcode::LSR, AddressMode::ZeroPageX) => {
                self.rmw_instruction(Self::addr_zp_x, Self::lsr)
            }
            // 0x57 - RMB 5,x see 0x07
            // 0x58 - CLI
            (Opcode::CLI, AddressMode::Implied) => self.cli(),
            // 0x59 - EOR a,y
            (Opcode::EOR, AddressMode::AbsoluteY) => {
                self.load_instruction(Self::addr_absolute_y, Self::eor)
            }
            // 0x5A - PHY
            (Opcode::PHY, AddressMode::Implied) => self.phy(),
            // 0x5B - NOP see 0x03
            // 0x5C - NOP 8
            (Opcode::NOP, AddressMode::AbsoluteNOP) => self.nop8(),
            // 0x5D - EOR a,x
            (Opcode::EOR, AddressMode::AbsoluteX) => {
                self.load_instruction(Self::addr_absolute_x, Self::eor)
            }
            // 0x5E - LSR a,x
            (Opcode::LSR, AddressMode::AbsoluteX) => {
                self.rmw_instruction(Self::addr_absolute_x, Self::lsr)
            }
            // 0x5F - BBR 5,dr see 0x0F
            // 0x60 - RTS
            (Opcode::RTS, AddressMode::Implied) => self.rts(),
            // 0x61 - ADC (d,x)
            (Opcode::ADC, AddressMode::IndirectX) => {
                self.load_instruction(Self::addr_indirect_x, Self::adc)
            }
            // 0x62 - NOP #i see 0x02
            // 0x63 - NOP see 0x03
            // 0x64 - STZ d
            (Opcode::STZ, AddressMode::ZeroPage) => self.store_instruction(Self::addr_zp, 0),
            // 0x65 - ADC d
            (Opcode::ADC, AddressMode::ZeroPage) => self.load_instruction(Self::addr_zp, Self::adc),
            // 0x66 - ROR d
            (Opcode::ROR, AddressMode::ZeroPage) => self.rmw_instruction(Self::addr_zp, Self::ror),
            // 0x67 - RMB 6,x see 0x07
            // 0x68 - PLA
            (Opcode::PLA, AddressMode::Implied) => self.pla(),
            // 0x69 - ADC #i
            (Opcode::ADC, AddressMode::Immediate) => {
                self.load_instruction(Self::addr_immediate, Self::adc)
            }
            // 0x6A - ROR
            (Opcode::ROR, AddressMode::Implied) => self.ror_acc(),
            // 0x6B - NOP see 0x03
            // 0x6C - JMP (a)
            (Opcode::JMP, AddressMode::AbsoluteIndirect) => self.jmp_indirect(),
            // 0x6D - ADC a
            (Opcode::ADC, AddressMode::Absolute) => {
                self.load_instruction(Self::addr_absolute, Self::adc)
            }
            // 0x6E - ROR a
            (Opcode::ROR, AddressMode::Absolute) => {
                self.rmw_instruction(Self::addr_absolute, Self::ror)
            }
            // 0x6F - BBR 6,dr see 0x0F
            // 0x70 - BVS *+r
            (Opcode::BVS, AddressMode::Relative) => self.bvs(),
            // 0x71 - ADC (d),y
            (Opcode::ADC, AddressMode::IndirectY) => {
                self.load_instruction(Self::addr_indirect_y, Self::adc)
            }
            // 0x72 - ADC (zp)
            (Opcode::ADC, AddressMode::Indirect) => {
                self.load_instruction(Self::addr_indirect, Self::adc)
            }
            // 0x73 - NOP see 0x03
            // 0x74 - STZ d,x
            (Opcode::STZ, AddressMode::ZeroPageX) => self.store_instruction(Self::addr_zp_x, 0),
            // 0x75 - ADC d,x
            (Opcode::ADC, AddressMode::ZeroPageX) => {
                self.load_instruction(Self::addr_zp_x, Self::adc)
            }
            // 0x76 - ROR d,x
            (Opcode::ROR, AddressMode::ZeroPageX) => {
                self.rmw_instruction(Self::addr_zp_x, Self::ror)
            }
            // 0x77 - RMB 7,x see 0x07
            // 0x78 - SEI
            (Opcode::SEI, AddressMode::Implied) => self.sei(),
            // 0x79 - ADC a,y
            (Opcode::ADC, AddressMode::AbsoluteY) => {
                self.load_instruction(Self::addr_absolute_y, Self::adc)
            }
            // 0x7A - PLY
            (Opcode::PLY, AddressMode::Implied) => self.ply(),
            // 0x7B - NOP see 0x03
            // 0x7C - JMP (a,x)
            (Opcode::JMP, AddressMode::AbsoluteIndirectX) => self.jmp_indirect_x(),
            // 0x7D - ADC a,x
            (Opcode::ADC, AddressMode::AbsoluteX) => {
                self.load_instruction(Self::addr_absolute_x, Self::adc)
            }
            // 0x7E - ROR a,x
            (Opcode::ROR, AddressMode::AbsoluteX) => {
                self.rmw_instruction(Self::addr_absolute_x, Self::ror)
            }
            // 0x7F - BBR 7,dr see 0x0F
            // 0x80 - BRA r
            (Opcode::BRA, AddressMode::Relative) => self.perform_branch(),
            // 0x81 - STA (d,x)
            (Opcode::STA, AddressMode::IndirectX) => {
                self.store_instruction(Self::addr_indirect_x, self.a().0)
            }
            // 0x82 - NOP #i see 0x02
            // 0x83 - NOP see 0x03
            // 0x84 - STY d
            (Opcode::STY, AddressMode::ZeroPage) => {
                self.store_instruction(Self::addr_zp, self.y().0)
            }
            // 0x85 - STA d
            (Opcode::STA, AddressMode::ZeroPage) => {
                self.store_instruction(Self::addr_zp, self.a().0)
            }
            // 0x86 - STX d
            (Opcode::STX, AddressMode::ZeroPage) => {
                self.store_instruction(Self::addr_zp, self.x().0)
            }
            // 0x87 - 0x87 0x97 0xA7 0xB7 0xC7 0xD7 0xE7 0xF7 - SMB x,d
            (Opcode::SMB, AddressMode::ZeroPage) => self.rmw_instruction(Self::addr_zp, Self::smb),
            // 0x88 - DEY
            (Opcode::DEY, AddressMode::Implied) => {
                self.load_register(Register::Y, self.y() - Wrapping(1))
            }
            // 0x89 - BIT #i
            (Opcode::BIT, AddressMode::Immediate) => {
                self.load_instruction(Self::addr_immediate, Self::bit)
            }
            // 0x8A - TXA
            (Opcode::TXA, AddressMode::Implied) => self.load_register(Register::A, self.x()),
            // 0x8B - NOP see 0x03
            // 0x8C - STY a
            (Opcode::STY, AddressMode::Absolute) => {
                self.store_instruction(Self::addr_absolute, self.y().0)
            }
            // 0x8D - STA a
            (Opcode::STA, AddressMode::Absolute) => {
                self.store_instruction(Self::addr_absolute, self.a().0)
            }
            // 0x8E - STX a
            (Opcode::STX, AddressMode::Absolute) => {
                self.store_instruction(Self::addr_absolute, self.x().0)
            }
            // 0x8F 0x9F 0xAF 0xBF 0xCF 0xDF 0xEF 0xFF - BBR x,dr
            (Opcode::BBS, AddressMode::ZeroPageRelative) => {
                // Figure out the x based on opcode. MSB is the index - 8.
                let x = ((self.op_raw() & 0xF0) >> 4) - 8;
                self.bbs(x)
            }
            // 0x90 - BCC *+r
            (Opcode::BCC, AddressMode::Relative) => self.bcc(),
            // 0x91 - STA (d),y
            (Opcode::STA, AddressMode::IndirectY) => {
                self.store_instruction(Self::addr_indirect_y, self.a().0)
            }
            // 0x92 - STA (zp)
            (Opcode::STA, AddressMode::Indirect) => {
                self.store_instruction(Self::addr_indirect, self.a().0)
            }
            // 0x93 - NOP see 0x03
            // 0x94 - STY d,x
            (Opcode::STY, AddressMode::ZeroPageX) => {
                self.store_instruction(Self::addr_zp_x, self.y().0)
            }
            // 0x95 - STA d,x
            (Opcode::STA, AddressMode::ZeroPageX) => {
                self.store_instruction(Self::addr_zp_x, self.a().0)
            }
            // 0x96 - STX d,y
            (Opcode::STX, AddressMode::ZeroPageY) => {
                self.store_instruction(Self::addr_zp_y, self.x().0)
            }
            // 0x97 - SMB 1,d see 0x87
            // 0x98 - TYA
            (Opcode::TYA, AddressMode::Implied) => self.load_register(Register::A, self.y()),
            // 0x99 - STA a,y
            (Opcode::STA, AddressMode::AbsoluteY) => {
                self.store_instruction(Self::addr_absolute_y, self.a().0)
            }
            // 0x9A - TXS
            (Opcode::TXS, AddressMode::Implied) => {
                self.s_mut(self.x());
                Ok(OpState::Done)
            }
            // 0x9B - NOP see 0x03
            // 0x9C - STZ a
            (Opcode::STZ, AddressMode::Absolute) => self.store_instruction(Self::addr_absolute, 0),
            // 0x9D - STA a,x
            (Opcode::STA, AddressMode::AbsoluteX) => {
                self.store_instruction(Self::addr_absolute_x, self.a().0)
            }
            // 0x9E - STZ a,x
            (Opcode::STZ, AddressMode::AbsoluteX) => {
                self.store_instruction(Self::addr_absolute_x, 0)
            }
            // 0x9F - BBS 1,dr - see 0x8F
            // 0xA0 - LDY #i
            (Opcode::LDY, AddressMode::Immediate) => {
                self.load_instruction(Self::addr_immediate, Self::load_register_y)
            }
            // 0xA1 - LDA (d,x)
            (Opcode::LDA, AddressMode::IndirectX) => {
                self.load_instruction(Self::addr_indirect_x, Self::load_register_a)
            }
            // 0xA2 - LDX #i
            (Opcode::LDX, AddressMode::Immediate) => {
                self.load_instruction(Self::addr_immediate, Self::load_register_x)
            }
            // 0xA3 - NOP see 0x03
            // 0xA4 - LDY d
            (Opcode::LDY, AddressMode::ZeroPage) => {
                self.load_instruction(Self::addr_zp, Self::load_register_y)
            }
            // 0xA5 - LDA d
            (Opcode::LDA, AddressMode::ZeroPage) => {
                self.load_instruction(Self::addr_zp, Self::load_register_a)
            }
            // 0xA6 - LDX d
            (Opcode::LDX, AddressMode::ZeroPage) => {
                self.load_instruction(Self::addr_zp, Self::load_register_x)
            }
            // 0xA7 - SMB 2,d see 0x87
            // 0xA8 - TAY
            (Opcode::TAY, AddressMode::Implied) => self.load_register(Register::Y, self.a()),
            // 0xA9 - LDA #i
            (Opcode::LDA, AddressMode::Immediate) => {
                self.load_instruction(Self::addr_immediate, Self::load_register_a)
            }
            // 0xAA - TAX
            (Opcode::TAX, AddressMode::Implied) => self.load_register(Register::X, self.a()),
            // 0xAB - NOP see 0x03
            // 0xAC - LDY a
            (Opcode::LDY, AddressMode::Absolute) => {
                self.load_instruction(Self::addr_absolute, Self::load_register_y)
            }
            // 0xAD - LDA a
            (Opcode::LDA, AddressMode::Absolute) => {
                self.load_instruction(Self::addr_absolute, Self::load_register_a)
            }
            // 0xAE - LDX a
            (Opcode::LDX, AddressMode::Absolute) => {
                self.load_instruction(Self::addr_absolute, Self::load_register_x)
            }
            // 0xAF - BBS 2,dr - see 0x8F
            // 0xB0 - BCS *+r
            (Opcode::BCS, AddressMode::Relative) => self.bcs(),
            // 0xB1 - LDA (d),y
            (Opcode::LDA, AddressMode::IndirectY) => {
                self.load_instruction(Self::addr_indirect_y, Self::load_register_a)
            }
            // 0xB2 - LDA (zp)
            (Opcode::LDA, AddressMode::Indirect) => {
                self.load_instruction(Self::addr_indirect, Self::load_register_a)
            }
            // 0xB3 - NOP see 0x03
            // 0xB4 - LDY d,x
            (Opcode::LDY, AddressMode::ZeroPageX) => {
                self.load_instruction(Self::addr_zp_x, Self::load_register_y)
            }
            // 0xB5 - LDA d,x
            (Opcode::LDA, AddressMode::ZeroPageX) => {
                self.load_instruction(Self::addr_zp_x, Self::load_register_a)
            }
            // 0xB6 - LDX d,y
            (Opcode::LDX, AddressMode::ZeroPageY) => {
                self.load_instruction(Self::addr_zp_y, Self::load_register_x)
            }
            // 0xB7 - SMB 3,d see 0x87
            // 0xB8 - CLV
            (Opcode::CLV, AddressMode::Implied) => self.clv(),
            // 0xB9 - LDA a,y
            (Opcode::LDA, AddressMode::AbsoluteY) => {
                self.load_instruction(Self::addr_absolute_y, Self::load_register_a)
            }
            // 0xBA - TSX
            (Opcode::TSX, AddressMode::Implied) => self.load_register(Register::X, self.s()),
            // 0xBB - NOP see 0x03
            // 0xBC - LDY a,x
            (Opcode::LDY, AddressMode::AbsoluteX) => {
                self.load_instruction(Self::addr_absolute_x, Self::load_register_y)
            }
            // 0xBD - LDA a,x
            (Opcode::LDA, AddressMode::AbsoluteX) => {
                self.load_instruction(Self::addr_absolute_x, Self::load_register_a)
            }
            // 0xBE - LDX a,y
            (Opcode::LDX, AddressMode::AbsoluteY) => {
                self.load_instruction(Self::addr_absolute_y, Self::load_register_x)
            }
            // 0xBF - BBS 3,dr - see 0x8F
            // 0xC0 - CPY #i
            (Opcode::CPY, AddressMode::Immediate) => {
                self.load_instruction(Self::addr_immediate, Self::compare_y)
            }
            // 0xC1 - CMP (d,x)
            (Opcode::CMP, AddressMode::IndirectX) => {
                self.load_instruction(Self::addr_indirect_x, Self::compare_a)
            }
            // 0xC2 - NOP #i see 0x02
            // 0xC3 - NOP see 0x03
            // 0xC4 - CPY d
            (Opcode::CPY, AddressMode::ZeroPage) => {
                self.load_instruction(Self::addr_zp, Self::compare_y)
            }
            // 0xC5 - CMP d
            (Opcode::CMP, AddressMode::ZeroPage) => {
                self.load_instruction(Self::addr_zp, Self::compare_a)
            }
            // 0xC6 - DEC d
            (Opcode::DEC, AddressMode::ZeroPage) => self.rmw_instruction(Self::addr_zp, Self::dec),
            // 0xC7 - SMB 4,d see 0x87
            // 0xC8 - INY
            (Opcode::INY, AddressMode::Implied) => {
                self.load_register(Register::Y, self.y() + Wrapping(1))
            }
            // 0xC9 - CMP #i
            (Opcode::CMP, AddressMode::Immediate) => {
                self.load_instruction(Self::addr_immediate, Self::compare_a)
            }
            // 0xCA - DEX
            (Opcode::DEX, AddressMode::Implied) => {
                self.load_register(Register::X, self.x() - Wrapping(1))
            }
            // 0xCB - WAI
            (Opcode::WAI, AddressMode::Implied) => self.wai(),
            // 0xCC - CPY a
            (Opcode::CPY, AddressMode::Absolute) => {
                self.load_instruction(Self::addr_absolute, Self::compare_y)
            }
            // 0xCD - CMP a
            (Opcode::CMP, AddressMode::Absolute) => {
                self.load_instruction(Self::addr_absolute, Self::compare_a)
            }
            // 0xCE - DEC a
            (Opcode::DEC, AddressMode::Absolute) => {
                self.rmw_instruction(Self::addr_absolute, Self::dec)
            }
            // 0xCF - BBS 4,dr - see 0x8F
            // 0xD0 - BNE *+r
            (Opcode::BNE, AddressMode::Relative) => self.bne(),
            // 0xD1 - CMP (d),y
            (Opcode::CMP, AddressMode::IndirectY) => {
                self.load_instruction(Self::addr_indirect_y, Self::compare_a)
            }
            // 0xD2 - CMP (d)
            (Opcode::CMP, AddressMode::Indirect) => {
                self.load_instruction(Self::addr_indirect, Self::compare_a)
            }
            // 0xD3 - NOP see 0x03
            // 0xD4 - NOP d,x see 0x54
            // 0xD5 - CMP d,x
            (Opcode::CMP, AddressMode::ZeroPageX) => {
                self.load_instruction(Self::addr_zp_x, Self::compare_a)
            }
            // 0xD6 - DEC d,x
            (Opcode::DEC, AddressMode::ZeroPageX) => {
                self.rmw_instruction(Self::addr_zp_x, Self::dec)
            }
            // 0xD7 - SMB 5,d see 0x87
            // 0xD8 - CLD
            (Opcode::CLD, AddressMode::Implied) => self.cld(),
            // 0xD9 - CMP a,y
            (Opcode::CMP, AddressMode::AbsoluteY) => {
                self.load_instruction(Self::addr_absolute_y, Self::compare_a)
            }
            // 0xDA - PHX
            (Opcode::PHX, AddressMode::Implied) => self.phx(),
            // 0xDB - STP
            (Opcode::STP, AddressMode::Implied) => {
                self.state_mut(State::Halted);
                Ok(OpState::Done)
            }
            // 0xDC 0xFC - NOP a
            (Opcode::NOP, AddressMode::Absolute) => self.addr_absolute(&InstructionMode::Load),
            // 0xDD - CMP a,x
            (Opcode::CMP, AddressMode::AbsoluteX) => {
                self.load_instruction(Self::addr_absolute_x, Self::compare_a)
            }
            // 0xDE - DEC a,x
            (Opcode::DEC, AddressMode::AbsoluteX) => {
                self.rmw_instruction(Self::addr_absolute_x, Self::dec)
            }
            // 0xDF - BBS 5,dr - see 0x8F
            // 0xE0 - CPX #i
            (Opcode::CPX, AddressMode::Immediate) => {
                self.load_instruction(Self::addr_immediate, Self::compare_x)
            }
            // 0xE1 - SBC (d,x)
            (Opcode::SBC, AddressMode::IndirectX) => {
                self.load_instruction(Self::addr_indirect_x, Self::sbc)
            }
            // 0xE2 - NOP #i see 0x02
            // 0xE3 - NOP see 0x03
            // 0xE4 - CPX d
            (Opcode::CPX, AddressMode::ZeroPage) => {
                self.load_instruction(Self::addr_zp, Self::compare_x)
            }
            // 0xE5 - SBC d
            (Opcode::SBC, AddressMode::ZeroPage) => self.load_instruction(Self::addr_zp, Self::sbc),
            // 0xE6 - INC d
            (Opcode::INC, AddressMode::ZeroPage) => self.rmw_instruction(Self::addr_zp, Self::inc),
            // 0xE7 - SMB 6,d see 0x87
            // 0xE8 - INX
            (Opcode::INX, AddressMode::Implied) => {
                self.load_register(Register::X, self.x() + Wrapping(1))
            }
            // 0xE9 0xEB - SBC #i
            (Opcode::SBC, AddressMode::Immediate) => {
                self.load_instruction(Self::addr_immediate, Self::sbc)
            }
            // 0xEA - NOP see 0x03
            // 0xEB - NOP see 0x03
            // 0xEC - CPX a
            (Opcode::CPX, AddressMode::Absolute) => {
                self.load_instruction(Self::addr_absolute, Self::compare_x)
            }
            // 0xED - SBC a
            (Opcode::SBC, AddressMode::Absolute) => {
                self.load_instruction(Self::addr_absolute, Self::sbc)
            }
            // 0xEE - INC a
            (Opcode::INC, AddressMode::Absolute) => {
                self.rmw_instruction(Self::addr_absolute, Self::inc)
            }
            // 0xEF - BBS 6,dr - see 0x8F
            // 0xF0 - BEQ *+r
            (Opcode::BEQ, AddressMode::Relative) => self.beq(),
            // 0xF1 - SBC (d),y
            (Opcode::SBC, AddressMode::IndirectY) => {
                self.load_instruction(Self::addr_indirect_y, Self::sbc)
            }
            // 0xF2 - SBC (d)
            (Opcode::SBC, AddressMode::Indirect) => {
                self.load_instruction(Self::addr_indirect, Self::sbc)
            }
            // 0xF3 - NOP see 0x03
            // 0xF4 - NOP d,x see 0x54
            // 0xF5 - SBC d,x
            (Opcode::SBC, AddressMode::ZeroPageX) => {
                self.load_instruction(Self::addr_zp_x, Self::sbc)
            }
            // 0xF6 - INC d,x
            (Opcode::INC, AddressMode::ZeroPageX) => {
                self.rmw_instruction(Self::addr_zp_x, Self::inc)
            }
            // 0xF7 - SMB 7,d see 0x87
            // 0xF8 - SED
            (Opcode::SED, AddressMode::Implied) => self.sed(),
            // 0xF9 - SBC a,y
            (Opcode::SBC, AddressMode::AbsoluteY) => {
                self.load_instruction(Self::addr_absolute_y, Self::sbc)
            }
            // 0xFA - PLX
            (Opcode::PLX, AddressMode::Implied) => self.plx(),
            // 0xFB - NOP see 0x03
            // 0xFC - NOP a,x see 0xDC
            // 0xFD - SBC a,x
            (Opcode::SBC, AddressMode::AbsoluteX) => {
                self.load_instruction(Self::addr_absolute_x, Self::sbc)
            }
            // 0xFE - INC a,x
            (Opcode::INC, AddressMode::AbsoluteX) => {
                self.rmw_instruction(Self::addr_absolute_x, Self::inc)
            }
            // 0xFF - BBS 7,dr - see 0x8F
            _ => Err(eyre!(
                "no implementation for {:?} {:?}",
                self.op().op,
                self.op().mode
            )),
        }
    }

    // addr_indirect implements Zero page indirect mode - (d)
    // returning the value in op_val and the address read in op_addr.
    // Returns OpState::Done if this tick ends address processing and/or any errors.
    fn addr_indirect(&mut self, mode: &InstructionMode) -> Result<OpState> {
        match self.op_tick() {
            Tick::Reset | Tick::Tick1 | Tick::Tick6 | Tick::Tick7 | Tick::Tick8 => Err(eyre!(
                "addr_indirect_x invalid op_tick: {:?}",
                self.op_tick()
            )),
            Tick::Tick2 => {
                // We've already read the value but need to bump the PC
                // and assign it into op_addr.
                self.op_addr_mut(u16::from(self.op_val()) & 0x00FF);
                self.pc_mut((Wrapping(self.pc()) + Wrapping(1)).0);
                Ok(OpState::Processing)
            }
            Tick::Tick3 => {
                // Read effective addr low byte
                self.op_val_mut(self.ram().borrow().read(self.op_addr()));
                // Now increment (with ZP rollover) for next read.
                // There is no truncation since we know this is always
                // 0-255.
                #[allow(clippy::cast_possible_truncation)]
                let a = Wrapping(self.op_addr() as u8);
                self.op_addr_mut(u16::from((a + Wrapping(1)).0));
                Ok(OpState::Processing)
            }
            Tick::Tick4 => {
                // Read high byte, shift over and add op_val which has the low byte.
                self.op_addr_mut(
                    (u16::from(self.ram().borrow().read(self.op_addr())) << 8)
                        | u16::from(self.op_val()),
                );
                if *mode == InstructionMode::Load {
                    Ok(OpState::Processing)
                } else {
                    Ok(OpState::Done)
                }
            }
            Tick::Tick5 => {
                // Addr is in op_addr. If this is a load go ahead and read it.
                // Otherwise a store will just use it.
                self.op_val_mut(self.ram().borrow().read(self.op_addr()));
                Ok(OpState::Done)
            }
        }
    }

    // bbr_bbs_common implement the common tick portions which both instructions
    // share. They only differ on how the bit is tested but have unique bus cycle
    // operations compared to normal branches.
    fn bbr_bbs_common(&mut self) -> Result<OpState> {
        match self.op_tick() {
            Tick::Reset | Tick::Tick1 | Tick::Tick8 => Err(eyre!(
                "bbr_bbs_common: invalid op_tick: {:?}",
                self.op_tick()
            )),
            Tick::Tick2 => {
                // Just bump the PC and continue after computing op_addr for
                // the ZP read. op_val was already read for us before entering.
                self.op_addr_mut(u16::from(self.op_val()));
                self.pc_mut((Wrapping(self.pc()) + Wrapping(1)).0);
                Ok(OpState::Processing)
            }
            Tick::Tick3 => {
                // Read the ZP value into op_addr which we can use to mask
                // below to test.
                self.op_addr_mut(u16::from(self.ram().borrow().read(self.op_addr())));
                Ok(OpState::Processing)
            }
            Tick::Tick4 => {
                // Read dest offset
                self.op_val_mut(self.ram().borrow().read(self.pc()));
                self.pc_mut((Wrapping(self.pc()) + Wrapping(1)).0);
                Ok(OpState::Processing)
            }
            Tick::Tick5 => {
                // Compute the initial branch PC and read from it regardless if
                // we branch or not.
                let a = Wrapping(
                    (self.pc() & 0xFF00)
                        | u16::from(
                            (Wrapping((self.pc() & 0x00FF) as u8) + Wrapping(self.op_val())).0,
                        ),
                )
                .0;
                _ = self.ram().borrow().read(a);
                // Just return here and let bbr/bbs pick up this.
                Ok(OpState::Processing)
            }
            Tick::Tick6 => self.branch_taken(),
            Tick::Tick7 => self.branch_taken2(),
        }
    }

    // bbr implements support for all BBR x,d instructions which will branch
    // if bit x is clear in the given ZP location.
    fn bbr(&mut self, pos: u8) -> Result<OpState> {
        let ret = self.bbr_bbs_common()?;
        if self.op_tick() == Tick::Tick5 {
            // For tick 5 common implemented the parts needed for bus cycling
            // and then returns processing. Pick the actual return based on
            // whether we really branch or not.
            let mask = 1 << pos;
            if self.op_addr() & mask == 0x00 {
                // We keep going to do the actual branch
                Ok(OpState::Processing)
            } else {
                Ok(OpState::Done)
            }
        } else {
            Ok(ret)
        }
    }

    // bbs implements support for all BBR x,d instructions which will branch
    // if bit x is set in the given ZP location.
    fn bbs(&mut self, pos: u8) -> Result<OpState> {
        let ret = self.bbr_bbs_common()?;
        if self.op_tick() == Tick::Tick5 {
            // For tick 5 common implemented the parts needed for bus cycling
            // and then returns processing. Pick the actual return based on
            // whether we really branch or not.
            let mask = 1 << pos;
            if self.op_addr() & mask == 0x00 {
                // In this one if the bit is clear we're done.
                Ok(OpState::Done)
            } else {
                // We keep going to do the actual branch
                Ok(OpState::Processing)
            }
        } else {
            Ok(ret)
        }
    }

    // jmp_indirect_x implements the indirect JMP instruction for jumping through a pointer to a new address
    // while adding X to the pointer before reading. This allows for easier jump
    // table construction. This is mostly the same as jmp_indirect except
    // bus reads are simpler and different due to CMOS only and no legacy bugs.
    // Returns Done when the PC is correct. Returns an error on an invalid tick.
    fn jmp_indirect_x(&mut self) -> Result<OpState> {
        match self.op_tick() {
            Tick::Reset | Tick::Tick1 | Tick::Tick7 | Tick::Tick8 => Err(eyre!(
                "jmp indirect_x: invalid op_tick: {:?}",
                self.op_tick()
            )),
            Tick::Tick2 => {
                // op_val has the first start of the address so start computing it.
                self.op_addr_mut(u16::from(self.op_val()) & 0x00FF);
                self.pc_mut((Wrapping(self.pc()) + Wrapping(1)).0);
                Ok(OpState::Processing)
            }
            Tick::Tick3 => {
                self.op_val_mut(self.ram().borrow().read(self.pc()));
                self.op_addr_mut(self.op_addr() | (u16::from(self.op_val()) << 8));
                // NOTE: Don't increment PC as we read this again in tick 4
                Ok(OpState::Processing)
            }
            Tick::Tick4 => {
                // Do nothing read of 2nd op byte
                _ = self.ram().borrow().read(self.pc());
                // Add X to op_addr
                self.op_addr_mut((Wrapping(self.op_addr()) + Wrapping(u16::from(self.x().0))).0);
                Ok(OpState::Processing)
            }
            Tick::Tick5 => {
                // Read the high byte.
                self.op_val_mut(self.ram().borrow().read(self.op_addr()));
                self.op_addr_mut((Wrapping(self.op_addr()) + Wrapping(1)).0);
                Ok(OpState::Processing)
            }
            Tick::Tick6 => {
                // Read the low byte and compute new PC
                let val = self.ram().borrow().read(self.op_addr());
                self.pc_mut(u16::from(val) << 8 | u16::from(self.op_val()));
                Ok(OpState::Done)
            }
        }
    }

    // nop8 implements the strange NOP for CMOS.
    // This will read an absolute argument (bb aa) and then
    // read FFBB followed by 4 FFFF reads
    // Returns Done when done and/or errors.
    fn nop8(&mut self) -> Result<OpState> {
        match self.op_tick() {
            Tick::Reset | Tick::Tick1 => Err(eyre!("pha: invalid op_tick: {:?}", self.op_tick())),
            Tick::Tick2 => {
                // op_val has the first start of the address so start computing it.
                self.op_addr_mut(u16::from(self.op_val()) & 0x00FF);
                self.pc_mut((Wrapping(self.pc()) + Wrapping(1)).0);
                Ok(OpState::Processing)
            }
            Tick::Tick3 => {
                self.op_val_mut(self.ram().borrow().read(self.pc()));
                self.pc_mut((Wrapping(self.pc()) + Wrapping(1)).0);
                self.op_addr_mut(self.op_addr() | (u16::from(self.op_val()) << 8));
                Ok(OpState::Processing)
            }
            Tick::Tick4 => {
                // Turn this into FFbb and read from it.
                self.op_addr_mut(self.op_addr() | 0xFF00);
                _ = self.ram().borrow().read(self.op_addr());
                self.op_addr_mut(0xFFFF);
                Ok(OpState::Processing)
            }
            Tick::Tick5 | Tick::Tick6 | Tick::Tick7 | Tick::Tick8 => {
                _ = self.ram().borrow().read(self.op_addr());
                if self.op_tick() == Tick::Tick8 {
                    Ok(OpState::Done)
                } else {
                    Ok(OpState::Processing)
                }
            }
        }
    }

    // phx implements the PHX instruction for pushing X onto the stack.
    // Returns Done when done and/or errors.
    fn phx(&mut self) -> Result<OpState> {
        self.push_register(self.x().0)
    }

    // phy implements the PHY instruction for pushing Y onto the stack.
    // Returns Done when done and/or errors.
    fn phy(&mut self) -> Result<OpState> {
        self.push_register(self.y().0)
    }

    // plx implements the PLX instruction for pulling X from the stack.
    // Returns Done when done and/or errors.
    fn plx(&mut self) -> Result<OpState> {
        self.pull_register(Register::X)
    }

    // ply implements the PLY instruction for pulling Y from the stack.
    // Returns Done when done and/or errors.
    fn ply(&mut self) -> Result<OpState> {
        self.pull_register(Register::Y)
    }

    // rmb implements all RMB instructions for clearing bit X at the given ZP location
    // Always returns Done since this takes one tick and never returns an error.
    #[allow(clippy::unnecessary_wraps)]
    fn rmb(&mut self) -> Result<OpState> {
        // The MSB nibble is the bit to use.
        let loc = (self.op_raw() & 0xF0) >> 4;
        let mask = 1 << loc;
        let mask = !mask;
        self.ram()
            .borrow_mut()
            .write(self.op_addr(), self.op_val() & mask);
        Ok(OpState::Done)
    }

    // smb implements all SMB instructions for setting bit X at the given ZP location
    // Always returns Done since this takes one tick and never returns an error.
    #[allow(clippy::unnecessary_wraps)]
    fn smb(&mut self) -> Result<OpState> {
        // The MSB nibble is the bit to use.
        let loc = ((self.op_raw() & 0xF0) >> 4) - 0x08;
        let mask = 1 << loc;
        self.ram()
            .borrow_mut()
            .write(self.op_addr(), self.op_val() | mask);
        Ok(OpState::Done)
    }

    // trb implements for testing and setting bits.
    // This modifies a memory location based on the value in A.
    // Z is set based on loc&A
    // The memory location is set based on loc&(A^0xFF)
    // Always returns Done since this takes one tick and never returns an error.
    #[allow(clippy::unnecessary_wraps)]
    fn trb(&mut self) -> Result<OpState> {
        self.zero_check(self.a().0 & self.op_val());
        self.ram()
            .borrow_mut()
            .write(self.op_addr(), (self.a().0 ^ 0xFF) & self.op_val());
        Ok(OpState::Done)
    }

    // tsb implements for testing and setting bits.
    // This modifies a memory location based on the value in A.
    // Z is set based on loc&A
    // The memory location is set based on loc|A
    // Always returns Done since this takes one tick and never returns an error.
    #[allow(clippy::unnecessary_wraps)]
    fn tsb(&mut self) -> Result<OpState> {
        self.zero_check(self.a().0 & self.op_val());
        self.ram()
            .borrow_mut()
            .write(self.op_addr(), self.a().0 | self.op_val());
        Ok(OpState::Done)
    }

    // wai implements the WAI instruction which pauses the CPU until an interrupt occurs.
    // NOTE: While this is in process_opcode the opcode maps in the cmos_opcodes
    //       module ensures this is never called for anything but WDC.
    fn wai(&mut self) -> Result<OpState> {
        match self.op_tick() {
            Tick::Reset
            | Tick::Tick1
            | Tick::Tick4
            | Tick::Tick5
            | Tick::Tick6
            | Tick::Tick7
            | Tick::Tick8 => Err(eyre!("wait: invalid op_tick: {:?}", self.op_tick())),
            Tick::Tick2 => {
                // All that happens here is a bus read of the next instruction
                // which already happened in tick(). But we'll do it again in tick3.
                Ok(OpState::Processing)
            }
            Tick::Tick3 => {
                // Read the op_val byte again and leave PC alone for when we wake up.
                self.op_val_mut(self.ram().borrow().read(self.pc()));
                self.state_mut(State::WaitingForInterrupt);
                Ok(OpState::Done)
            }
        }
    }
}

impl<'a> CPUCMOSInternal<'a> for CPU65C02<'a> {}
impl<'a> CPUCMOSInternal<'a> for CPU65C02Rockwell<'a> {
    // This doesn't WAI but to allow one process_opcode for all CMOS just need
    // a stub function which panics if we somehow get here.
    #[allow(clippy::unused_self)]
    #[cfg(not(coverage))]

    fn wai(&mut self) -> Result<OpState> {
        panic!("WAI not implemented for Rockwell!");
    }
}

impl<'a> CPUCMOSInternal<'a> for CPU65SC02<'a> {
    // This doesn't RMB but to allow one process_opcode for all CMOS just need
    // a stub function which panics if we somehow get here.
    #[allow(clippy::unused_self)]
    #[cfg(not(coverage))]
    fn rmb(&mut self) -> Result<OpState> {
        println!("{:?} {:02X}", self.op, self.op_raw);
        panic!("RMB not implemented for C65SC02");
    }

    // This doesn't SMB but to allow one process_opcode for all CMOS just need
    // a stub function which panics if we somehow get here.
    #[allow(clippy::unused_self)]
    #[cfg(not(coverage))]
    fn smb(&mut self) -> Result<OpState> {
        panic!("SMB not implemented for C65SC02");
    }

    // This doesn't WAI but to allow one process_opcode for all CMOS just need
    // a stub function which panics if we somehow get here.
    #[allow(clippy::unused_self)]
    #[cfg(not(coverage))]
    fn wai(&mut self) -> Result<OpState> {
        panic!("WAI not implemented for C65SC02");
    }
}

impl<'a> CPU65C02<'a> {
    cpu_new!();
}

impl<'a> CPU65C02Rockwell<'a> {
    cpu_new!();
}

impl<'a> CPU65SC02<'a> {
    cpu_new!();
}

/// Define the characteristics of the 6502 wanted.
pub struct ChipDef<'a> {
    /// Memory implementation.
    pub ram: Box<dyn Memory>,

    /// irq is an optional IRQ source to trigger the IRQ line.
    pub irq: Option<&'a dyn irq::Sender>,

    /// nmi is an optional IRQ source to trigger the NMI line.
    pub nmi: Option<&'a dyn irq::Sender>,

    /// rdy is an optional IRQ source to trigger the RDY line (which halts the CPU).
    /// This is not technically an IRQ but acts the same.
    pub rdy: Option<&'a dyn irq::Sender>,
}

impl<'a> Default for ChipDef<'a> {
    fn default() -> Self {
        Self {
            ram: Box::new([0u8; MAX_SIZE]),
            irq: None,
            nmi: None,
            rdy: None,
        }
    }
}

/// `CPUError` defines specific conditions where `tick` may return
/// an error. Use this to determine specific internal issues.
#[derive(Error, Debug)]
pub enum CPUError {
    /// Halted indicates the CPU has halted and the specific opcode
    /// which triggered it.
    #[error("Halted condition opcode: {op:02X}")]
    Halted {
        /// op is the opcode which triggered the current Halted state.
        op: u8,
    },
}
// A C6510RAM handles the I/O port mapped in as address 0x0000 and 0x0001
// while maintaining the underlying Memory implementation as a pass through
// for all other addresses.
struct C6510RAM {
    // The current state of address 0x0000
    output_0x00: u8,

    // The current state of address 0x0001
    output_0x01: u8,

    // Use interior mutability so the caller can get a reference
    // to this to return state but we can also update from the port addresses
    // get updated.
    io_state: Rc<RefCell<[io::Style; 6]>>,

    // The input state as passed in on construction (generally pullup/down).
    input_io: [io::Style; 6],

    // The underlying RAM implementation.
    ram: Box<dyn Memory>,

    // A memory block we can return. Need interior mutability to avoid
    // allocating a new one each time but `ram` is not a mut function so
    // to build this requires mutating there by combining our 2 bytes plus
    // the underlying RAM together.
    memory: RefCell<[u8; MAX_SIZE]>,
}

/// A `RecordRAM` does all of the RAM operations by passing them through to
/// the underlying RAM but records the address used and the style of operation.
/// This is used by each of the CPU types to implement RDY correctly as we
/// can only start RDY once we're on a read cycle.
pub struct RecordRAM {
    // The last bus action (read or write) and value.
    last_action: RefCell<(LastBusAction, u16, u8)>,

    ram: Box<dyn Memory>,
}

impl RecordRAM {
    fn new(ram: Box<dyn Memory>) -> Self {
        Self {
            last_action: RefCell::new((LastBusAction::Read, 0x0000, 0x00)),
            ram,
        }
    }
}

impl Memory for RecordRAM {
    fn read(&self, addr: u16) -> u8 {
        let v = self.ram.read(addr);
        *self.last_action.borrow_mut() = (LastBusAction::Read, addr, v);
        self.ram.read(addr)
    }

    fn write(&mut self, addr: u16, val: u8) {
        *self.last_action.borrow_mut() = (LastBusAction::Write, addr, val);
        self.ram.write(addr, val);
    }

    fn power_on(&mut self) {
        self.ram.power_on();
    }

    fn ram(&self, dest: &mut [u8; MAX_SIZE]) {
        self.ram.ram(dest);
    }
}

impl C6510RAM {
    // Create a new RAM impl for a 6510 with the given hard coded input lines.
    fn new(ram: Box<dyn Memory>, input_dest: [io::Style; 6]) -> Self {
        Self {
            // Defaults to ports set to input.
            output_0x00: 0x00,
            output_0x01: 0x00,
            io_state: Rc::new(RefCell::new(input_dest)),
            input_io: input_dest,
            ram,
            memory: RefCell::new([0; MAX_SIZE]), // Only here to provide a copy for ram()
        }
    }
}

impl Memory for C6510RAM {
    // `read` will pass through to the underlying Memory except for the first
    // 2 addresses which are maintained internally. This means without another
    // reference to that Memory implementation those 2 locations are forever hidden.
    fn read(&self, addr: u16) -> u8 {
        match addr {
            // This means by default both of these locations are not accessible
            // in the underlying RAM.
            0x0000 => self.output_0x00,
            0x0001 => self.output_0x01,
            _ => self.ram.read(addr),
        }
    }

    // `write` either writes to the underlying Memory or if addresses 0x0000 or 0x0001
    // are chosen will change the state of the I/O lines in response.
    fn write(&mut self, addr: u16, val: u8) {
        match addr {
            // This means by default both of these locations are not accessible
            // in the underlying RAM.
            0x0000 => {
                self.output_0x00 = val;
                // Since direction possibly changed run through all the relevant
                // bits and determine direction. Either point at the previously
                // wired up input sink or depending on output bit state pull
                // high or low directly.
                for i in 0..6 {
                    // If it's not set this is an input.
                    if val & (1 << i) == 0x00 {
                        self.io_state.borrow_mut()[i] = self.input_io[i];
                    } else {
                        // If the output bit is set reflect in io_state
                        if self.output_0x01 & (1 << i) == 0x00 {
                            self.io_state.borrow_mut()[i] = io::Style::Out(&io::OutputLow {});
                        } else {
                            self.io_state.borrow_mut()[i] = io::Style::Out(&io::OutputHigh {});
                        }
                    }
                }
            }
            0x0001 => {
                self.output_0x01 = val;
                // Output state may have changed and if the direction is output
                // as well need to reflect that.
                for i in 0..6 {
                    // If it's an input we don't care and skip.
                    if self.output_0x00 & (1 << i) == 0x00 {
                        continue;
                    }
                    // If the output is low set the correspondning pin to low.
                    if val & (1 << i) == 0x00 {
                        self.io_state.borrow_mut()[i] = io::Style::Out(&io::OutputLow {});
                    } else {
                        self.io_state.borrow_mut()[i] = io::Style::Out(&io::OutputHigh {});
                    }
                }
            }
            _ => {
                self.ram.write(addr, val);
            }
        }
    }

    /// `power_on` will perform power on behavior. For `c6510RAM` this will
    /// reset the i/o port to input only and then reset the underlying ram.
    fn power_on(&mut self) {
        self.output_0x00 = 0x00;
        self.output_0x01 = 0x00;
        self.ram.power_on();
    }

    /// `ram` gives a copy of `FlatRAM` back out as an array.
    fn ram(&self, dest: &mut [u8; MAX_SIZE]) {
        self.ram.ram(&mut self.memory.borrow_mut());
        self.memory.borrow_mut()[0x00] = self.output_0x00;
        self.memory.borrow_mut()[0x01] = self.output_0x01;
        *dest = *self.memory.borrow();
    }
}

/// `FlatRAM` gives a flat 64k RAM block to use.
/// It will be initialized to all zeros and `power_on`
/// can use a different value if `fill_value` is set.
/// Additionally the irq/reset and nmi vectors can be set as well.
/// Generally used only for testing.
#[derive(Debug, Clone, Copy)]
#[must_use]
pub struct FlatRAM {
    fill_value: u8,
    vectors: Vectors,
    memory: [u8; MAX_SIZE],
    debug: bool,
}

#[derive(Debug, Default, Clone, Copy)]
/// `Vectors` defines the 3 6502 vectors for interrupts and reset behavior.
pub struct Vectors {
    /// `nmi` is the NMI vector.
    pub nmi: u16,

    /// `reset` is the reset vector.
    pub reset: u16,

    /// `irq` is the IRQ vector.
    pub irq: u16,
}

impl Memory for FlatRAM {
    /// `read` returns the value at the given address.
    fn read(&self, addr: u16) -> u8 {
        if self.debug {
            println!("read: {addr:04X}: {:02X}", self.memory[usize::from(addr)]);
        }
        self.memory[usize::from(addr)]
    }

    /// `write` sets the value at the given address.
    fn write(&mut self, addr: u16, val: u8) {
        if self.debug {
            println!("write: {addr:04X}: {val:02X}");
        }
        self.memory[usize::from(addr)] = val;
    }

    /// `power_on` will perform power on behavior. For `FlatRAM` this entails
    /// setting all memory locations to the fill value and then setting the 3 vectors
    /// to their assigned values.
    fn power_on(&mut self) {
        for i in 0..self.memory.len() {
            self.memory[i] = self.fill_value;
        }
        self.memory[NMI_VECTOR as usize] = (self.vectors.nmi & 0xFF) as u8;
        self.memory[(NMI_VECTOR + 1) as usize] = ((self.vectors.nmi & 0xff00) >> 8) as u8;
        self.memory[RESET_VECTOR as usize] = (self.vectors.reset & 0xFF) as u8;
        self.memory[(RESET_VECTOR + 1) as usize] = ((self.vectors.reset & 0xff00) >> 8) as u8;
        self.memory[IRQ_VECTOR as usize] = (self.vectors.irq & 0xFF) as u8;
        self.memory[(IRQ_VECTOR + 1) as usize] = ((self.vectors.irq & 0xff00) >> 8) as u8;
    }

    /// `ram` gives a copy of `FlatRAM` back out as an array.
    fn ram(&self, dest: &mut [u8; MAX_SIZE]) {
        *dest = self.memory;
    }
}

impl Default for FlatRAM {
    fn default() -> Self {
        Self::new()
    }
}

impl FlatRAM {
    /// new will return a `FlatRAM` with 0x00 set for everything (vectors, fill value, etc).
    /// Use other builders to set additional items.
    pub fn new() -> Self {
        Self {
            fill_value: 0,
            vectors: Vectors {
                ..Default::default()
            },
            memory: [0; MAX_SIZE],
            debug: false,
        }
    }

    /// `debug` is a builder which enables debug mode for `FlatRAM`
    pub const fn debug(mut self) -> Self {
        self.debug = true;
        self
    }

    /// `fill_value` is a builder which sets the fill value to use when performing `power_on`.
    pub const fn fill_value(mut self, value: u8) -> Self {
        self.fill_value = value;
        self
    }

    /// `fill_value` is a builder which sets the vectors to use when performing `power_on`.
    pub const fn vectors(mut self, vectors: Vectors) -> Self {
        self.vectors = vectors;
        self
    }
}<|MERGE_RESOLUTION|>--- conflicted
+++ resolved
@@ -899,12 +899,6 @@
     }
 }
 
-<<<<<<< HEAD
-/// The interface any 6502 implementation must conform to. This provides
-/// opcode functions as well as enough internal state to implement debugging
-/// (i.e. get/setting the PC, getting RAM, disassemble, etc)
-pub trait CPU<'a>: Chip {
-=======
 /// `CPUDebug` defines the debugging interface an object must return to allow
 /// dynamic `CPUState` introspection.
 pub trait CPUDebug {
@@ -912,9 +906,9 @@
     fn get_debug(&self) -> (Rc<RefCell<CPUState>>, bool);
 }
 
-/// The interface any 6502 implementation must conform to.
-pub trait CPU<'a>: Chip + Send {
->>>>>>> becc5dd1
+/// The interface any 6502 implementation must conform to. This provides
+/// opcode functions as well as enough internal state to implement debugging
+/// (i.e. get/setting the PC, getting RAM, disassemble, etc)pub trait CPU<'a>: Chip + Send {
     /// Given an `Opcode` and `AddressMode` return the valid u8 values that
     /// can represent it.
     ///
