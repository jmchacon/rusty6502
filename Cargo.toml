[workspace]
members = [
    "./assemble",
    "./assembler",
    "./c64basic",
    "./chip",
    "./convertprg",
    "./cpu",
    "./cpu_proc_macros",
    "./disassembler",
    "./handasm",
    "./io",
    "./irq",
    "./memory",
    "./monitor",
    "./monitor_gui",
    "./monitor_tui",
    "./nes/apu",
    "./nes/cart_renderer",
    "./nes/ines",
    "./nes/ines_debug",
    "./nes/nes_chr",
    "./nes/nes_memory",
    "./nes/nes_pal",
    "./nes/nes_pal_gui",
    "./nes/nes_pal_render",
    "./nes/ppu",
]
default-members = [
    "./assemble",
    "./assembler",
    "./c64basic",
    "./chip",
    "./convertprg",
    "./cpu",
    "./cpu_proc_macros",
    "./disassembler",
    "./handasm",
    "./io",
    "./irq",
    "./memory",
    "./monitor",
    "./monitor_gui",
    "./monitor_tui",
    "./nes/apu",
    "./nes/cart_renderer",
    "./nes/ines",
    "./nes/ines_debug",
    "./nes/nes_chr",
    "./nes/nes_memory",
    "./nes/nes_pal",
    "./nes/nes_pal_gui",
    "./nes/nes_pal_render",
    "./nes/ppu",
]
resolver = "2"

[profile.test]
opt-level = 3

[profile.bench]
debug = true

[profile.release]
debug = true

[workspace.dependencies]
<<<<<<< HEAD
ahash = "0.8.7"
apu = { path = "./nes/apu", version = "~0.1" }
=======
ahash = "0.8.10"
>>>>>>> 3c90dfac
assemble = { path = "./assemble", version = "~0.1" }
c64basic = { path = "./c64basic", version = "~0.1" }
chip = { path = "./chip", version = "~0.1" }
clap = { version = "~4.0", features = ["derive", "wrap_help"] }
clap-num = "1.1.1"
color-eyre = { version = "0.6.2", default-features = false }
cpu_proc_macros = { path = "./cpu_proc_macros", version = "~0.1" }
eframe = "0.26.0"
egui = "0.26.0"
ines = { path = "./nes/ines", version = "~0.1" }
io = { path = "./io", version = "~0.1" }
irq = { path = "./irq", version = "~0.1" }
memory = { path = "./memory", version = "~0.1" }
monitor = { path="./monitor", version = "~0.1" }
nes_chr = { path="./nes/nes_chr", version = "~0.1" }
nes_pal = { path="./nes/nes_pal", version = "~0.1" }
nes_pal_gui = { path="./nes/nes_pal_gui", version = "~0.1" }
ntest = "0.9.0"
ppu = { path = "./nes/ppu", version = "~0.1" }
rand = "0.8.5"
regex = "1.10.3"
rusty6502 = { path = "./", version = "~0.1" }
serde = "1.0.196"
serde_json = "1.0.113"
strum_macros = "0.24.1"
strum = "0.24.1"
<<<<<<< HEAD
tempfile = "3.10.0"
thiserror = "1.0.56"
=======
tempfile = "3.10.1"
thiserror = "1.0.57"
>>>>>>> 3c90dfac

proc-macro2 = "1.0.78"
quote = "1.0.35"
syn = { version = "2.0.52", features = ["extra-traits", "full"] }

[workspace.package]
edition = "2021"
rust-version = "1.72"
authors = ["James Chacon <chacon.james@gmail.com>"]

[package]
name = "rusty6502"
version = "0.1.0"
edition.workspace = true
authors.workspace = true
rust-version.workspace = true

[dependencies]
memory = { path = "./memory", version = "~0.1" }
cpu = { path = "./cpu", version = "~0.1" }
chip = { path = "./chip", version = "~0.1" }
<|MERGE_RESOLUTION|>--- conflicted
+++ resolved
@@ -65,12 +65,8 @@
 debug = true
 
 [workspace.dependencies]
-<<<<<<< HEAD
-ahash = "0.8.7"
+ahash = "0.8.10"
 apu = { path = "./nes/apu", version = "~0.1" }
-=======
-ahash = "0.8.10"
->>>>>>> 3c90dfac
 assemble = { path = "./assemble", version = "~0.1" }
 c64basic = { path = "./c64basic", version = "~0.1" }
 chip = { path = "./chip", version = "~0.1" }
@@ -97,13 +93,8 @@
 serde_json = "1.0.113"
 strum_macros = "0.24.1"
 strum = "0.24.1"
-<<<<<<< HEAD
-tempfile = "3.10.0"
-thiserror = "1.0.56"
-=======
 tempfile = "3.10.1"
 thiserror = "1.0.57"
->>>>>>> 3c90dfac
 
 proc-macro2 = "1.0.78"
 quote = "1.0.35"
