--- conflicted
+++ resolved
@@ -84,12 +84,8 @@
 nes_chr = { path="./nes/nes_chr", version = "~0.1" }
 nes_pal = { path="./nes/nes_pal", version = "~0.1" }
 nes_pal_gui = { path="./nes/nes_pal_gui", version = "~0.1" }
-<<<<<<< HEAD
-ntest = "0.9.2"
+ntest = "0.9.3"
 ppu = { path = "./nes/ppu", version = "~0.1" }
-=======
-ntest = "0.9.3"
->>>>>>> 32daa9f8
 rand = "0.8.5"
 regex = "1.10.5"
 rusty6502 = { path = "./", version = "~0.1" }
