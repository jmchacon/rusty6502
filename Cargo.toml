[workspace]
members = [
    "./assemble",
    "./assembler",
    "./c64basic",
    "./chip",
    "./convertprg",
    "./cpu",
    "./cpu_proc_macros",
    "./disassembler",
    "./handasm",
    "./io",
    "./irq",
    "./memory",
    "./monitor",
    "./monitor_gui",
    "./monitor_tui",
    "./nes/cart_renderer",
    "./nes/ines",
    "./nes/ines_debug",
    "./nes/nes_chr",
    "./nes/nes_pal",
    "./nes/nes_pal_gui",
    "./nes/nes_pal_render",
]
default-members = [
    "./assemble",
    "./assembler",
    "./c64basic",
    "./chip",
    "./convertprg",
    "./cpu",
    "./cpu_proc_macros",
    "./disassembler",
    "./handasm",
    "./io",
    "./irq",
    "./memory",
    "./monitor",
    "./monitor_gui",
    "./monitor_tui",
    "./nes/cart_renderer",
    "./nes/ines",
    "./nes/ines_debug",
    "./nes/nes_chr",
    "./nes/nes_pal",
    "./nes/nes_pal_gui",
    "./nes/nes_pal_render",
]
resolver = "2"

[profile.test]
opt-level = 3

[profile.bench]
debug = true

[profile.release]
debug = true

[workspace.dependencies]
ahash = "0.8.6"
assemble = { path = "./assemble", version = "~0.1" }
c64basic = { path = "./c64basic", version = "~0.1" }
chip = { path = "./chip", version = "~0.1" }
clap = { version = "~4.0", features = ["derive", "wrap_help"] }
clap-num = "1.0.2"
color-eyre = { version = "0.6.2", default-features = false }
cpu_proc_macros = { path = "./cpu_proc_macros", version = "~0.1" }
eframe = "0.23.0"
egui = "0.23.0"
ines = { path = "./nes/ines", version = "~0.1" }
io = { path = "./io", version = "~0.1" }
irq = { path = "./irq", version = "~0.1" }
memory = { path = "./memory", version = "~0.1" }
monitor = { path="./monitor", version = "~0.1" }
nes_chr = { path="./nes/nes_chr", version = "~0.1" }
nes_pal = { path="./nes/nes_pal", version = "~0.1" }
nes_pal_gui = { path="./nes/nes_pal_gui", version = "~0.1" }
ntest = "0.9.0"
rand = "0.8.5"
regex = "1.10.2"
rusty6502 = { path = "./", version = "~0.1" }
serde = "1.0.193"
serde_json = "1.0.108"
strum_macros = "0.24.1"
strum = "0.24.1"
<<<<<<< HEAD
tempfile = "3.8.1"
thiserror = "1.0.52"
=======
tempfile = "3.9.0"
thiserror = "1.0.51"
>>>>>>> e4ec5bcd

proc-macro2 = "1.0.71"
quote = "1.0.33"
syn = { version = "2.0.43", features = ["extra-traits", "full"] }

[workspace.package]
edition = "2021"
rust-version = "1.70"
authors = ["James Chacon <chacon.james@gmail.com>"]

[package]
name = "rusty6502"
version = "0.1.0"
edition.workspace = true
authors.workspace = true
rust-version.workspace = true

[dependencies]
memory = { path = "./memory", version = "~0.1" }
cpu = { path = "./cpu", version = "~0.1" }
chip = { path = "./chip", version = "~0.1" }
<|MERGE_RESOLUTION|>--- conflicted
+++ resolved
@@ -85,13 +85,8 @@
 serde_json = "1.0.108"
 strum_macros = "0.24.1"
 strum = "0.24.1"
-<<<<<<< HEAD
-tempfile = "3.8.1"
+tempfile = "3.9.0"
 thiserror = "1.0.52"
-=======
-tempfile = "3.9.0"
-thiserror = "1.0.51"
->>>>>>> e4ec5bcd
 
 proc-macro2 = "1.0.71"
 quote = "1.0.33"
