[workspace]
members = [
    "./assemble",
    "./assembler",
    "./c64basic",
    "./chip",
    "./convertprg",
    "./cpu",
    "./cpu_proc_macros",
    "./disassembler",
    "./handasm",
    "./io",
    "./irq",
    "./memory",
    "./monitor",
    "./monitor_gui",
    "./monitor_tui",
    "./nes/apu",
    "./nes/cart_renderer",
    "./nes/ines",
    "./nes/ines_debug",
    "./nes/nes_chr",
    "./nes/nes_memory",
    "./nes/nes_pal",
    "./nes/nes_pal_gui",
    "./nes/nes_pal_render",
    "./nes/ppu",
]
default-members = [
    "./assemble",
    "./assembler",
    "./c64basic",
    "./chip",
    "./convertprg",
    "./cpu",
    "./cpu_proc_macros",
    "./disassembler",
    "./handasm",
    "./io",
    "./irq",
    "./memory",
    "./monitor",
    "./monitor_gui",
    "./monitor_tui",
    "./nes/apu",
    "./nes/cart_renderer",
    "./nes/ines",
    "./nes/ines_debug",
    "./nes/nes_chr",
    "./nes/nes_memory",
    "./nes/nes_pal",
    "./nes/nes_pal_gui",
    "./nes/nes_pal_render",
    "./nes/ppu",
]
resolver = "2"

[profile.test]
opt-level = 3

[profile.bench]
debug = true

[profile.release]
debug = true

[workspace.dependencies]
<<<<<<< HEAD
ahash = "0.8.10"
apu = { path = "./nes/apu", version = "~0.1" }
=======
ahash = "0.8.11"
>>>>>>> 603ffc8f
assemble = { path = "./assemble", version = "~0.1" }
c64basic = { path = "./c64basic", version = "~0.1" }
chip = { path = "./chip", version = "~0.1" }
clap = { version = "~4.0", features = ["derive", "wrap_help"] }
clap-num = "1.1.1"
color-eyre = { version = "0.6.2", default-features = false }
cpu_proc_macros = { path = "./cpu_proc_macros", version = "~0.1" }
eframe = "0.26.0"
egui = "0.26.0"
ines = { path = "./nes/ines", version = "~0.1" }
io = { path = "./io", version = "~0.1" }
irq = { path = "./irq", version = "~0.1" }
memory = { path = "./memory", version = "~0.1" }
monitor = { path="./monitor", version = "~0.1" }
nes_chr = { path="./nes/nes_chr", version = "~0.1" }
nes_pal = { path="./nes/nes_pal", version = "~0.1" }
nes_pal_gui = { path="./nes/nes_pal_gui", version = "~0.1" }
ntest = "0.9.0"
ppu = { path = "./nes/ppu", version = "~0.1" }
rand = "0.8.5"
regex = "1.10.3"
rusty6502 = { path = "./", version = "~0.1" }
serde = "1.0.197"
serde_json = "1.0.114"
strum_macros = "0.24.1"
strum = "0.24.1"
tempfile = "3.10.1"
thiserror = "1.0.57"

proc-macro2 = "1.0.78"
quote = "1.0.35"
syn = { version = "2.0.52", features = ["extra-traits", "full"] }

[workspace.package]
edition = "2021"
rust-version = "1.72"
authors = ["James Chacon <chacon.james@gmail.com>"]

[package]
name = "rusty6502"
version = "0.1.0"
edition.workspace = true
authors.workspace = true
rust-version.workspace = true

[dependencies]
memory = { path = "./memory", version = "~0.1" }
cpu = { path = "./cpu", version = "~0.1" }
chip = { path = "./chip", version = "~0.1" }
<|MERGE_RESOLUTION|>--- conflicted
+++ resolved
@@ -65,12 +65,8 @@
 debug = true
 
 [workspace.dependencies]
-<<<<<<< HEAD
-ahash = "0.8.10"
+ahash = "0.8.11"
 apu = { path = "./nes/apu", version = "~0.1" }
-=======
-ahash = "0.8.11"
->>>>>>> 603ffc8f
 assemble = { path = "./assemble", version = "~0.1" }
 c64basic = { path = "./c64basic", version = "~0.1" }
 chip = { path = "./chip", version = "~0.1" }
