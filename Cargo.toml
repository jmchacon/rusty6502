[workspace]
members = [
    "./assemble",
    "./assembler",
    "./c64basic",
    "./chip",
    "./convertprg",
    "./cpu",
    "./cpu_proc_macros",
    "./disassembler",
    "./handasm",
    "./io",
    "./irq",
    "./memory",
    "./monitor",
    "./monitor_gui",
    "./monitor_tui",
    "./nes/cart_renderer",
    "./nes/ines",
    "./nes/ines_debug",
    "./nes/nes_chr",
    "./nes/nes_pal",
    "./nes/nes_pal_gui",
    "./nes/nes_pal_render",
]
default-members = [
    "./assemble",
    "./assembler",
    "./c64basic",
    "./chip",
    "./convertprg",
    "./cpu",
    "./cpu_proc_macros",
    "./disassembler",
    "./handasm",
    "./io",
    "./irq",
    "./memory",
    "./monitor",
    "./monitor_gui",
    "./monitor_tui",
    "./nes/cart_renderer",
    "./nes/ines",
    "./nes/ines_debug",
    "./nes/nes_chr",
    "./nes/nes_pal",
    "./nes/nes_pal_gui",
    "./nes/nes_pal_render",
]
resolver = "2"

[profile.test]
opt-level = 3

[profile.bench]
debug = true

[profile.release]
debug = true

[workspace.dependencies]
ahash = "0.8.7"
assemble = { path = "./assemble", version = "~0.1" }
c64basic = { path = "./c64basic", version = "~0.1" }
chip = { path = "./chip", version = "~0.1" }
clap = { version = "~4.0", features = ["derive", "wrap_help"] }
clap-num = "1.1.1"
color-eyre = { version = "0.6.2", default-features = false }
cpu_proc_macros = { path = "./cpu_proc_macros", version = "~0.1" }
eframe = "0.23.0"
egui = "0.23.0"
ines = { path = "./nes/ines", version = "~0.1" }
io = { path = "./io", version = "~0.1" }
irq = { path = "./irq", version = "~0.1" }
memory = { path = "./memory", version = "~0.1" }
monitor = { path="./monitor", version = "~0.1" }
nes_chr = { path="./nes/nes_chr", version = "~0.1" }
nes_pal = { path="./nes/nes_pal", version = "~0.1" }
nes_pal_gui = { path="./nes/nes_pal_gui", version = "~0.1" }
ntest = "0.9.0"
rand = "0.8.5"
regex = "1.10.3"
rusty6502 = { path = "./", version = "~0.1" }
<<<<<<< HEAD
serde = "1.0.195"
serde_json = "1.0.113"
=======
serde = "1.0.196"
serde_json = "1.0.111"
>>>>>>> e7e91ff9
strum_macros = "0.24.1"
strum = "0.24.1"
tempfile = "3.9.0"
thiserror = "1.0.56"

proc-macro2 = "1.0.78"
quote = "1.0.35"
syn = { version = "2.0.48", features = ["extra-traits", "full"] }

[workspace.package]
edition = "2021"
rust-version = "1.70"
authors = ["James Chacon <chacon.james@gmail.com>"]

[package]
name = "rusty6502"
version = "0.1.0"
edition.workspace = true
authors.workspace = true
rust-version.workspace = true

[dependencies]
memory = { path = "./memory", version = "~0.1" }
cpu = { path = "./cpu", version = "~0.1" }
chip = { path = "./chip", version = "~0.1" }
<|MERGE_RESOLUTION|>--- conflicted
+++ resolved
@@ -81,13 +81,8 @@
 rand = "0.8.5"
 regex = "1.10.3"
 rusty6502 = { path = "./", version = "~0.1" }
-<<<<<<< HEAD
-serde = "1.0.195"
+serde = "1.0.196"
 serde_json = "1.0.113"
-=======
-serde = "1.0.196"
-serde_json = "1.0.111"
->>>>>>> e7e91ff9
 strum_macros = "0.24.1"
 strum = "0.24.1"
 tempfile = "3.9.0"
