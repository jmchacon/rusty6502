//! `assemble` provides methods for processing a list of input
//! lines into a binary 64k image file suitable for a 6502
//! system.

use color_eyre::eyre::{eyre, Result};
use regex::Regex;
use rusty6502::prelude::*;
use std::collections::HashMap;
use std::fmt::Write;
use std::fs::File;
use std::io::{BufRead, BufReader};
use std::num::Wrapping;
use std::path::Path;
use std::str::FromStr;
use std::sync::OnceLock;

// Basic grammer:
//
// INCLUDE|.INCLUDE "<filename>" - Read in the given filename and insert it inline
//                                 with the current input. The path must be relative
//                                 to the current processed file. When processed
//                                 this will convert .INCLUDE into a comment.
<<<<<<< HEAD
// MACRO <name> - Start definition of a new macro.
//                NOTE: <name> must be unique in the macro namespace but can overlap
//                      with labels.
//
//                Macros are simply pasted into the token stream "as-is" and then
//                evaluated. If you need a label definition inside of a macro
//                append a ? onto the end of it and an auto-generated version of
//                it will occur on expansion.
// ENDMACRO - End the current macro definition. Until this happens anything inside
//            of a MACRO block is consumed for the macro definition.
// @MACRO - Expand the named macro.
=======
>>>>>>> 43e69114
// <u8> - 0-255 expressed as decimal (default), hex ($ or 0x), binary (%), or a single char as "X".
//        NOTE: Characters can be expressed as \X for newline (\n), CR (\r) and Tab (\t). Anything else
//              just set the direct 8 bit value...
// <u16> - 0-65534 expressed as decimal (default), hex ($ or 0x), or binary (%).
// <Val16> - <LABEL>|u16 - A label ref or a u16 value.
// <Val8> - <LABEL>|u8 - A label ref (which must be u8) or a u8 value.
// <Val> - <LABEL>|u8|u16 - A label ref, a u8, or a u16 value.
// STRING - An ASCII string surrounded by quotes - "STRING".
// <LABEL> - A string of the form /^[a-zA-Z][a-zA-Z0-9_]+$/ or '*' which always
//           refers to the current PC location.
//
// All entries below implicitly take comments after though as defined comments can also be standalone.
//
// ORG|.ORG <u16> - Reset the PC location to the u16 value
// LABEL[:] <EQU|.EQU|=> <u8|u16|LABEL> - A label followed by equality setting the label to the indicated value.
//                                        A chain of label references is allowed as long as it terminates eventually.
// [<LABEL>][:] - A single line label defining a location with no other data.
// [<LABEL>][:] WORD|.WORD <Val16> [<Val16> ...] - One or more u16 values with an optional
//                                        label defining the location.
// [<LABEL>][:] BYTE|.BYTE <Val8>|STRING [<Val8>|STRING ...] - One or more u8/string values
//                                                    with an optional label defining the location.
//                                                    Strings are automatically expanded but not NUL
//                                                    terminated (use ASCIIZ for that).
// [<LABEL>][:] ASCIIZ|.ASCIIZ STRING - An ASCII string that automatically appends a NUL on expansion.
// [<LABEL>][:] OPCODE [<Val>|] - A valid 6502 opcode with an optional label defining
//                             the location. Val validity for size depends on opcode.
//                             i.e. JMP must be a u16 while branch/immediate modes are u8.
// ; <ascii>... - A comment.

#[cfg(test)]
mod tests;

// State defines the state machine for parsing a given line.
//
// Begin starts all lines and the progressions that are valid:
//
// Begin -> Label -> Equ -> Remainder -> Begin|Comment
//      |        |-> Op -> Remainder -> Begin|Comment
//      |-> Org -> Remainder -> Begin|Comment
//      |-> Word -> Remainder -> Begin|Comment
//      |-> Op -> Remainder -> Begin|Comment
//      |-> Comment -> Begin
#[derive(Clone, Debug, PartialEq)]
enum State {
    Begin,
    Label(String),
    Equ(String),
    Org,
    Word(Vec<MemDef>),
    Byte(Vec<MemDef>),
    AsciiZ(Vec<MemDef>),
    Op(Opcode),
    Comment(String),
    Remainder(bool),
}

#[derive(Clone, Debug, PartialEq)]
struct MemDef {
    val: OpVal8,
    pc: u16,
}

// Token defines an entry on a given line post tokenizing.
// Some values (such as the Operation in Op) may only be
// partially filled in at this point until further parse
// rounds occur.
#[derive(Debug)]
enum Token {
    Line(FileInfo, String),
    Label(String),
    Org(u16),
    Word(Vec<MemDef>),
    Byte(Vec<MemDef>),
    AsciiZ(Vec<MemDef>),
    Op(Operation),
    Comment(String),
    Equ(String, OpVal),
}

// Operation defines an assembly instruction with
// all of it's parsed values (such as address mode, optional value, etc).
// NOTE: width and pc are not valid until we are done with label parsing
//       as only at that point is the final addressing mode known for certain.
#[derive(Debug, Default)]
struct Operation {
    op: Opcode,
    mode: AddressMode,
    op_val: Option<Vec<OpVal>>,
    x_index: bool,
    y_index: bool,
    width: u16,
    pc: u16,
}

// OpVal defines the operation value for an opcode.
// This is either an 8/16 bit value or a label which
// eventually will reference an 8/16 bit value.
#[derive(Clone, Debug, PartialEq)]
enum OpVal {
    Label(String),
    Val(TokenVal),
}

// OpVal8 is similar to an OpVal but is constrained to an 8 bit value only.
// Mostly used with WORD/BYTE to emit a series of values or label values.
#[derive(Clone, Debug, PartialEq)]
enum OpVal8 {
    Label(String),
    Val(u8),
}

// TokenVal defines an operation value which is either 8 or 16 bit.
#[derive(Debug, Copy, Clone, PartialEq)]
enum TokenVal {
    Val8(u8),
    Val16(u16),
}

// LabelDef defines a value and a location for a label
// declaration (i.e. EQU or a location label). Also
// anywhere that references this label also has the locations
// recorded.
#[derive(Debug)]
struct LabelDef {
    val: Option<TokenVal>,
    file_info: FileInfo,
    refs: Vec<FileInfo>,
}

/// Assembly defines the output from an assemble pass.
/// Both a binary image and a listing file are returned.
#[derive(Debug)]
pub struct Assembly {
    /// The binary image. Always 64k to represent a complete
    /// memory image (often used to simulate a cartridge).
    pub bin: [u8; 1 << 16],
    /// A listing file of the translated input.
    pub listing: String,
}

struct MacroDef {
    def: Vec<(FileInfo, String)>,
    expanded: usize,
}

struct ASTOutput {
    ast: Vec<Vec<Token>>, // A set of lines each of which is N tokens.
    labels: HashMap<String, LabelDef>,
    macros: HashMap<String, MacroDef>,
}

#[derive(Clone, Debug)]
/// `FileInfo` describes tracking information for each line of input.
pub struct FileInfo {
    filename: String,
    line_num: usize, // 1..X range
}

impl std::fmt::Display for FileInfo {
    fn fmt(&self, f: &mut std::fmt::Formatter<'_>) -> std::fmt::Result {
        write!(f, "{}:{}", self.filename, self.line_num)
    }
}

#[derive(Clone, Debug)]
/// `FileInfo` describes tracking information for each line of input.
pub struct FileInfo {
    filename: String,
    line_num: usize, // 1..X range
}

impl std::fmt::Display for FileInfo {
    fn fmt(&self, f: &mut std::fmt::Formatter<'_>) -> std::fmt::Result {
        write!(f, "{}:{}", self.filename, self.line_num)
    }
}

// pass1 does the initial AST build for the input given.
// It will compute an AST from the file reader along with a label map
// that has references to both fully defined labels (EQU) and references
// to location labels (either defs or refs).
fn pass1(cpu: &dyn CPU, lines: &[(FileInfo, String)]) -> Result<ASTOutput> {
    let mut ret = ASTOutput {
        ast: Vec::<Vec<Token>>::new(),
        labels: HashMap::new(),
        macros: HashMap::new(),
    };

<<<<<<< HEAD
    // Need to do a pass where we define all the macros.
    for (fi, line) in lines {}

    // Now another pass where we expand them all so we have a final input
    // stream.
    let mut expanded_lines = Vec::new();
    for (fi, line) in lines {
        expanded_lines.push((fi.clone(), line.clone()));
    }

    // Now process the combined input stream.
    for (fi, line) in &expanded_lines {
=======
    for (fi, line) in lines {
>>>>>>> 43e69114
        // We only support ASCII encoded files (parsing is far simpler).
        // TODO(jchacon): Add support for comments?
        if !line.is_ascii() {
            return Err(eyre!(
                "Input line has non ASCII characters which is not currently supported - {line}"
            ));
        }

        let fields: Vec<&str> = line.split_whitespace().collect();

        // Always record a copy of the line unless it was a blank line
        // This way generate output can emit this so we can see the original
        // constants used ("a" for instance) which is otherwise hard to retain
        // post processing.
        let mut tokens = if fields.is_empty() {
            Vec::<Token>::new()
        } else {
            Vec::<Token>::from([Token::Line(fi.clone(), line.clone())])
        };

        // Every line starts here. If there are no tokens we'll just fall
        // through into the final state handling after the loop below.
        let mut state = State::Begin;

        for (index, token) in fields.iter().copied().enumerate() {
            let upper = token.to_uppercase();

            state = match state {
                State::Begin => beginning_states(token, &upper, line, fi)?,
                State::Label(label) => {
                    label_state(label, &mut ret, token, &upper, &mut tokens, line, fi)?
                }

                // An ORG statement must be followed by a u16 value.
                State::Org => org_state(token, &mut tokens, line, fi)?,

                // Word and Byte are effectively the same logic except which size
                // is required (bytes can't be 16 bit).
                State::Word(md) => {
                    word_byte_state(token, &mut ret, md, &mut tokens, true, line, fi)?
                }
                State::Byte(md) => {
                    word_byte_state(token, &mut ret, md, &mut tokens, false, line, fi)?
                }

                // Asciiz parsing.
                State::AsciiZ(md) => asciiz_state(token, md, &mut tokens, line, fi)?,

                // Remainder is an intermediate state after we've processed something.
                // At this point we can only define a comment and move to that stage.
                // If instead this ran out of tokens in fields the loop would end and the
                // next line starts at Begin automatically.
                // Needs the line_done field as ASCIIZ and comment support parses the whole line
                // and this gives us a way out of the enclosing token parsing loop
                // (it'll just end up here for all the tokens and fall out).
                State::Remainder(line_done) => remainder_state(line_done, token, line, fi)?,

                // For comments take everything left, construct a comment and then jump to Remainder
                // to ignore the remaining tokens.
                State::Comment(c) => {
                    // A parsed comment is anything after the ; plus
                    // the remaining fields space separated.
                    tokens.push(Token::Comment(format!(
                        ";{c} {}",
                        fields.as_slice()[index..].join(" ")
                    )));
                    State::Remainder(true)
                }

                // EQU is label EQU <val> so process the value and push a new TokenDef into tokens.
                State::Equ(label) => equ_state(token, &mut ret, &mut tokens, label, line, fi)?,
                State::Op(op) => op_state(token, &mut ret, &mut tokens, cpu, op, line, fi)?,
            };
        }

        // At this point we've run out of tokens and are in some final state.
        // Some are valid and some are not:
        //
        // Handle the case of a line of ";". i.e. nothing trailing the ; so we don't loop around
        // to process the Comment state. Properly processing would have left us in Begin instead.
        // It may also be a single token opcode such as SEI which has no operand value/label.
        match state {
            // These are valid states to exit so we can ignore them.
            State::Begin | State::Remainder(_) => {}

            // Comment with nothing left.
            State::Comment(c) => {
                tokens.push(Token::Comment(format!(";{c}")));
            }

            // Single opcode (SEI)
            State::Op(op) => tokens.push(Token::Op(Operation {
                op,
                mode: AddressMode::Implied,
                ..Default::default()
            })),

            // Lots of label cases
            State::Label(label) => {
                // Handle
                //
                // LABEL:
                //
                // Correctly by directly adding the label now. The loop above
                // can only handle
                //
                // LABEL: ; Some comments
                add_label(true, &mut ret, &label, None, line, fi)?;
                tokens.push(Token::Label(label));
            }

            // Word/Byte gets here if we processed and then ended without a comment
            State::Word(md) => {
                tokens.push(Token::Word(md));
            }
            State::Byte(md) => {
                tokens.push(Token::Byte(md));
            }

            // Org can happen if they start and then end the line.
            State::Org => {
                return Err(eyre!(
                    "Error parsing line {fi} - missing data for {state:?} - {line}"
                ));
            }

            // Anything else is an internal error which shouldn't be possible.
            // i.e. EQU and ASCIIZ handle all their parsing and can't fall through here.
            State::Equ(_) | State::AsciiZ(_) => {
                panic!("Internal error parsing line {fi} - invalid state {state:?} - {line}")
            }
        };
        ret.ast.push(tokens);
    }
    Ok(ret)
}

fn beginning_states(token: &str, upper: &str, line: &str, fi: &FileInfo) -> Result<State> {
    match upper {
        // We can match an ORG, WORD, BYTE or ASCIIZ here directly.
        "ORG" | ".ORG" => Ok(State::Org),
        "WORD" | ".WORD" => Ok(State::Word(vec![])),
        "BYTE" | ".BYTE" => Ok(State::Byte(vec![])),
        "ASCIIZ" | ".ASCIIZ" => Ok(State::AsciiZ(vec![])),
        // Anything else is either a comment, opcode or a label to be fleshed
        // out in a later state.
        _ => {
            if upper.starts_with(';') {
                Ok(State::Comment(token[1..].into()))
            } else if let Ok(op) = Opcode::from_str(token) {
                Ok(State::Op(op))
            } else {
                // Must be a label.

                // Labels are allowed to end with one optional colon
                // (helps visually sometimes) but it's not part of
                // the label so remove it if here.
                let token = if let Some(tok) = token.strip_suffix(':') {
                    tok
                } else {
                    token
                };
                match parse_label(token) {
                    Ok(label) => Ok(State::Label(label)),
                    Err(err) => {
                        return Err(eyre!(
                            "Error parsing line {fi} - invalid label {err} - {line}"
                        ));
                    }
                }
            }
        }
    }
}

fn label_state(
    label: String,
    ret: &mut ASTOutput,
    token: &str,
    upper: &str,
    tokens: &mut Vec<Token>,
    line: &str,
    fi: &FileInfo,
) -> Result<State> {
    // We may get here a few ways
    //
    // Single line label w. comments:
    //   LABEL[:] ; comments
    // Label with an opcode:
    //   LABEL[:] OP OPVAL [; [comments]]
    // Label with a definition
    //   LABEL[:] <WORD|BYTE|EQU|ASCIIZ> <val> [; [comments]]

    if let Some(tok) = token.strip_prefix(';') {
        add_label(true, ret, &label, None, line, fi)?;
        tokens.push(Token::Label(label));
        Ok(State::Comment(tok.into()))
    } else {
        match upper {
            // Labels can be EQU style in which case we need one more state to get
            // the value.
            "EQU" | ".EQU" | "=" => {
                let fc = line.split_whitespace().count();
                if fc < 3 {
                    return Err(eyre!("Error parsing line {fi} - invalid EQU - {line}"));
                }
                // Don't have to validate label since State::Begin did it above before
                // progressing here. But it does need an initial definition.
                add_label(true, ret, &label, None, line, fi)?;
                Ok(State::Equ(label))
            }
            "WORD" | ".WORD" => {
                add_label(true, ret, &label, None, line, fi)?;
                tokens.push(Token::Label(label));
                Ok(State::Word(vec![]))
            }
            "BYTE" | ".BYTE" => {
                add_label(true, ret, &label, None, line, fi)?;
                tokens.push(Token::Label(label));
                Ok(State::Byte(vec![]))
            }
            "ASCIIZ" | ".ASCIIZ" => {
                add_label(true, ret, &label, None, line, fi)?;
                tokens.push(Token::Label(label));
                Ok(State::AsciiZ(vec![]))
            }

            // Otherwise this should be an opcode and we can push a label
            // into tokens. Phase 2 will figure out its value.
            _ => match Opcode::from_str(upper) {
                Ok(op) => {
                    add_label(true, ret, &label, None, line, fi)?;
                    tokens.push(Token::Label(label));
                    Ok(State::Op(op))
                }
                Err(_) => Err(eyre!(
                    "Error parsing line {fi} - invalid opcode '{token}' - {line}"
                )),
            },
        }
    }
}

fn word_byte_state(
    token: &str,
    ret: &mut ASTOutput,
    mut md: Vec<MemDef>,
    tokens: &mut Vec<Token>,
    is_word: bool,
    line: &str,
    fi: &FileInfo,
) -> Result<State> {
    // We may have tokens left which is a comment so check for that and move to that phase.
    if let Some(token) = token.strip_prefix(';') {
        if md.is_empty() {
            // Account for '<WORD|BYTE> ; some comments'
            return Err(eyre!(
                "Error parsing line {fi} - WORD or BYTE without value - {line}"
            ));
        }

        let tok = if is_word {
            Token::Word(md)
        } else {
            Token::Byte(md)
        };
        tokens.push(tok);
        return Ok(State::Comment(token.into()));
    }

    // Below for all MemDef the PC value is computed and changed during
    // `compute_refs`.
    match token_to_val_or_label(token, ret, is_word, line, fi)? {
        OpVal::Label(l) => {
            md.push(MemDef {
                pc: 0x0000,
                val: OpVal8::Label(l),
            });
            if is_word {
                Ok(State::Word(md))
            } else {
                Ok(State::Byte(md))
            }
        }
        OpVal::Val(v) => {
            match v {
                TokenVal::Val8(v) => {
                    md.push(MemDef {
                        pc: 0x0000,
                        val: OpVal8::Val(v),
                    });
                    Ok(State::Byte(md))
                }
                TokenVal::Val16(v) => {
                    if !is_word {
                        return Err(eyre!("Error parsing line {fi} invalid BYTE value not 8 bit - {token} - {line}"));
                    }
                    // Even though we must parse as a u16 we store this in little endian
                    // form so we can emit straight into memory. Plus we don't need
                    // a separate form for Byte vs Word then.
                    let high = ((v & 0xFF00) >> 8) as u8;
                    let low = (v & 0x00FF) as u8;
                    md.push(MemDef {
                        pc: 0x0000,
                        val: OpVal8::Val(low),
                    });
                    md.push(MemDef {
                        pc: 0x0000,
                        val: OpVal8::Val(high),
                    });
                    Ok(State::Word(md))
                }
            }
        }
    }
}

fn asciiz_state(
    token: &str,
    mut md: Vec<MemDef>,
    tokens: &mut Vec<Token>,
    line: &str,
    fi: &FileInfo,
) -> Result<State> {
    // If this is a comment and we've never defined anything something is wrong.
    // The rest of comment parsing happens below since this handles the entire
    // line parsing here vs returned state like WORD/BYTE.
    if token.starts_with(';') && md.is_empty() {
        // Account for '<ASCIIZ> ; some comments'
        return Err(eyre!(
            "Error parsing line {fi} - ASCIIZ without value - {line}"
        ));
    }

    // This gets a little harder. We'll start with a token that has
    // to start with a quote. But...it could have whitespace inside
    // of it so we really have to parse the rest of the line here.
    if !token.starts_with('"') {
        return Err(eyre!("Error parsing line {fi} - ASCIIZ must be of the form \"XXX\" bad token '{token}' - {line}"));
    };

    // Un-escape the special 3 chars through the whole input string.
    // This will never support anything else as raw bytes can just be emitted
    // with BYTE instead at that point.
    let st = line
        .replace("\\n", "\n")
        .replace("\\r", "\r")
        .replace("\\t", "\t");

    // We know this contains ASCIIZ or else we
    // can't get to this state. And it must have
    // a whitespace char after that due to the initial match from Begin.
    let mut idx = st
        .to_uppercase()
        .find("ASCIIZ")
        .unwrap_or_else(|| panic!("ASCIIZ state without token in line - {line}?"))
        + "ASCIIZ".len();

    let bytes = st.as_bytes();
    for i in bytes.iter().skip(idx) {
        if !i.is_ascii_whitespace() {
            break;
        }
        idx += 1;
    }
    // We know the first thing after ASCIIZ was a proper string
    // beginning (see the beginning of this block) so just move
    // idx over to account (no need to check).
    idx += 1;

    let mut in_str = true;

    // When we're not in a string and find a comment block, stuff it all here.
    let mut comment = String::new();

    for i in bytes.iter().skip(idx) {
        idx += 1;
        if in_str {
            if *i == b'"' {
                in_str = false;
                // Add the automatic trailing NUL
                md.push(MemDef {
                    pc: 0x0000,
                    val: OpVal8::Val(0x00),
                });
            } else {
                // Push the current character (which we know is ASCII)
                md.push(MemDef {
                    pc: 0x0000,
                    val: OpVal8::Val(*i),
                });
            }
            continue;
        }

        // Not in a string
        if *i == b'"' {
            in_str = true;
        }
        if *i == b';' {
            // Comment so we're done.

            // We never changed this so it's a valid utf8 string still from
            // here forward since this was always an ASCII string.
            comment = String::from_utf8(bytes[idx - 1..].to_vec())?;
        }
    }
    // Always push an ASCIIZ token along with possibly a comment and we always
    // end up in the remainder state.
    tokens.push(Token::AsciiZ(md));
    if !comment.is_empty() {
        tokens.push(Token::Comment(comment));
    }
    Ok(State::Remainder(true))
}

fn remainder_state(line_done: bool, token: &str, line: &str, fi: &FileInfo) -> Result<State> {
    // Just keep looping here until the line runs out of tokens.
    if line_done {
        return Ok(State::Remainder(line_done));
    }

    match token.as_bytes() {
            [b';', ..] => Ok(State::Comment(token[1..].into())),
            _ => Err(eyre!("Error parsing line {fi} - only comment after parsed tokens allowed - remainder {token} - {line}")),
        }
}

fn org_state(token: &str, tokens: &mut Vec<Token>, line: &str, fi: &FileInfo) -> Result<State> {
    let Some(TokenVal::Val16(pc)) = parse_val(token, true) else {
        return Err(eyre!(
            "Error parsing line {fi} - invalid ORG value not 16 bit - {token} - {line}"
        ));
    };
    tokens.push(Token::Org(pc));
    Ok(State::Remainder(false))
}

fn equ_state(
    token: &str,
    ret: &mut ASTOutput,
    tokens: &mut Vec<Token>,
    label: String,
    line: &str,
    fi: &FileInfo,
) -> Result<State> {
    // Find a value and then create the token.
    let val = token_to_val_or_label(token, ret, false, line, fi)?;

    // If it's got a value already we need to add that label completely as token_to_val_or_label
    // only does this for new labels.
    match val {
        OpVal::Label(_) => {}
        OpVal::Val(v) => {
            // This is already defined since the EQU block always calls add_label.
            let lbl = get_label_mut(&mut ret.labels, &label);
            lbl.val = Some(v);
            lbl.file_info = fi.clone();
        }
    };
    tokens.push(Token::Equ(label, val));
    Ok(State::Remainder(false))
}

fn op_state(
    token: &str,
    ret: &mut ASTOutput,
    tokens: &mut Vec<Token>,
    cpu: &dyn CPU,
    op: Opcode,
    line: &str,
    fi: &FileInfo,
) -> Result<State> {
    // Start all address modes with implied. If we can figure
    // it out at a given point change to the correct one. This
    // way later steps can determine if we haven't determined
    // it completely yet.
    let mut operation = Operation {
        op,
        mode: AddressMode::Implied,
        ..Default::default()
    };

    // If this has no operand we may only have a comment.
    if token.as_bytes().first() == Some(&b';') {
        operation.mode = AddressMode::Implied;
        tokens.push(Token::Op(operation));
        return Ok(State::Comment(token[1..].into()));
    }

    if cpu
        .resolve_opcode(&operation.op, &AddressMode::ZeroPageRelative)
        .is_ok()
    {
        // Ops of this nature are also the only mode and since they have a different op_val
        // we'll parse it directly.
        operation.mode = AddressMode::ZeroPageRelative;
        let parts: Vec<&str> = token.split(',').collect();
        if parts.len() != 3 {
            return Err(eyre!(
                "Invalid zero page relative (too many parts) on line {fi} - {token}"
            ));
        }
        let pre = parts[0].parse::<u8>().unwrap_or(10);
        if pre > 7 {
            return Err(eyre!("Invalid zero page relative (index {pre} too large - greater than 7) on line {fi} - {token}"));
        }
        let zpaddr = token_to_val_or_label(parts[1], ret, false, line, fi)?;
        let dest = token_to_val_or_label(parts[2], ret, false, line, fi)?;
        operation.op_val = Some(vec![OpVal::Val(TokenVal::Val8(pre)), zpaddr, dest]);
        tokens.push(Token::Op(operation));
        return Ok(State::Remainder(false));
    }

    if cpu
        .resolve_opcode(&operation.op, &AddressMode::Relative)
        .is_ok()
    {
        // Ops which are relative only have this mode so we can just assign
        // and parse the val which must be 8 bit.
        // Can't validate value now as while it's 8 bit this can be 16 bit (via
        // a label or *) and mean a PC difference.
        operation.mode = AddressMode::Relative;
    }

    // NOTE: We don't validate here if op_val is the right size
    //       that gets handled on a later pass.
    let val = match token.as_bytes() {
        // Immediate - #val
        [b'#', val @ ..] => {
            operation.mode = AddressMode::Immediate;
            val
        }
        // Indirect X - (val,x)
        [b'(', val @ .., b',', b'x' | b'X', b')'] => {
            operation.mode = AddressMode::IndirectX;
            val
        }
        // Indirect Y - (val),y
        [b'(', val @ .., b')', b',', b'y' | b'Y'] => {
            operation.mode = AddressMode::IndirectY;
            val
        }
        // Indirect - (val)
        [b'(', val @ .., b')'] => {
            operation.mode = AddressMode::AbsoluteIndirect;
            val
        }
        // AbsoluteX or ZeroPageX - val,x
        [val @ .., b',', b'x' | b'X'] => {
            operation.x_index = true;
            val
        }
        // AbsoluteY or ZeroPageY - val,y
        [val @ .., b',', b'y' | b'Y'] => {
            operation.y_index = true;
            val
        }
        // Either Absolute, ZeroPage, Relative or a Label
        _ => token.as_bytes(),
    };
    // We know the remainder is valid utf8 since we only removed ASCII
    // and started with a valid utf8 ASCII str.
    let op_val = std::str::from_utf8(val)?;

    let ov = token_to_val_or_label(op_val, ret, false, line, fi)?;
    match ov {
        OpVal::Label(_) => {}
        OpVal::Val(v) => {
            // Fixup the address mode now that we have an arg.
            if operation.mode == AddressMode::Implied {
                operation.mode = find_mode(v, &operation);
            }
        }
    };
    operation.op_val = Some(vec![ov]);
    tokens.push(Token::Op(operation));
    Ok(State::Remainder(false))
}

// compute_refs takes the previous AST output and cross references all labels,
// builds PC values for each operation and updates the AST with these results.
// Then compute relative addresses and recursive label refs.
fn compute_refs(cpu: &dyn CPU, ast_output: &mut ASTOutput) -> Result<()> {
    // Start the initial PC at 0x0000 until something resets it via ORG.
    let mut pc: u16 = 0x0000;
    let mut hm = HashMap::new();
    for (line_num, line) in ast_output.ast.iter_mut().enumerate() {
        // For each line process the token list.
        for t in line.iter_mut() {
            match t {
                // Empty states we don't process.
                Token::Comment(_) | Token::Line(_, _) => {}

                // Stand alone labels are location labels so just assign those to
                // the current PC.
                Token::Label(s) => {
                    // A left side label is the PC value.
                    get_label_mut(&mut ast_output.labels, s).val = Some(TokenVal::Val16(pc));
                }

                // ORG resets the PC.
                Token::Org(npc) => {
                    pc = *npc;
                }

                // Word, Byte and AsciiZ all just emit a set of bytes that move the PC along.
                Token::Word(md) | Token::Byte(md) | Token::AsciiZ(md) => {
                    for m in md.iter_mut() {
                        m.pc = pc;
                        // If this is a label ref this is always a 2 byte jump.
                        if let OpVal8::Label(_) = m.val {
                            pc += 2;
                        } else {
                            pc += 1;
                        }
                    }
                }

                // The meat is the opcode which can contain label refs.
                Token::Op(o) => {
                    compute_opcode_refs(o, &mut ast_output.labels, &mut pc, cpu, line_num)?;
                }
                Token::Equ(td, ov) => {
                    if let OpVal::Label(l) = ov {
                        // It's a label reference. So let's see if it resolves yet (or is *)
                        // If not we'll add it to the list to process once we've
                        // done a complete pass. If it's * we'll just set to PC.
                        if l == "*" {
                            // This is simple. It's just the PC and we're done.
                            get_label_mut(&mut ast_output.labels, td).val =
                                Some(TokenVal::Val16(pc));
                        } else {
                            let lbl = get_label(&ast_output.labels, l);
                            if lbl.val.is_some() {
                                get_label_mut(&mut ast_output.labels, td).val = lbl.val;
                            } else {
                                hm.insert(td.clone(), l.clone());
                            }
                        }
                    }
                }
            };
        }
    }

    // Ok, now do another pass just looping for opcodes which are relative
    // and do final fixups there since we should have all PC values now.
    for (line_num, line) in ast_output.ast.iter_mut().enumerate() {
        // For each line process the token list.
        for t in line.iter_mut() {
            if let Token::Op(o) = t {
                if o.mode == AddressMode::Relative || o.mode == AddressMode::ZeroPageRelative {
                    fixup_relative_addr(o, &ast_output.labels, line_num)?;
                }
            }
        }
    }

    loop {
        let mut rem = Vec::new();
        for (ld, lv) in &hm {
            // Both labels have entries so we can just blind lookup.
            let lbl = get_label(&ast_output.labels, lv);
            if lbl.val.is_some() {
                get_label_mut(&mut ast_output.labels, ld).val = lbl.val;
                rem.push(ld.clone());
            }
        }

        // If we did a loop and nothing changed but there are still entries
        // this means a dangling reference such as:
        //
        // AA = BB
        //
        // and BB was never defined anywhere.
        if rem.is_empty() && !hm.is_empty() {
            return Err(eyre!(
                "The following labels are referenced but never defined: {:?}",
                hm.keys()
            ));
        }

        for r in &rem {
            hm.remove(r);
        }
        if hm.is_empty() {
            break;
        }
    }
    Ok(())
}

fn compute_opcode_refs(
    o: &mut Operation,
    labels: &mut HashMap<String, LabelDef>,
    pc: &mut u16,
    cpu: &dyn CPU,
    line_num: usize,
) -> Result<()> {
    let mut width: u16 = 2;
    let mut ok = false;
    match o.mode {
        // Implied gets handled here as it could resolve into another mode
        // still due to not knowing all labels earlier.
        AddressMode::Implied | AddressMode::NOPCmos => {
            // Check the operand and if there is one it means
            // this isn't Implied and we need to use this to compute either ZeroPage or Absolute
            if let Some(v) = &o.op_val {
                if let OpVal::Label(l) = &v[0] {
                    let ld = get_label(labels, l);
                    if let Some(TokenVal::Val8(_)) = ld.val {
                        o.mode = find_mode(TokenVal::Val8(0), o);
                    } else {
                        // Anything else is either 16 bit or a label we don't know which
                        // also must be 16 bit at this point.
                        o.mode = find_mode(TokenVal::Val16(0), o);
                        width = 3;
                    }
                }
            } else {
                // Anything else was a direct value and already matched in pass1 or is actually implied.
                // If it directly matched that'll resolve below.
                width = 1;
            }
        }
        AddressMode::Immediate
        | AddressMode::ZeroPage
        | AddressMode::ZeroPageX
        | AddressMode::ZeroPageY
        | AddressMode::Indirect
        | AddressMode::IndirectX
        | AddressMode::IndirectY => {
            if let Some(v) = &o.op_val {
                match &v[0] {
                    OpVal::Label(l) => {
                        if let Some(TokenVal::Val8(_)) = get_label(labels, l).val {
                            ok = true;
                        }
                    }
                    OpVal::Val(t) => {
                        if let TokenVal::Val8(_) = t {
                            ok = true;
                        };
                    }
                };
            }
            if !ok {
                return Err(eyre!(
                    "Error parsing line {}: {} must have an 8 bit arg",
                    line_num + 1,
                    o.mode
                ));
            }
        }
        AddressMode::Absolute
        | AddressMode::AbsoluteNOP
        | AddressMode::AbsoluteX
        | AddressMode::AbsoluteY
        | AddressMode::AbsoluteIndirect
        | AddressMode::AbsoluteIndirectX => {
            width = 3;
            if let Some(v) = &o.op_val {
                match &v[0] {
                    OpVal::Label(l) => {
                        if let Some(TokenVal::Val16(_)) = get_label(labels, l).val {
                            ok = true;
                        } else if get_label(labels, l).val.is_none() {
                            // location ref which must be 16 bit.
                            ok = true;
                        }
                    }
                    OpVal::Val(t) => {
                        if let TokenVal::Val16(_) = t {
                            ok = true;
                        };
                    }
                };
            }
            if !ok {
                return Err(eyre!(
                    "Error parsing line {}: {} must have a 16 bit arg",
                    line_num + 1,
                    o.mode
                ));
            }
        }
        // Width is already correct. In byte emission below it'll compute and validate
        // the actual offset. This is due to forward label refs. i.e. BEQ DONE before DONE
        // has been processed so we don't know the PC value yet but will below.
        AddressMode::Relative => {}
        AddressMode::ZeroPageRelative => {
            // We just add width here. In byte emission below it'll compute and validate
            // the actual offset. This is due to forward label refs. i.e. BBR 0,0x12,DONE before DONE
            // has been processed so we don't know the PC value yet but will below.
            width = 3;
        }
    }
    // Check final mode here.
    if cpu.resolve_opcode(&o.op, &o.mode).is_err() {
        return Err(eyre!(
            "Error parsing line {}: opcode {} doesn't support mode - {}",
            line_num + 1,
            o.op,
            o.mode
        ));
    }

    o.pc = *pc;
    o.width = width;
    *pc += width;
    Ok(())
}

// OutputArgs contains the comment args all the helper routines need.
struct OutputArgs<'a> {
    res: &'a mut Assembly,
    output: &'a mut String,
    label_out: &'a mut String,
    labels: &'a HashMap<String, LabelDef>,
}

// generate_output does the final byte code and listing file generation from
// the previously generated AST. This must be mutable as final relative addresses
// are computed before byte codes are generated for a given operation.
fn generate_output(cpu: &dyn CPU, ast_output: &mut ASTOutput) -> Result<Assembly> {
    // Always emit 64k so just allocate a block. Further uses can extract the
    // exact section they want.
    let mut res = Assembly {
        bin: [0; 1 << 16],
        listing: String::new(),
    };

    for (line_num, line) in ast_output.ast.iter_mut().enumerate() {
        // output is where the whole line gets assembled.
        // label_out is used for holding location labels to later be inserted
        // into output in the correct place.
        let (mut output, mut label_out) = (String::new(), String::new());
        for (index, t) in line.iter_mut().enumerate() {
            match t {
                Token::Line(fi, line) => {
                    // Print the original input line as a comment in the output
                    writeln!(output, "; {fi} - {line}").unwrap();
                }
                Token::Label(td) => {
                    // Location labels are always left justified
                    write!(label_out, "{td:<8}").unwrap();
                }
                Token::Org(pc) => {
                    // ORG statements line up with EQU
                    write!(output, "{:<13} {:<8} {pc:<04X}", " ", "ORG").unwrap();
                }
                Token::AsciiZ(md) => asciiz_output(
                    &mut OutputArgs {
                        res: &mut res,
                        output: &mut output,
                        label_out: &mut label_out,
                        labels: &ast_output.labels,
                    },
                    md,
                )?,

                // WORD and BYTE are effectively the same logic with very few differences
                Token::Word(md) => word_byte_output(
                    &mut OutputArgs {
                        res: &mut res,
                        output: &mut output,
                        label_out: &mut label_out,
                        labels: &ast_output.labels,
                    },
                    md,
                    true,
                ),
                Token::Byte(md) => word_byte_output(
                    &mut OutputArgs {
                        res: &mut res,
                        output: &mut output,
                        label_out: &mut label_out,
                        labels: &ast_output.labels,
                    },
                    md,
                    false,
                ),
                Token::Equ(td, _) => equ_output(
                    &mut OutputArgs {
                        res: &mut res,
                        output: &mut output,
                        label_out: &mut label_out,
                        labels: &ast_output.labels,
                    },
                    td,
                    &ast_output.labels,
                ),
                Token::Comment(c) => {
                    comment_output(
                        &mut OutputArgs {
                            res: &mut res,
                            output: &mut output,
                            label_out: &mut label_out,
                            labels: &ast_output.labels,
                        },
                        c,
                        index,
                    );
                }

                // The meat of it all: print the opcode and its args.
                Token::Op(o) => op_output(
                    &mut OutputArgs {
                        res: &mut res,
                        output: &mut output,
                        label_out: &mut label_out,
                        labels: &ast_output.labels,
                    },
                    o,
                    cpu,
                    line_num,
                )?,
            }
        }

        // If we get here with label_out still containing something it means
        // this was a line just with a label:
        //
        // LABEL[:]
        //
        // So print it along with it's PC value.
        if !label_out.is_empty() {
            let lbl = String::from(label_out.as_str().trim_end());
            let ld = get_label_val(&ast_output.labels, &lbl);

            let TokenVal::Val16(v) = ld else {
                panic!("Single line label {lbl} must be a PC value!");
            };
            write!(output, "{v:04X}          {label_out}").unwrap();
        }

        // If this was a blank line that also auto-parses for output purposes.
        writeln!(res.listing, "{output}").unwrap();
    }
    Ok(res)
}

fn word_byte_output(oa: &mut OutputArgs, md: &[MemDef], is_word: bool) {
    // Other than the type these are very similar as BYTE may have a label ref
    // which could be a u16 and is then treated as 2 bytes. So similar to WORD
    // enough most of the logic is the same.
    let t = if is_word { "WORD" } else { "BYTE" };
    let (mut post_bytes, mut byte_dump) = compute_md_leader(oa, md, t);

    // March through the vec manually as WORD does things in 2 byte chunks which
    // requires an extra iteration per loop.
    let mut it = md.iter();
    while let Some(m) = it.next() {
        let (val, lbl) = match &m.val {
            OpVal8::Label(l) => match get_label_val(oa.labels, l) {
                TokenVal::Val8(v) => (vec![v], l.clone()),
                TokenVal::Val16(v) => {
                    let low = (v & 0x00FF) as u8;
                    let high = ((v & 0xFF00) >> 8) as u8;
                    (vec![low, high], l.clone())
                }
            },
            OpVal8::Val(v) => {
                if is_word {
                    // Words are 2 bytes so extract and then get the next one.
                    let low = *v;
                    // Impossible state to have a word def with no values and already checked.
                    let m = it
                        .next()
                        .unwrap_or_else(|| panic!("Iterator expired early for WORD?"));
                    let OpVal8::Val(high) = m.val else {
                        panic!("Impossible state. One byte followed by label for WORD");
                    };

                    (vec![low, high], String::new())
                } else {
                    // Whereas bytes are always one value.
                    (vec![*v], String::new())
                }
            }
        };
        if lbl.is_empty() {
            if is_word {
                let val = u16::from(val[1]) << 8 | u16::from(val[0]);
                write!(post_bytes, " {val:04X}").unwrap();
            } else {
                write!(post_bytes, " {:02X}", val[0]).unwrap();
            }
        } else {
            write!(post_bytes, " {lbl}").unwrap();
        }
        for (p, v) in val.iter().enumerate() {
            write!(byte_dump, " {v:02X}").unwrap();
            oa.res.bin[usize::from(m.pc) + p] = *v;
        }
    }
    write!(oa.output, "{byte_dump} {post_bytes}").unwrap();
    oa.label_out.clear();
}

fn asciiz_output(oa: &mut OutputArgs, md: &[MemDef]) -> Result<()> {
    let (mut post_bytes, mut byte_dump) = compute_md_leader(oa, md, "ASCIIZ");
    // Starts with a "
    let mut val = String::from("\"");
    for m in md {
        let OpVal8::Val(v) = m.val else {
            panic!("Impossible ASCIIZ state!");
        };
        oa.res.bin[usize::from(m.pc)] = v;

        // End of string so process it.
        if v == 0x00 {
            write!(byte_dump, " 00").unwrap();
            write!(post_bytes, " {val}\"").unwrap();
            val.clear();
            val.push('"');
            continue;
        }
        if v == b'\n' {
            val.write_str("\\n")?;
        } else if v == b'\r' {
            val.write_str("\\r")?;
        } else if v == b'\t' {
            val.write_str("\\t")?;
        } else {
            val.push(char::from(v));
        }

        write!(byte_dump, " {v:02X}").unwrap();
    }
    write!(oa.output, "{byte_dump} {post_bytes}").unwrap();
    oa.label_out.clear();
    Ok(())
}

fn compute_md_leader(oa: &OutputArgs, md: &[MemDef], pre: &str) -> (String, String) {
    // Line things up so depending on how many bytes this emits for short runs
    // make it line up with opcode columns. Past that, nothing we can really do.
    let (leader, lbl) = match md.len() {
        2 => (4, 8),
        3 => (1, 8),
        _ => (0, 6),
    };
    let post_bytes = format!("{:<leader$}{:<lbl$}{pre} ", "", oa.label_out);

    let byte_dump = format!("{:04X}", md[0].pc);
    (post_bytes, byte_dump)
}

fn equ_output(oa: &mut OutputArgs, td: &String, labels: &HashMap<String, LabelDef>) {
    match get_label_val(labels, td) {
        TokenVal::Val8(v) => {
            write!(oa.output, "{td:<13} EQU      {v:02X}").unwrap();
        }
        TokenVal::Val16(v) => {
            write!(oa.output, "{td:<13} EQU      {v:04X}").unwrap();
        }
    };
}

fn comment_output(oa: &mut OutputArgs, c: &String, index: usize) {
    // If we get here with a non-empty label_out it means this
    // was a single entry so print it.
    if !oa.label_out.is_empty() {
        let lbl = String::from(oa.label_out.as_str().trim_end());
        let ld = get_label_val(oa.labels, &lbl);

        let TokenVal::Val16(v) = ld else {
            panic!("Single line label {lbl} must be a PC value!");
        };
        write!(oa.output, "{v:04X}          {}", oa.label_out).unwrap();
        oa.label_out.clear();
    }
    // If this wasn't the first entry (index 0 is the Line entry) then add
    // a space to separate it from the rest of the line. i.e. LDA #69 ; A
    if index != 1 {
        write!(oa.output, " ").unwrap();
    }
    write!(oa.output, "{c}").unwrap();
}

fn op_output(oa: &mut OutputArgs, o: &mut Operation, cpu: &dyn CPU, line_num: usize) -> Result<()> {
    let modes = cpu.resolve_opcode(&o.op, &o.mode)?;

    assert!(
        !(o.op_val.is_none() && o.mode != AddressMode::Implied),
        "Internal error on line {}: no op val but not implied instruction for opcode {}",
        line_num + 1,
        o.op
    );
    assert!(
        !(o.mode == AddressMode::Implied && o.width != 1),
        "Internal error on line {}: implied mode for opcode {} but width not 1: {o:#?}",
        line_num + 1,
        o.op
    );

    // Grab the first entry in the bytes vec for the opcode value.
    // TODO(jchacon): If > 1 pick one randomly.
    if o.mode == AddressMode::ZeroPageRelative {
        // BBR/BBS are special. This is actually the vector offsets based on the first opval value.
        // We know this is fine since we range checked it above.
        let v = o
            .op_val
            .as_ref()
            .unwrap_or_else(|| panic!("op_val is None for zprel?"));
        let OpVal::Val(TokenVal::Val8(offset)) = v[0] else {
            panic!("First value of ZeroPageRelative must be a u8");
        };
        oa.res.bin[usize::from(o.pc)] = modes[usize::from(offset)];
    } else {
        oa.res.bin[usize::from(o.pc)] = modes[0];
    }
    if oa.label_out.is_empty() {
        write!(oa.label_out, "{:<8}", "").unwrap();
    }
    if let Some(v) = &o.op_val {
        let test = if o.mode == AddressMode::ZeroPageRelative {
            &v[2]
        } else {
            &v[0]
        };
        let val = match test {
            OpVal::Label(s) => get_label_val(oa.labels, s),
            OpVal::Val(t) => *t,
        };
        match val {
            TokenVal::Val8(b) => {
                // ZP Relative is odd...It's width 3 but is all 8 bit values.
                if o.mode == AddressMode::ZeroPageRelative {
                    emit_zp_relative(oa, b, o, v, line_num)?;
                } else {
                    assert!(o.width == 2, "Internal error on line {}: got 8 bit value and expect 16 bit for op {} and mode {}", line_num+1, o.op, o.mode);

                    oa.res.bin[usize::from(o.pc + 1)] = b;
                    write!(
                        oa.output,
                        "{:04X} {:02X} {b:02X}    {} ",
                        o.pc, modes[0], oa.label_out
                    )
                    .unwrap();
                }
            }
            TokenVal::Val16(b) => {
                assert!(o.width == 3, "Internal error on line {}: got 16 bit value and expect 8 bit for op {} and mode {}", line_num+1, o.op, o.mode);

                // Store 16 bit values in little endian.
                let low = (b & 0x00FF) as u8;
                let high = ((b & 0xFF00) >> 8) as u8;
                oa.res.bin[usize::from(o.pc + 1)] = low;
                oa.res.bin[usize::from(o.pc + 2)] = high;
                write!(
                    oa.output,
                    "{:04X} {:02X} {low:02X} {high:02X} {} ",
                    o.pc, modes[0], oa.label_out
                )
                .unwrap();
            }
        };

        let mut val = String::new();
        cpu.disassemble(&mut val, o.pc, &oa.res.bin, true);
        write!(oa.output, "{val}").unwrap();
        oa.label_out.clear();
    } else {
        write!(
            oa.output,
            "{:04X} {:02X}       {} {:?}",
            o.pc, modes[0], oa.label_out, o.op
        )
        .unwrap();
        oa.label_out.clear();
    }
    Ok(())
}

fn fixup_relative_addr(
    o: &mut Operation,
    labels: &HashMap<String, LabelDef>,
    line_num: usize,
) -> Result<()> {
    let mut ok = false;
    if let Some(v) = &o.op_val {
        let offset = if o.mode == AddressMode::Relative {
            &v[0]
        } else {
            &v[2]
        };
        match offset {
            OpVal::Label(l) => {
                let mut r: Option<u16> = None;
                // Handle * usages in branches.
                if l == "*" {
                    r = Some(o.pc);
                }
                match get_label(labels, l).val {
                    Some(TokenVal::Val8(_)) => {
                        ok = true;
                    }
                    Some(TokenVal::Val16(p)) => {
                        r = Some(p);
                    }
                    // Technically not possible as we already validated all labels resolve.
                    _ => {}
                }
                if let Some(r) = r {
                    #[allow(clippy::cast_possible_wrap)]
                    // The actual diff is from the pc following the instruction.
                    let diff = (Wrapping(r) - Wrapping(o.pc + 2)).0 as i16;
                    if (i16::from(i8::MIN)..=i16::from(i8::MAX)).contains(&diff) {
                        ok = true;
                        // Remove the label ref here and insert the relative offset
                        // as the value now. We can blind cast this as we know
                        // it's in signed i8 range so bit casting to u8 is fine.
                        #[allow(clippy::cast_sign_loss)]
                        let val = (diff & 0x00FF) as u8;
                        let new = OpVal::Val(TokenVal::Val8(val));
                        if o.mode == AddressMode::Relative {
                            o.op_val = Some(vec![new]);
                        } else {
                            o.op_val = Some(vec![v[0].clone(), v[1].clone(), new]);
                        }
                    }
                }
            }
            OpVal::Val(t) => {
                if let TokenVal::Val8(_) = t {
                    ok = true;
                };
            }
        };
    }
    if !ok {
        return Err(eyre!(
            "Error parsing line {}: either not 8 bit or out of range for relative instruction",
            line_num + 1
        ));
    }
    Ok(())
}

fn emit_zp_relative(
    oa: &mut OutputArgs,
    b: u8,
    o: &Operation,
    v: &[OpVal],
    line_num: usize,
) -> Result<()> {
    assert!(
        o.width == 3,
        "Internal error on line {}: got wrong data for ZP rel on op {} and mode {}",
        line_num + 1,
        o.op,
        o.mode
    );

    let zpval = match &v[1] {
        OpVal::Label(s) => get_label_val(oa.labels, s),
        OpVal::Val(t) => *t,
    };
    let TokenVal::Val8(zp) = zpval else {
        return Err(eyre!(
            "{}: Invalid value for ZP address for ZP Relative on op {} and mode {}",
            line_num + 1,
            o.op,
            o.mode
        ));
    };

    oa.res.bin[usize::from(o.pc + 1)] = zp;
    oa.res.bin[usize::from(o.pc + 2)] = b;
    write!(
        oa.output,
        "{:04X} {:02X} {zp:02X} {b:02X} {} ",
        o.pc,
        oa.res.bin[usize::from(o.pc)],
        oa.label_out
    )
    .unwrap();
    Ok(())
}

/// `parse_file` will take the given filename and read it in, process any
/// INCLUDE|.INCLUDE directives and then pass it along to `parse` for processing
/// and assembly generation.
///
/// # Errors
/// Any parsing error of the input stream can be returned in Result.
pub fn parse_file(cpu: &dyn CPU, filename: &Path, debug: bool) -> Result<Assembly> {
    let mut lines = Vec::new();
    read_file_and_process(filename, &mut lines)?;
    parse(cpu, &lines, debug)
}

fn read_file_and_process(filename: &Path, lines: &mut Vec<(FileInfo, String)>) -> Result<()> {
    let file = File::open(filename)?;
    let rdr = BufReader::new(file).lines();
    for (line_num, line) in rdr.map_while(Result::ok).enumerate() {
        let fields: Vec<&str> = line.split_whitespace().collect();
        if fields.is_empty() {
            lines.push((
                FileInfo {
                    filename: filename.to_string_lossy().into(),
                    line_num: line_num + 1,
                },
                line.clone(),
            ));
        } else {
            let upper = fields[0].to_uppercase();
            if upper == "INCLUDE" || upper == ".INCLUDE" {
                if fields.len() != 2 {
                    return Err(eyre!(
                        "INCLUDE directive invalid on line {}: Must supply a filename",
                        line_num + 1
                    ));
                }
                if fields[1].as_bytes()[0] != b'"'
                    || fields[1].as_bytes()[fields[1].len() - 1] != b'"'
                {
                    return Err(eyre!(
                        "INCLUDE directive must have filename surrounded by quotes - {line}"
                    ));
                }
                // Compute the final filename using the current open one as the base

                // The new file is everything between the quotes.
                let new_file = &fields[1][1..fields[1].len() - 1];
                let parent = filename
                    .parent()
                    .ok_or_else(|| eyre!("No parent? - {filename:?}"))?;

<<<<<<< HEAD
                println!("Parent: {parent:?}");
=======
>>>>>>> 43e69114
                let path = parent.join(new_file);

                lines.push((
                    FileInfo {
                        filename: filename.to_string_lossy().into(),
                        line_num: line_num + 1,
                    },
                    format!("; {line}"),
                ));
                let mut sub_lines = Vec::new();
                read_file_and_process(&path, &mut sub_lines)?;
                lines.append(&mut sub_lines);
<<<<<<< HEAD
=======
                lines.push((
                    FileInfo {
                        filename: filename.to_string_lossy().into(),
                        line_num: line_num + 1,
                    },
                    format!("; ENDINCLUDE {filename:?}"),
                ));
>>>>>>> 43e69114
            } else {
                lines.push((
                    FileInfo {
                        filename: filename.to_string_lossy().into(),
                        line_num: line_num + 1,
                    },
                    line.clone(),
                ));
            }
        }
    }
    Ok(())
}

/// `parse` will take the given list of (filename, line number, line) tuples and
/// assemble it into 6502 assembly written back as the 64k array returned along
/// with a listing file.
///
/// This is a separate public function to allow on the fly assembly inside of
/// other programs without requiring file ops.
///
/// NOTE: This will not process any INCLUDE|.INCLUDE directives (they will become errors)
///       as it assumes a fully constructed stream of input at this point.
///       If this support is needed use `parse_file` instead.
///
/// # Errors
/// Any parsing error of the input stream can be returned in Result.
pub fn parse(cpu: &dyn CPU, lines: &[(FileInfo, String)], debug: bool) -> Result<Assembly> {
    // Assemblers generally are 2+ passes. One pass to tokenize as much as possible
    // while filling in a label mapping. The 2nd one does actual assembly over
    // the tokens with labels getting filled in from the map or computed as needed.

    // Pass one, read over the file line by line generating a set of tokens per line
    // for our AST. The labels map that comes back is complete so referencing keys
    // we lookup in later passes can use get_label to resolve them.
    let mut ast_output = pass1(cpu, lines)?;

    // Do another run so we can fill in label references.
    // Also compute addressing mode, validate and set pc.
    compute_refs(cpu, &mut ast_output)?;

    // Verify all the labels defined got values (EQU and location definitions/references line up)
    let mut errors = String::new();
    for (l, ld) in &ast_output.labels {
        let locs = ld
            .refs
            .iter()
            .map(|x| format!("{x}"))
            .collect::<Vec<_>>()
            .join(",");
        // As long as it's not "*" (which is resolved in generate_output) makes
        // sure everything else resolves.
        if l != "*" && (ld.file_info.line_num == 0 || ld.val.is_none()) {
            writeln!(
                errors,
                "Parsing error: Label {l} was never defined. Located on lines {locs}"
            )
            .unwrap();
        }
    }

    // If debug print this out
    if debug {
        println!("AST:\n");
        for a in &ast_output.ast {
            println!("{a:?}");
        }
        println!();
        println!("Labels:\n");
        for (k, v) in &ast_output.labels {
            println!("{k:?} -> {v:?}");
        }
    }

    if !errors.is_empty() {
        return Err(eyre!(errors));
    }

    // Finally generate the output
    generate_output(cpu, &mut ast_output)
}

// Given a labels map (label->LabelDef) return a labeldef ref directly w/o checking.
// This should be only called after AST building as it assumes all labels are valid.
fn get_label<'a>(hm: &'a HashMap<String, LabelDef>, label: &String) -> &'a LabelDef {
    hm.get(label)
        .unwrap_or_else(|| panic!("Missing label {label}"))
}

// Given a labels map (label->LabelDef) return the label's val directly w/o checking.
// This should be only called after AST building as it assumes all labels are valid.
fn get_label_val(hm: &HashMap<String, LabelDef>, label: &String) -> TokenVal {
    get_label(hm, label)
        .val
        .unwrap_or_else(|| panic!("Missing val for label {label}"))
}

// Given a labels map (label->LabelDef) return a mutable labeldef ref directly w/o checking.
// This should be only called after AST building as it assumes all labels are valid.
fn get_label_mut<'a>(hm: &'a mut HashMap<String, LabelDef>, label: &String) -> &'a mut LabelDef {
    hm.get_mut(label)
        .unwrap_or_else(|| panic!("Missing label {label}"))
}

// parse_val returns a parsed TokenVal8/16 or nothing. Set is_u16 to force returning a Val16 always
// if a value would parse.
// Also handles the case of "X" (i.e. explicit string surrounding a char).
// This will handle \n, \r and \t but any other escapes should just use direct values.
fn parse_val(val: &str, mut is_u16: bool) -> Option<TokenVal> {
    let (trimmed, base, string_val) = match val.as_bytes() {
        // Remove any possibly leading 0x or $. If we did this is also base 16
        // Can index back into val without worry about utf8 since we only matched
        // ascii chars here.
        [b'0', b'x', ..] => (&val[2..], 16, false),
        [b'$', ..] => (&val[1..], 16, false),
        [b'%', ..] => (&val[1..], 2, false),
        [b'"', b'\\', b'n', b'"'] => ("\n", 10, true),
        [b'"', b'\\', b'r', b'"'] => ("\r", 10, true),
        [b'"', b'\\', b't', b'"'] => ("\t", 10, true),
        [b'"', _, b'"'] => (&val[1..2], 10, true),
        _ => (val, 10, false),
    };

    // If nothing was left we're done with no value.
    if trimmed.is_empty() {
        return None;
    }

    // For non decimal we can know that someone setting
    // 0x0004 means they want a 16 bit value. Same with large binary strings.
    if base == 16 && trimmed.len() > 2 {
        is_u16 = true;
    }
    if base == 2 && trimmed.len() > 8 {
        is_u16 = true;
    }

    if string_val {
        let v = trimmed.as_bytes()[0];
        if is_u16 {
            #[allow(clippy::cast_lossless)]
            return Some(TokenVal::Val16(v as u16));
        }
        return Some(TokenVal::Val8(v));
    }

    if let Ok(v) = usize::from_str_radix(trimmed, base) {
        // All of the casts are ok as we range check before assigning.
        match v {
            65536.. => None,
            0..=255 => {
                if is_u16 {
                    #[allow(clippy::cast_possible_truncation)]
                    Some(TokenVal::Val16(v as u16))
                } else {
                    #[allow(clippy::cast_possible_truncation)]
                    Some(TokenVal::Val8(v as u8))
                }
            }
            #[allow(clippy::cast_possible_truncation)]
            _ => Some(TokenVal::Val16(v as u16)),
        }
    } else {
        None
    }
}

// parse_label will validate a label is of the right form (letter followed by 0..N letter/number/some punc).
// NOTE: * is a special case and always allowed.
fn parse_label(label: &str) -> Result<String> {
    // * is special case where it's always ok
    if label == "*" {
        return Ok(label.into());
    }

    if re().is_match(label) {
        Ok(label.into())
    } else {
        Err(eyre!(
            "Error parsing label - {label}. Must be of the form {LABEL}"
        ))
    }
}

const LABEL: &str = "^[a-zA-Z][a-zA-Z0-9_]+$";

fn re() -> &'static Regex {
    static RE: OnceLock<Regex> = OnceLock::new();
    RE.get_or_init(|| match Regex::new(LABEL) {
        Ok(re) => re,
        Err(err) => {
            panic!("Error parsing regex {LABEL} - {err}");
        }
    })
}

fn find_mode(v: TokenVal, operation: &Operation) -> AddressMode {
    match v {
        TokenVal::Val8(_) => match (operation.x_index, operation.y_index) {
            (true, false) => AddressMode::ZeroPageX,
            (false, true) => AddressMode::ZeroPageY,
            (false, false) => AddressMode::ZeroPage,
            (true, true) => {
                panic!("can't have x and y index set - {operation:?}");
            }
        },
        TokenVal::Val16(_) => match (operation.x_index, operation.y_index) {
            (true, false) => AddressMode::AbsoluteX,
            (false, true) => AddressMode::AbsoluteY,
            (false, false) => AddressMode::Absolute,
            (true, true) => {
                panic!("can't have x and y index set - {operation:?}");
            }
        },
    }
}

fn token_to_val_or_label(
    val: &str,
    ret: &mut ASTOutput,
    is_16: bool,
    line: &str,
    fi: &FileInfo,
) -> Result<OpVal> {
    let x = match parse_val(val, is_16) {
        Some(v) => OpVal::Val(v),
        None => match parse_label(val) {
            Ok(label) => {
                add_label(false, ret, &label, None, line, fi)?;
                OpVal::Label(label)
            }
            Err(err) => {
                return Err(eyre!(
                    "Error parsing line {fi} - invalid label or value {err} - {line}"
                ));
            }
        },
    };
    Ok(x)
}

// add_label does all the heavy lifting for either updating a label ref or
// defining a brand new one. As we can get labels in a few forms:
//
// LABEL OP .. - definition
// LABEL EQU X - definition
// OP LABEL - reference
//
// Handling all of these needs a few options. Opcode parsing (references) should
// set label_def to false. Always pass a value in if known.
fn add_label(
    label_def: bool,
    ret: &mut ASTOutput,
    label: &String,
    val: Option<TokenVal>,
    line: &str,
    fi: &FileInfo,
) -> Result<()> {
    if let Some(ld) = ret.labels.get_mut(label) {
        // Could be a reference created this so there's no line number. If there is one this is a duplicate.
        if label_def {
            if ld.file_info.line_num != 0 {
                return Err(eyre!("Error parsing line {fi} - can't redefine location label {label}. Already defined at line {} - {line}", ld.file_info));
            }
            ld.val = val;
            ld.file_info.line_num = fi.line_num;
        } else {
            ld.refs.push(fi.clone());
        }
    } else {
        // Defining a new label means no references yet. Anything else is ref
        // placeholder so include this line as a starting ref.
        let refs = if label_def {
            Vec::new()
        } else {
            vec![fi.clone()]
        };
        // Same for line number. If this is a definition this is the line we
        // record. References leave this blank for later updates (above).
        let fi = if label_def {
            fi.clone()
        } else {
            //  If this is the first mention of this label we'll have to create a placeholder
            // definition.
            FileInfo {
                filename: fi.filename.clone(),
                line_num: 0,
            }
        };

        // Don't have to validate label since already did it above before
        // progressing here.
        ret.labels.insert(
            label.clone(),
            LabelDef {
                val,
                file_info: fi,
                refs,
            },
        );
    }
    Ok(())
}<|MERGE_RESOLUTION|>--- conflicted
+++ resolved
@@ -20,7 +20,6 @@
 //                                 with the current input. The path must be relative
 //                                 to the current processed file. When processed
 //                                 this will convert .INCLUDE into a comment.
-<<<<<<< HEAD
 // MACRO <name> - Start definition of a new macro.
 //                NOTE: <name> must be unique in the macro namespace but can overlap
 //                      with labels.
@@ -32,8 +31,6 @@
 // ENDMACRO - End the current macro definition. Until this happens anything inside
 //            of a MACRO block is consumed for the macro definition.
 // @MACRO - Expand the named macro.
-=======
->>>>>>> 43e69114
 // <u8> - 0-255 expressed as decimal (default), hex ($ or 0x), binary (%), or a single char as "X".
 //        NOTE: Characters can be expressed as \X for newline (\n), CR (\r) and Tab (\t). Anything else
 //              just set the direct 8 bit value...
@@ -222,7 +219,6 @@
         macros: HashMap::new(),
     };
 
-<<<<<<< HEAD
     // Need to do a pass where we define all the macros.
     for (fi, line) in lines {}
 
@@ -235,9 +231,6 @@
 
     // Now process the combined input stream.
     for (fi, line) in &expanded_lines {
-=======
-    for (fi, line) in lines {
->>>>>>> 43e69114
         // We only support ASCII encoded files (parsing is far simpler).
         // TODO(jchacon): Add support for comments?
         if !line.is_ascii() {
@@ -1570,10 +1563,6 @@
                     .parent()
                     .ok_or_else(|| eyre!("No parent? - {filename:?}"))?;
 
-<<<<<<< HEAD
-                println!("Parent: {parent:?}");
-=======
->>>>>>> 43e69114
                 let path = parent.join(new_file);
 
                 lines.push((
@@ -1586,8 +1575,6 @@
                 let mut sub_lines = Vec::new();
                 read_file_and_process(&path, &mut sub_lines)?;
                 lines.append(&mut sub_lines);
-<<<<<<< HEAD
-=======
                 lines.push((
                     FileInfo {
                         filename: filename.to_string_lossy().into(),
@@ -1595,7 +1582,6 @@
                     },
                     format!("; ENDINCLUDE {filename:?}"),
                 ));
->>>>>>> 43e69114
             } else {
                 lines.push((
                     FileInfo {
